--- conflicted
+++ resolved
@@ -1,6 +1,6 @@
 from __future__ import division
 
-
+import os
 import warnings
 warnings.filterwarnings("ignore")
 
@@ -24,24 +24,41 @@
 import pyqtgraph.opengl as gl
 import pyqtgraph as pg
 import h5py
+
 # Viewing choices
 qtview = True
 
+# save info
+outdir = "1-10mol_4modes"
+if not os.path.exists(outdir):
+    os.makedirs( outdir)
+file_stride = 500
+save_kvecs = "k_vecs"
+save_normfactor="norm_factor"
+
+# output file names:
+out_pre = "1-10mol_4modes"
+Waxs_file = os.path.join( outdir, "%s.Waxs"%out_pre)
+Nshots_file = os.path.join( outdir, "%s.Nshots"%out_pre)
+
+norm_factor = None
+norm_factor = np.load("norm_factor.npy")
+# this norm factor should correspond to your k_vecs, set as None to create, but it takes some time... 
+
+#output waxs pattern
+qmax_waxs = 12 # inverse angstrom
+Nq_waxs = 512
+
 # How many diffraction patterns to simulate
-<<<<<<< HEAD
-n_patterns = 5000
-#n_patterns = 500000
-
-=======
-n_patterns =3000000
+n_patterns = 2000
 Num_modes = 4
->>>>>>> 06366668
+
 # Intensity of the fluoress
-add_noise = False
-photons_per_atom = 1000
+photons_per_atom = 1
 
 # whether to use Henke or Cromer mann
 use_henke = True  # if False, then use Cromer-mann version
+
 
 # Information about the object
 n_molecules = 10
@@ -50,12 +67,10 @@
 do_phases = True
 do_translations = True
 
-
 # Settings for pixel-array detector
-n_pixels = 100
+n_pixels_per_dim = 100 # along a row
 pixel_size = 0.001 # meters, (small pixels that we will bin average later)
 detector_distance = .05 # meter
-#pix_size = 0.1 * sqrt( 2*rmax*rmax/(wavelength*wavelength) -1 ) / ( n_pixels/2.) # Im not sure if this works, but trying to guess the min pixel size needed for shannon sampling at the edge of the detector.. 
 
 # Settings for spherical detector
 spherical_detector = False #True
@@ -69,9 +84,8 @@
 # Information about the emission
 photon_energy = 10.5 / keV
 wavelength = hc / photon_energy # in meters
-print(wavelength)
-
 beam_vec = np.array([0, 0, 1.0]) # This shouldn't matter...
+
 
 # Atomic positions of Mn atoms:
 pdb_file = '../data/pdb/3wu2.pdb'
@@ -80,8 +94,6 @@
 r = cryst.r[ is_manga]
 r = r[:4] # take the first monomer in assymetric unit, 
 r -= r.mean(0)  # mean sub, I dunno it matters or not , but for rotations maybe...
-# dimer test???
-#r = np.array([[0, 0, 0], [5e-10, 0, 0]])
 n_atoms = r.shape[0]
 # maximum distance spanned by the molecule:
 r_size = distance.pdist(r).max()
@@ -98,7 +110,7 @@
     print('%d pixels' % (q.shape[0]))
 else:
     detect_type='BOX'
-    n = n_pixels # shortcut
+    n = n_pixels_per_dim # shortcut
     p = pixel_size # shortcut
     
     pad1 = ba.detector.PADGeometry()
@@ -107,14 +119,12 @@
     pad1.fs_vec = [0,0,p]
     pad1.ss_vec = [0,p,0]
     pad1.t_vec = [ -detector_distance,  (-n*p+p)*.5 , (-n*p+p)*.5  ]
-    #pad.simple_setup(n_pixels=n_pixels, pixel_size=pixel_size, distance=detector_distance)
     pad2 = ba.detector.PADGeometry()
     pad2.n_fs = n
     pad2.n_ss = n
     pad2.fs_vec = [0,0,p]
     pad2.ss_vec = [0,p,0]
     pad2.t_vec = [ detector_distance,  (-n*p+p)*.5 , (-n*p+p)*.5  ]
-    #pad.simple_setup(n_pixels=n_pixels, pixel_size=pixel_size, distance=detector_distance)
     
     pad3 = ba.detector.PADGeometry()
     pad3.n_fs = n
@@ -123,7 +133,6 @@
     pad3.ss_vec = [0,p,0]
     pad3.t_vec = [ (-n*p+p)*.5 , (-n*p+p)*.5, detector_distance]
     
-    #pad.simple_setup(n_pixels=n_pixels, pixel_size=pixel_size, distance=detector_distance)
     
     q1 = pad1.q_vecs(beam_vec=beam_vec, wavelength=wavelength)
     q2 = pad2.q_vecs(beam_vec=beam_vec, wavelength=wavelength)
@@ -137,27 +146,47 @@
     k_vecs =np.vstack( (pad1.position_vecs(), pad2.position_vecs(), pad3.position_vecs()) )
     k_vecs = vec_norm( k_vecs) * 2 * np.pi / wavelength
     q12 = distance.cdist( k_vecs, k_vecs).ravel() # pair q distances
-    nbins=512 # number of q bins
-    np.save("k_vecs", k_vecs)
-    qbins = np.linspace( q12.min(), q12.max(), nbins+1) # these are the histogram bins.. 
+    if save_kvecs is not None:
+        np.save(os.path.join( outdir, save_kvecs), k_vecs)
     print("The pads cover the range %.4f to %.4f inverse angstrom"%(q12.min()*1e-10, q12.max()*1e-10))
-    #plt.hist( qbins*1e-10, bins=qbins*1e-10)
-    #plt.xlabel("inverse angstrom")
-    #plt.ylabel("bin count")
-    #plt.show()
-n_q = q.shape[0]
-print("Simulating intensities for %d pixels in the %s detector.." %(n_q, detect_type))
-I_sum = np.zeros( n_q, dtype=np.float64) # store the intensities
-II_sum = np.zeros( n_q*n_q, dtype=np.float64)  # stores the correlations of intensities
+
+Npix = k_vecs.shape[0]
+
+print("Simulating intensities for %d pixels in the %s detector.." %(Npix, detect_type))
 
 clcore = ClCore(group_size=1,double_precision=True)
 q_dev = clcore.to_device(q)
 seconds = 0
 t0 = t=  time()
 
+qbins = np.linspace( 0, qmax_waxs * 1e10, Nq_waxs+1)
+if norm_factor is None:
+    # make normalization factor
+    # doing it this way to save on RAM
+    norm_factor = np.zeros( Nq_waxs)
+    for ik,kval in enumerate(k):
+        kdists = distance.cdist( [kval], k )
+        kdigs = np.digitize( kdists, qbins)-1
+        norm_factor += np.bincount( kdigs.ravel(), minlength=Nq_waxs)
+        if ik%print_stride==0:
+            print ( "Making norm factor: %d pixels remain..."% ( len(k) - ik))
+    
+    if save_normfactor:
+        np.save( os.path.join( outdir, save_normfactor ), norm_factor)
+
+def sparse_idi(J):
+    idx = np.where(J)[0]
+    dists =  distance.cdist( k_vecs[idx], k_vecs[idx] )
+    digs = np.digitize(dists, qbins) - 1
+    Js = J[idx]
+    weights = np.outer( Js, Js ) 
+    H = np.bincount( digs.ravel(), minlength=Nq_waxs , weights=weights.ravel())
+    return H
+
+temp_waxs, temp_Nshots = [],[]
+waxs = np.zeros(Nq_waxs)
+
 for pattern_num in range(0, n_patterns):
-
-    # Random phases for each atom
 
     # Random positions for each molecule
     if do_translations:
@@ -185,9 +214,11 @@
         rs.append(np.dot(R, r.T).T + T)
     
     rs = np.array(rs).reshape([n_molecules*n_atoms, 3])  # miliseconds slow down
+    total_atoms = rs.shape[0]
 
     # Compute intensities
-    I = []
+    J = np.zeros( Npix)
+
     for _ in range( Num_modes):
         if do_phases:
             phases = np.random.random(n_atoms * n_molecules) * 2 * np.pi
@@ -195,78 +226,35 @@
             phases = np.zeros([n_atoms * n_molecules])
         fs = np.exp(1j * phases)
         A = clcore.phase_factor_qrf(q_dev, rs, fs)
-        I_mode = np.abs(A) ** 2
-        I.append( I_mode)
-    np.save("6-10mol_4mode/6-10mol_4mode_pattern%d"%pattern_num,I)
-    #dset[pattern_num] = I
+        I = np.abs(A) ** 2
+        if I.dtype==np.float32:
+            I = I.astype(np.float64)
+        J += np.random.multinomial( photons_per_atom * total_atoms / Num_modes , I / I.sum() )
+    
+    h = sparse_idi(J)
+    waxs += h
+    
+    if pattern_num % file_stride == 0:
+        waxs_norm = waxs / norm_factor
+        temp_waxs.append(waxs_norm / waxs_norm[0] )
+        temp_Nshots.append(pattern_num)
+        np.save( os.path.join( outdir, "temp_waxs_%d"%pattern_num) , waxs_norm / waxs_norm[0])
+        np.save( os.path.join( outdir, "temp_Nshots_%d"%pattern_num) , pattern_num)
+    
     dt = time()-t
-    # print(time(), t0, np.floor(dt), seconds)
     if np.floor(dt) >= 3:
         t = time()
         sys.stdout.write('Pattern %6d of %6d ; %3.0f%% ; %3.3g patterns/second\n' %
                          (pattern_num, n_patterns, 100*pattern_num/float(n_patterns),
                           pattern_num/(time() - t0)))
 
-###    I *= photons_per_atom * n_atoms * n_molecules / np.sum(I.ravel())
-###    if add_noise: I = np.random.poisson(I)
-
-###    I_sum += I # summing the intensities
-
-    #II_sum += np.multiply.outer(I, I).ravel() # here is summing the correlations of intensities.. 
-    #print("computing correlation")
-    
-###    II_sum += np.einsum( 'i,j->ij', I,I).ravel()
-
-
-#    or 
-    #II_sum += (I[:,None]*I[None,:] ).ravel()
-#   prob best to do this on te GPU, it might be the bottleneck.. 
-
-exit()
-
-print('Post-processing...')
-
-if not spherical_detector:
-#   make magnitude of k1-k2 vectors for binning
-    print("computing distance matrix for all pairs of k1,k2")
-    qbin_count = np.histogram( q12, bins=qbins )[0]
-    qbin_sums = np.histogram( q12, bins=qbins , weights=II_sum)[0]
-    #plt.plot( 1e-10* ( qbins[:-1]*.5 + qbins[1:]*.5 ), qbin_sums / qbin_count) 
-    #plt.show()
-
-    np.save( 'idi_test', [ 1e-10* ( qbins[:-1]*.5 + qbins[1:]*.5 ), qbin_sums / qbin_count ]) 
-
-if spherical_detector:
-#   can use braodcasting here:
-    #qq = [np.subtract.outer(fcs[:, i], fcs[:, i]).ravel() for i in range(0, 3)]
-    #qq = 2*np.pi/wavelength*np.ravel(qq).reshape([3, n_q**2]).T.copy()
-    
-    qq = np.vstack( fcs[:,None] - fcs[None,:] ) * 2 * np.pi / wavelength
-    q_mags = np.sqrt(np.sum(q**2, axis=1))
-    max_q = 4*np.pi/wavelength
-
-    n_bins_3d = 51
-    III, _, _ = binned_statistic_dd(sample=qq, values=II_sum, bins=(n_bins_3d,)*3, range=[(-max_q, max_q)]*3, statistic='sum')
-    IIIc, _, _ = binned_statistic_dd(sample=qq, values=np.ones(II_sum.shape), bins=(n_bins_3d,)*3, range=[(-max_q, max_q)]*3, statistic='sum')
-    mean_ = np.mean(I_sum/n_patterns)
-    III = (III/IIIc - (mean_)**2)/mean_**2
-    c = np.floor(n_bins_3d/2).astype(np.int)
-    min_ = np.min(III[np.isfinite(III)])
-    III[~np.isfinite(III)] = min_
-    III[c, c, c] = min_
-
-    if qtview:
-        print('Displaying results...')
-
-        im = pg.image(np.transpose(III, axes=(1, 0, 2)))
-        im.setCurrentIndex(np.floor(n_bins_3d/2).astype(np.int))
-
-        qa = pg.mkQApp()
-        face_colors = np.ones([n_faces, 4])
-        for i in range(0,3): face_colors[:, i] = (I / np.max(I))*0.95 + 0.05
-        vw = gl.GLViewWidget()
-        vw.show()
-        md = gl.MeshData(vertexes=verts, faces=faces, faceColors=face_colors)
-        mi = gl.GLMeshItem(meshdata=md, smooth=False) #, edgeColor=np.array([0.1, 0.1, 0.1])*255, drawEdges=True)
-        vw.addItem(mi)
-        qa.exec_()
+# last save point:
+waxs_norm = waxs / norm_factor
+temp_waxs.append(waxs_norm / waxs_norm[0] )
+temp_Nshots.append(pattern_num)
+np.save( os.path.join( outdir, "temp_waxs_%d"%pattern_num) , waxs_norm / waxs_norm[0])
+np.save( os.path.join( outdir, "temp_Nshots_%d"%pattern_num) , pattern_num)
+
+np.save(Nshots_file, temp_Nshots)
+np.save(Waxs_file, temp_waxs)
+print("Saved np binary files %s.npy and %s.npy " %(Nshots_file, Waxs_file))
