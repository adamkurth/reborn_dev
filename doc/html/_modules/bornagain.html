--- conflicted
+++ resolved
@@ -87,12 +87,8 @@
 <li class="toctree-l1"><a class="reference internal" href="../targets.html">Targets</a></li>
 <li class="toctree-l1"><a class="reference internal" href="../geometry.html">Detectors</a></li>
 <li class="toctree-l1"><a class="reference internal" href="../simulations.html">Simulations</a></li>
-<<<<<<< HEAD
-<li class="toctree-l1"><a class="reference internal" href="../coding.html">Coding guidlines</a></li>
-=======
 <li class="toctree-l1"><a class="reference internal" href="../coding.html">Notes for Developers</a></li>
 <li class="toctree-l1"><a class="reference internal" href="../numpy.html">Numpy, vectors, rotations, etc.</a></li>
->>>>>>> a62e0080
 <li class="toctree-l1"><a class="reference internal" href="../modules.html">bornagain</a></li>
 </ul>
 
@@ -157,7 +153,7 @@
            <div itemprop="articleBody">
             
   <h1>Source code for bornagain</h1><div class="highlight"><pre>
-<span></span><span class="sd">r&quot;&quot;&quot;</span>
+<span></span><span class="sa">r</span><span class="sd">&quot;&quot;&quot;</span>
 <span class="sd">This is the documentation for the bornagain package.</span>
 <span class="sd">&quot;&quot;&quot;</span>
 
@@ -179,7 +175,8 @@
 
 
 <div class="viewcode-block" id="set_global"><a class="viewcode-back" href="../bornagain.html#bornagain.set_global">[docs]</a><span class="k">def</span> <span class="nf">set_global</span><span class="p">(</span><span class="n">option</span><span class="p">,</span> <span class="n">value</span><span class="p">):</span>
-    <span class="sd">r&quot;&quot;&quot;</span>
+
+    <span class="sa">r</span><span class="sd">&quot;&quot;&quot;</span>
 
 <span class="sd">    Set global configurations.</span>
 
@@ -210,7 +207,8 @@
 
 
 <div class="viewcode-block" id="get_global"><a class="viewcode-back" href="../bornagain.html#bornagain.get_global">[docs]</a><span class="k">def</span> <span class="nf">get_global</span><span class="p">(</span><span class="n">option</span><span class="p">):</span>
-    <span class="sd">r&quot;&quot;&quot;</span>
+
+    <span class="sa">r</span><span class="sd">&quot;&quot;&quot;</span>
 
 <span class="sd">    Get global configurations.</span>
 
@@ -280,23 +278,6 @@
 
   
 
-<<<<<<< HEAD
-    <script type="text/javascript">
-        var DOCUMENTATION_OPTIONS = {
-            URL_ROOT:'../',
-            VERSION:'0.2018.9.9',
-            LANGUAGE:'None',
-            COLLAPSE_INDEX:false,
-            FILE_SUFFIX:'.html',
-            HAS_SOURCE:  true,
-            SOURCELINK_SUFFIX: '.txt'
-        };
-    </script>
-      <script type="text/javascript" src="../_static/jquery.js"></script>
-      <script type="text/javascript" src="../_static/underscore.js"></script>
-      <script type="text/javascript" src="../_static/doctools.js"></script>
-      <script type="text/javascript" src="https://cdn.mathjax.org/mathjax/latest/MathJax.js?config=TeX-AMS-MML_HTMLorMML"></script>
-=======
     
     
       <script type="text/javascript" id="documentation_options" data-url_root="../" src="../_static/documentation_options.js"></script>
@@ -305,7 +286,6 @@
         <script type="text/javascript" src="../_static/doctools.js"></script>
         <script async="async" type="text/javascript" src="https://cdnjs.cloudflare.com/ajax/libs/mathjax/2.7.1/MathJax.js?config=TeX-AMS-MML_HTMLorMML"></script>
     
->>>>>>> a62e0080
 
   
 
