--- conflicted
+++ resolved
@@ -87,12 +87,8 @@
 <li class="toctree-l1"><a class="reference internal" href="../targets.html">Targets</a></li>
 <li class="toctree-l1"><a class="reference internal" href="../geometry.html">Detectors</a></li>
 <li class="toctree-l1"><a class="reference internal" href="../simulations.html">Simulations</a></li>
-<<<<<<< HEAD
-<li class="toctree-l1"><a class="reference internal" href="../coding.html">Coding guidlines</a></li>
-=======
 <li class="toctree-l1"><a class="reference internal" href="../coding.html">Notes for Developers</a></li>
 <li class="toctree-l1"><a class="reference internal" href="../numpy.html">Numpy, vectors, rotations, etc.</a></li>
->>>>>>> a62e0080
 <li class="toctree-l1"><a class="reference internal" href="../modules.html">bornagain</a></li>
 </ul>
 
@@ -168,7 +164,6 @@
 <li><a href="bornagain/simulate/examples.html">bornagain.simulate.examples</a></li>
 <li><a href="bornagain/simulate/form_factors.html">bornagain.simulate.form_factors</a></li>
 <li><a href="bornagain/simulate/mcsim.html">bornagain.simulate.mcsim</a></li>
-<li><a href="bornagain/simulate/potato.html">bornagain.simulate.potato</a></li>
 <li><a href="bornagain/simulate/refdata.html">bornagain.simulate.refdata</a></li>
 <li><a href="bornagain/simulate/simutils.html">bornagain.simulate.simutils</a></li>
 <li><a href="bornagain/simulate/solutions.html">bornagain.simulate.solutions</a></li>
@@ -177,10 +172,7 @@
 <li><a href="bornagain/target/density.html">bornagain.target.density</a></li>
 <li><a href="bornagain/target/placer.html">bornagain.target.placer</a></li>
 <li><a href="bornagain/utils.html">bornagain.utils</a></li>
-<<<<<<< HEAD
-=======
 <li><a href="bornagain/viewers/mplviews/simpleview.html">bornagain.viewers.mplviews.simpleview</a></li>
->>>>>>> a62e0080
 <li><a href="bornagain/viewers/qtviews/padviews.html">bornagain.viewers.qtviews.padviews</a></li>
 <li><a href="bornagain/viewers/qtviews/qtviews.html">bornagain.viewers.qtviews.qtviews</a></li>
 </ul></ul>
@@ -213,23 +205,6 @@
 
   
 
-<<<<<<< HEAD
-    <script type="text/javascript">
-        var DOCUMENTATION_OPTIONS = {
-            URL_ROOT:'../',
-            VERSION:'0.2018.9.9',
-            LANGUAGE:'None',
-            COLLAPSE_INDEX:false,
-            FILE_SUFFIX:'.html',
-            HAS_SOURCE:  true,
-            SOURCELINK_SUFFIX: '.txt'
-        };
-    </script>
-      <script type="text/javascript" src="../_static/jquery.js"></script>
-      <script type="text/javascript" src="../_static/underscore.js"></script>
-      <script type="text/javascript" src="../_static/doctools.js"></script>
-      <script type="text/javascript" src="https://cdn.mathjax.org/mathjax/latest/MathJax.js?config=TeX-AMS-MML_HTMLorMML"></script>
-=======
     
     
       <script type="text/javascript" id="documentation_options" data-url_root="../" src="../_static/documentation_options.js"></script>
@@ -238,7 +213,6 @@
         <script type="text/javascript" src="../_static/doctools.js"></script>
         <script async="async" type="text/javascript" src="https://cdnjs.cloudflare.com/ajax/libs/mathjax/2.7.1/MathJax.js?config=TeX-AMS-MML_HTMLorMML"></script>
     
->>>>>>> a62e0080
 
   
 
