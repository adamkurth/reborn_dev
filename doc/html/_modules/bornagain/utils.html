--- conflicted
+++ resolved
@@ -87,12 +87,8 @@
 <li class="toctree-l1"><a class="reference internal" href="../../targets.html">Targets</a></li>
 <li class="toctree-l1"><a class="reference internal" href="../../geometry.html">Detectors</a></li>
 <li class="toctree-l1"><a class="reference internal" href="../../simulations.html">Simulations</a></li>
-<<<<<<< HEAD
-<li class="toctree-l1"><a class="reference internal" href="../../coding.html">Coding guidlines</a></li>
-=======
 <li class="toctree-l1"><a class="reference internal" href="../../coding.html">Notes for Developers</a></li>
 <li class="toctree-l1"><a class="reference internal" href="../../numpy.html">Numpy, vectors, rotations, etc.</a></li>
->>>>>>> a62e0080
 <li class="toctree-l1"><a class="reference internal" href="../../modules.html">bornagain</a></li>
 </ul>
 
@@ -160,8 +156,7 @@
             
   <h1>Source code for bornagain.utils</h1><div class="highlight"><pre>
 <span></span><span class="sd">&quot;&quot;&quot;</span>
-<span class="sd">Some utility functions that might be useful throughout bornagain.</span>
-<span class="sd">Don&#39;t put highly specialized functions here.</span>
+<span class="sd">Some utility functions that might be useful throughout bornagain.  Don&#39;t put highly specialized functions here.</span>
 <span class="sd">&quot;&quot;&quot;</span>
 
 <span class="kn">from</span> <span class="nn">__future__</span> <span class="k">import</span> <span class="p">(</span><span class="n">absolute_import</span><span class="p">,</span> <span class="n">division</span><span class="p">,</span> <span class="n">print_function</span><span class="p">,</span> <span class="n">unicode_literals</span><span class="p">)</span>
@@ -177,25 +172,15 @@
 
 
 <div class="viewcode-block" id="vec_check2"><a class="viewcode-back" href="../../bornagain.utils.html#bornagain.utils.vec_check2">[docs]</a><span class="k">def</span> <span class="nf">vec_check2</span><span class="p">(</span><span class="n">vec</span><span class="p">,</span> <span class="o">*</span><span class="n">args</span><span class="p">,</span> <span class="o">**</span><span class="n">kwargs</span><span class="p">):</span>
-<<<<<<< HEAD
-    <span class="sd">r&quot;&quot;&quot;</span>
-<span class="sd">    Same as vec_check(vec, dimension=2).</span>
-<span class="sd">    See :func:`vec_check &lt;bornagain.utils.vec_check&gt;`</span>
-=======
     <span class="sa">r</span><span class="sd">&quot;&quot;&quot;</span>
 <span class="sd">    Same as vec_check(vec, dimension=2).  See :func:`vec_check &lt;bornagain.utils.vec_check&gt;`</span>
->>>>>>> a62e0080
 <span class="sd">    &quot;&quot;&quot;</span>
 
     <span class="k">return</span> <span class="n">vec_check</span><span class="p">(</span><span class="n">vec</span><span class="p">,</span> <span class="n">dimension</span><span class="o">=</span><span class="mi">2</span><span class="p">,</span> <span class="o">*</span><span class="n">args</span><span class="p">,</span> <span class="o">**</span><span class="n">kwargs</span><span class="p">)</span></div>
 
 
 <div class="viewcode-block" id="vec_check3"><a class="viewcode-back" href="../../bornagain.utils.html#bornagain.utils.vec_check3">[docs]</a><span class="k">def</span> <span class="nf">vec_check3</span><span class="p">(</span><span class="n">vec</span><span class="p">,</span> <span class="o">*</span><span class="n">args</span><span class="p">,</span> <span class="o">**</span><span class="n">kwargs</span><span class="p">):</span>
-<<<<<<< HEAD
-    <span class="sd">r&quot;&quot;&quot;</span>
-=======
-    <span class="sa">r</span><span class="sd">&quot;&quot;&quot;</span>
->>>>>>> a62e0080
+    <span class="sa">r</span><span class="sd">&quot;&quot;&quot;</span>
 <span class="sd">    Same as vec_check(vec, dimension=2)</span>
 <span class="sd">    &quot;&quot;&quot;</span>
 
@@ -203,27 +188,22 @@
 
 
 <div class="viewcode-block" id="vec_check"><a class="viewcode-back" href="../../bornagain.utils.html#bornagain.utils.vec_check">[docs]</a><span class="k">def</span> <span class="nf">vec_check</span><span class="p">(</span><span class="n">vec</span><span class="p">,</span> <span class="n">hardcheck</span><span class="o">=</span><span class="kc">False</span><span class="p">,</span> <span class="n">dimension</span><span class="o">=</span><span class="mi">3</span><span class="p">):</span>
-<<<<<<< HEAD
-    <span class="sd">r&quot;&quot;&quot;</span>
-=======
-    <span class="sa">r</span><span class="sd">&quot;&quot;&quot;</span>
->>>>>>> a62e0080
+    <span class="sa">r</span><span class="sd">&quot;&quot;&quot;</span>
 <span class="sd">    Check that a vector meets our assumptions, and correct it if it doesn&#39;t.</span>
 
 <span class="sd">    Our assumptions are that:</span>
 <span class="sd">        1) The array shape is Nxd, where d is the dimension of the vector, and</span>
-<span class="sd">           N is the number of vectors.</span>
-<span class="sd">           This is important when applying rotation operations to many vectors.</span>
-<span class="sd">        2) The array is c-contiguous.</span>
-<span class="sd">           This is important for passing arrays into external</span>
-<span class="sd">           c functions or to opencl kernels.</span>
-
-<span class="sd">    The above also helps when we want to ensure that dot products</span>
-<span class="sd">    and broadcasting will work as expected.</span>
+<span class="sd">           N is the number of vectors.  This is important when applying rotation</span>
+<span class="sd">           operations to many vectors.</span>
+<span class="sd">        2) The array is c-contiguous.  This is important for passing arrays into</span>
+<span class="sd">           external c functions or to opencl kernels.</span>
+
+<span class="sd">    The above also helps when we want to ensure that dot products and broadcasting</span>
+<span class="sd">    will work as expected.</span>
 
 <span class="sd">    Note that we have chosen to keep vector components close in memory.  I.e.,</span>
-<span class="sd">    the x, y, and z components of a given vector are contiguous.</span>
-<span class="sd">    This will ensure that rotations and broadcasting are as fast as can be.</span>
+<span class="sd">    the x, y, and z components of a given vector are contiguous.  This will ensure</span>
+<span class="sd">    that rotations and broadcasting are as fast as can be.</span>
 
 <span class="sd">    Input:</span>
 
@@ -270,10 +250,6 @@
 <div class="viewcode-block" id="vec_norm"><a class="viewcode-back" href="../../bornagain.utils.html#bornagain.utils.vec_norm">[docs]</a><span class="k">def</span> <span class="nf">vec_norm</span><span class="p">(</span><span class="n">vec</span><span class="p">):</span>
     <span class="sa">r</span><span class="sd">&quot;&quot;&quot;</span>
 
-<<<<<<< HEAD
-    <span class="n">V</span> <span class="o">=</span> <span class="n">vec_check</span><span class="p">(</span><span class="n">V</span><span class="p">)</span>
-    <span class="k">if</span> <span class="n">V</span><span class="o">.</span><span class="n">ndim</span> <span class="o">!=</span> <span class="mi">2</span><span class="p">:</span>
-=======
 <span class="sd">    Compute the normal vector, which has a length of one.</span>
 
 <span class="sd">    Args:</span>
@@ -285,7 +261,6 @@
 
     <span class="n">vec</span> <span class="o">=</span> <span class="n">vec_check</span><span class="p">(</span><span class="n">vec</span><span class="p">)</span>
     <span class="k">if</span> <span class="n">vec</span><span class="o">.</span><span class="n">ndim</span> <span class="o">!=</span> <span class="mi">2</span><span class="p">:</span>
->>>>>>> a62e0080
         <span class="k">raise</span> <span class="ne">ValueError</span><span class="p">(</span><span class="s2">&quot;V must have one or two dimensions.&quot;</span><span class="p">)</span>
     <span class="n">vecnorm</span> <span class="o">=</span> <span class="n">np</span><span class="o">.</span><span class="n">sqrt</span><span class="p">(</span><span class="n">np</span><span class="o">.</span><span class="n">sum</span><span class="p">(</span><span class="n">vec</span> <span class="o">*</span> <span class="n">vec</span><span class="p">,</span> <span class="n">axis</span><span class="o">=</span><span class="mi">1</span><span class="p">))</span>
     <span class="k">return</span> <span class="p">(</span><span class="n">vec</span><span class="o">.</span><span class="n">T</span> <span class="o">/</span> <span class="n">vecnorm</span><span class="p">)</span><span class="o">.</span><span class="n">T</span></div>
@@ -395,6 +370,7 @@
 <span class="sd">    &quot;&quot;&quot;</span>
 
     <span class="n">sys</span><span class="o">.</span><span class="n">stderr</span><span class="o">.</span><span class="n">write</span><span class="p">(</span><span class="s2">&quot;ERROR: </span><span class="si">%s</span><span class="se">\n</span><span class="s2">&quot;</span> <span class="o">%</span> <span class="n">message</span><span class="p">)</span></div>
+
 
 <span class="c1"># def axisAndAngleToMatrix(axis, angle):</span>
 <span class="c1">#     &quot;&quot;&quot;Generate the rotation matrix from the axis-angle notation.</span>
@@ -501,11 +477,9 @@
     <span class="sa">r</span><span class="sd">&quot;&quot;&quot;</span>
 <span class="sd">    Creates a random rotation matrix.</span>
 
-<span class="sd">    deflection: the magnitude of the rotation.</span>
-<span class="sd">    For 0, no rotation; for 1, competely random rotation.</span>
-<span class="sd">    Small deflection =&gt; small perturbation.</span>
-<span class="sd">    randnums: 3 random numbers in the range [0, 1].</span>
-<span class="sd">    If `None`, they will be auto-generated.</span>
+<span class="sd">    deflection: the magnitude of the rotation. For 0, no rotation; for 1, competely random</span>
+<span class="sd">    rotation. Small deflection =&gt; small perturbation.</span>
+<span class="sd">    randnums: 3 random numbers in the range [0, 1]. If `None`, they will be auto-generated.</span>
 <span class="sd">    &quot;&quot;&quot;</span>
 
     <span class="c1"># from</span>
@@ -563,11 +537,10 @@
 <div class="viewcode-block" id="random_beam_vector"><a class="viewcode-back" href="../../bornagain.utils.html#bornagain.utils.random_beam_vector">[docs]</a><span class="k">def</span> <span class="nf">random_beam_vector</span><span class="p">(</span><span class="n">div_fwhm</span><span class="p">):</span>
     <span class="sd">&quot;&quot;&quot;</span>
 <span class="sd">    A random vector for emulating beam divergence.</span>
-<span class="sd">    Generates a random normal vector that is nominally</span>
-<span class="sd">    along the [0,0,1] direction but with a random rotation along the [1,0,0]</span>
-<span class="sd">    axis with given FWHM (Gaussian distributed and centered about zero)</span>
-<span class="sd">    followed by a random rotation about the  [0,0,1] axis with</span>
-<span class="sd">    uniform distribution in the interval [0,2*pi).</span>
+<span class="sd">    Generates a random normal vector that is nominally along the [0,0,1] direction</span>
+<span class="sd">    but with a random rotation along the [1,0,0] axis with given FWHM (Gaussian</span>
+<span class="sd">    distributed and centered about zero) followed by a random rotation about the</span>
+<span class="sd">    [0,0,1] axis with uniform distribution in the interval [0,2*pi).</span>
 
 <span class="sd">    :param div_fwhm:</span>
 <span class="sd">    :return:</span>
@@ -595,10 +568,9 @@
 
 <div class="viewcode-block" id="random_mosaic_rotation"><a class="viewcode-back" href="../../bornagain.utils.html#bornagain.utils.random_mosaic_rotation">[docs]</a><span class="k">def</span> <span class="nf">random_mosaic_rotation</span><span class="p">(</span><span class="n">mosaicity_fwhm</span><span class="p">):</span>
     <span class="sd">&quot;&quot;&quot;</span>
-<span class="sd">    Attempt to generate a random orientation for a crystal mosaic domain.</span>
-<span class="sd">    This is a hack. We take the matrix product of three rotations,</span>
-<span class="sd">    each of the same FWHM, about the three orthogonal axes.</span>
-<span class="sd">    The order of this product is a random permutation.</span>
+<span class="sd">    Attempt to generate a random orientation for a crystal mosaic domain.  This is a hack.</span>
+<span class="sd">    We take the matrix product of three rotations, each of the same FWHM, about the three</span>
+<span class="sd">    orthogonal axis.  The order of this product is a random permutation.</span>
 
 <span class="sd">    :param mosaicity_fwhm:</span>
 <span class="sd">    :return:</span>
@@ -608,12 +580,9 @@
         <span class="k">return</span> <span class="n">np</span><span class="o">.</span><span class="n">eye</span><span class="p">(</span><span class="mi">3</span><span class="p">)</span>
 
     <span class="n">Rs</span> <span class="o">=</span> <span class="p">[]</span>
-    <span class="n">Rs</span><span class="o">.</span><span class="n">append</span><span class="p">(</span><span class="n">rotation_about_axis</span><span class="p">(</span><span class="n">np</span><span class="o">.</span><span class="n">random</span><span class="o">.</span><span class="n">normal</span><span class="p">(</span>
-        <span class="mi">0</span><span class="p">,</span> <span class="n">mosaicity_fwhm</span> <span class="o">/</span> <span class="mf">2.354820045</span><span class="p">,</span> <span class="p">[</span><span class="mi">1</span><span class="p">])[</span><span class="mi">0</span><span class="p">],</span> <span class="p">[</span><span class="mf">1.0</span><span class="p">,</span> <span class="mi">0</span><span class="p">,</span> <span class="mi">0</span><span class="p">]))</span>
-    <span class="n">Rs</span><span class="o">.</span><span class="n">append</span><span class="p">(</span><span class="n">rotation_about_axis</span><span class="p">(</span><span class="n">np</span><span class="o">.</span><span class="n">random</span><span class="o">.</span><span class="n">normal</span><span class="p">(</span>
-        <span class="mi">0</span><span class="p">,</span> <span class="n">mosaicity_fwhm</span> <span class="o">/</span> <span class="mf">2.354820045</span><span class="p">,</span> <span class="p">[</span><span class="mi">1</span><span class="p">])[</span><span class="mi">0</span><span class="p">],</span> <span class="p">[</span><span class="mi">0</span><span class="p">,</span> <span class="mf">1.0</span><span class="p">,</span> <span class="mi">0</span><span class="p">]))</span>
-    <span class="n">Rs</span><span class="o">.</span><span class="n">append</span><span class="p">(</span><span class="n">rotation_about_axis</span><span class="p">(</span><span class="n">np</span><span class="o">.</span><span class="n">random</span><span class="o">.</span><span class="n">normal</span><span class="p">(</span>
-        <span class="mi">0</span><span class="p">,</span> <span class="n">mosaicity_fwhm</span> <span class="o">/</span> <span class="mf">2.354820045</span><span class="p">,</span> <span class="p">[</span><span class="mi">1</span><span class="p">])[</span><span class="mi">0</span><span class="p">],</span> <span class="p">[</span><span class="mi">0</span><span class="p">,</span> <span class="mi">0</span><span class="p">,</span> <span class="mf">1.0</span><span class="p">]))</span>
+    <span class="n">Rs</span><span class="o">.</span><span class="n">append</span><span class="p">(</span><span class="n">rotation_about_axis</span><span class="p">(</span><span class="n">np</span><span class="o">.</span><span class="n">random</span><span class="o">.</span><span class="n">normal</span><span class="p">(</span><span class="mi">0</span><span class="p">,</span> <span class="n">mosaicity_fwhm</span> <span class="o">/</span> <span class="mf">2.354820045</span><span class="p">,</span> <span class="p">[</span><span class="mi">1</span><span class="p">])[</span><span class="mi">0</span><span class="p">],</span> <span class="p">[</span><span class="mf">1.0</span><span class="p">,</span> <span class="mi">0</span><span class="p">,</span> <span class="mi">0</span><span class="p">]))</span>
+    <span class="n">Rs</span><span class="o">.</span><span class="n">append</span><span class="p">(</span><span class="n">rotation_about_axis</span><span class="p">(</span><span class="n">np</span><span class="o">.</span><span class="n">random</span><span class="o">.</span><span class="n">normal</span><span class="p">(</span><span class="mi">0</span><span class="p">,</span> <span class="n">mosaicity_fwhm</span> <span class="o">/</span> <span class="mf">2.354820045</span><span class="p">,</span> <span class="p">[</span><span class="mi">1</span><span class="p">])[</span><span class="mi">0</span><span class="p">],</span> <span class="p">[</span><span class="mi">0</span><span class="p">,</span> <span class="mf">1.0</span><span class="p">,</span> <span class="mi">0</span><span class="p">]))</span>
+    <span class="n">Rs</span><span class="o">.</span><span class="n">append</span><span class="p">(</span><span class="n">rotation_about_axis</span><span class="p">(</span><span class="n">np</span><span class="o">.</span><span class="n">random</span><span class="o">.</span><span class="n">normal</span><span class="p">(</span><span class="mi">0</span><span class="p">,</span> <span class="n">mosaicity_fwhm</span> <span class="o">/</span> <span class="mf">2.354820045</span><span class="p">,</span> <span class="p">[</span><span class="mi">1</span><span class="p">])[</span><span class="mi">0</span><span class="p">],</span> <span class="p">[</span><span class="mi">0</span><span class="p">,</span> <span class="mi">0</span><span class="p">,</span> <span class="mf">1.0</span><span class="p">]))</span>
     <span class="n">rind</span> <span class="o">=</span> <span class="n">np</span><span class="o">.</span><span class="n">random</span><span class="o">.</span><span class="n">permutation</span><span class="p">([</span><span class="mi">0</span><span class="p">,</span> <span class="mi">1</span><span class="p">,</span> <span class="mi">2</span><span class="p">])</span>
     <span class="k">return</span> <span class="n">Rs</span><span class="p">[</span><span class="n">rind</span><span class="p">[</span><span class="mi">0</span><span class="p">]]</span><span class="o">.</span><span class="n">dot</span><span class="p">(</span><span class="n">Rs</span><span class="p">[</span><span class="n">rind</span><span class="p">[</span><span class="mi">1</span><span class="p">]]</span><span class="o">.</span><span class="n">dot</span><span class="p">(</span><span class="n">Rs</span><span class="p">[</span><span class="n">rind</span><span class="p">[</span><span class="mi">2</span><span class="p">]]))</span></div>
 
@@ -668,23 +637,6 @@
 
   
 
-<<<<<<< HEAD
-    <script type="text/javascript">
-        var DOCUMENTATION_OPTIONS = {
-            URL_ROOT:'../../',
-            VERSION:'0.2018.9.9',
-            LANGUAGE:'None',
-            COLLAPSE_INDEX:false,
-            FILE_SUFFIX:'.html',
-            HAS_SOURCE:  true,
-            SOURCELINK_SUFFIX: '.txt'
-        };
-    </script>
-      <script type="text/javascript" src="../../_static/jquery.js"></script>
-      <script type="text/javascript" src="../../_static/underscore.js"></script>
-      <script type="text/javascript" src="../../_static/doctools.js"></script>
-      <script type="text/javascript" src="https://cdn.mathjax.org/mathjax/latest/MathJax.js?config=TeX-AMS-MML_HTMLorMML"></script>
-=======
     
     
       <script type="text/javascript" id="documentation_options" data-url_root="../../" src="../../_static/documentation_options.js"></script>
@@ -693,7 +645,6 @@
         <script type="text/javascript" src="../../_static/doctools.js"></script>
         <script async="async" type="text/javascript" src="https://cdnjs.cloudflare.com/ajax/libs/mathjax/2.7.1/MathJax.js?config=TeX-AMS-MML_HTMLorMML"></script>
     
->>>>>>> a62e0080
 
   
 
