

<!DOCTYPE html>
<!--[if IE 8]><html class="no-js lt-ie9" lang="en" > <![endif]-->
<!--[if gt IE 8]><!--> <html class="no-js" lang="en" > <!--<![endif]-->
<head>
  <meta charset="utf-8">
  
  <meta name="viewport" content="width=device-width, initial-scale=1.0">
  
  <title>bornagain.target.placer &mdash; bornagain 0.2018.9.9 documentation</title>
  

  
  
  
  

  

  
  
    

  

  <link rel="stylesheet" href="../../../_static/css/theme.css" type="text/css" />
  <link rel="stylesheet" href="../../../_static/pygments.css" type="text/css" />
    <link rel="index" title="Index" href="../../../genindex.html" />
    <link rel="search" title="Search" href="../../../search.html" /> 

  
  <script src="../../../_static/js/modernizr.min.js"></script>

</head>

<body class="wy-body-for-nav">

   
  <div class="wy-grid-for-nav">

    
    <nav data-toggle="wy-nav-shift" class="wy-nav-side">
      <div class="wy-side-scroll">
        <div class="wy-side-nav-search">
          

          
            <a href="../../../index.html" class="icon icon-home"> bornagain
          

          
          </a>

          
            
            
              <div class="version">
                0.2018.9.9
              </div>
            
          

          
<div role="search">
  <form id="rtd-search-form" class="wy-form" action="../../../search.html" method="get">
    <input type="text" name="q" placeholder="Search docs" />
    <input type="hidden" name="check_keywords" value="yes" />
    <input type="hidden" name="area" value="default" />
  </form>
</div>

          
        </div>

        <div class="wy-menu wy-menu-vertical" data-spy="affix" role="navigation" aria-label="main navigation">
          
            
            
              
            
            
              <ul>
<li class="toctree-l1"><a class="reference internal" href="../../../overview.html">Overview</a></li>
<li class="toctree-l1"><a class="reference internal" href="../../../installation.html">Installation</a></li>
<li class="toctree-l1"><a class="reference internal" href="../../../beams.html">Beams</a></li>
<li class="toctree-l1"><a class="reference internal" href="../../../targets.html">Targets</a></li>
<li class="toctree-l1"><a class="reference internal" href="../../../geometry.html">Detectors</a></li>
<li class="toctree-l1"><a class="reference internal" href="../../../simulations.html">Simulations</a></li>
<<<<<<< HEAD
<li class="toctree-l1"><a class="reference internal" href="../../../coding.html">Coding guidlines</a></li>
=======
<li class="toctree-l1"><a class="reference internal" href="../../../coding.html">Notes for Developers</a></li>
<li class="toctree-l1"><a class="reference internal" href="../../../numpy.html">Numpy, vectors, rotations, etc.</a></li>
>>>>>>> a62e0080
<li class="toctree-l1"><a class="reference internal" href="../../../modules.html">bornagain</a></li>
</ul>

            
          
        </div>
      </div>
    </nav>

    <section data-toggle="wy-nav-shift" class="wy-nav-content-wrap">

      
      <nav class="wy-nav-top" aria-label="top navigation">
        
          <i data-toggle="wy-nav-top" class="fa fa-bars"></i>
          <a href="../../../index.html">bornagain</a>
        
      </nav>


      <div class="wy-nav-content">
        
        <div class="rst-content">
        
          















<div role="navigation" aria-label="breadcrumbs navigation">

  <ul class="wy-breadcrumbs">
    
      <li><a href="../../../index.html">Docs</a> &raquo;</li>
        
          <li><a href="../../index.html">Module code</a> &raquo;</li>
        
          <li><a href="../../bornagain.html">bornagain</a> &raquo;</li>
        
      <li>bornagain.target.placer</li>
    
    
      <li class="wy-breadcrumbs-aside">
        
      </li>
    
  </ul>

  
  <hr/>
</div>
          <div role="main" class="document" itemscope="itemscope" itemtype="http://schema.org/Article">
           <div itemprop="articleBody">
            
  <h1>Source code for bornagain.target.placer</h1><div class="highlight"><pre>
<span></span><span class="kn">from</span> <span class="nn">__future__</span> <span class="k">import</span> <span class="p">(</span><span class="n">absolute_import</span><span class="p">,</span> <span class="n">division</span><span class="p">,</span> <span class="n">print_function</span><span class="p">,</span> <span class="n">unicode_literals</span><span class="p">)</span>

<span class="kn">import</span> <span class="nn">numpy</span> <span class="k">as</span> <span class="nn">np</span>
<span class="kn">from</span> <span class="nn">scipy.spatial</span> <span class="k">import</span> <span class="n">distance</span><span class="p">,</span> <span class="n">cKDTree</span>


<div class="viewcode-block" id="Place"><a class="viewcode-back" href="../../../bornagain.target.placer.html#bornagain.target.placer.Place">[docs]</a><span class="k">class</span> <span class="nc">Place</span><span class="p">(</span><span class="n">cKDTree</span><span class="p">):</span>
    <span class="k">def</span> <span class="nf">__init__</span><span class="p">(</span><span class="bp">self</span><span class="p">,</span> <span class="n">box_edge</span><span class="p">,</span> <span class="n">min_dist</span><span class="p">,</span> <span class="n">max_try</span><span class="o">=</span><span class="mi">10000</span><span class="p">,</span> <span class="o">*</span><span class="n">args</span><span class="p">,</span> <span class="o">**</span><span class="n">kwargs</span><span class="p">):</span>
        <span class="sd">&quot;&quot;&quot;</span>
<span class="sd">        Place points into a box of edge length box_edge, and don&#39;t let any two points</span>

<span class="sd">        Parameters</span>
<span class="sd">        ==========</span>
<span class="sd">        get with    t0 = time()in min_dist from one another.</span>

<span class="sd">        box_edge, float</span>
<span class="sd">            side length of the box to place spheres into</span>
<span class="sd">        min_dist, float</span>
<span class="sd">            minimum distance between two points in the box</span>
<span class="sd">        max_try, int</span>
<span class="sd">            number of times to try placing a new point such</span>
<span class="sd">            that is does not overlap</span>

<span class="sd">        &quot;&quot;&quot;</span>
        <span class="n">np</span><span class="o">.</span><span class="n">random</span><span class="o">.</span><span class="n">seed</span><span class="p">()</span>
        <span class="n">a</span> <span class="o">=</span> <span class="n">np</span><span class="o">.</span><span class="n">random</span><span class="o">.</span><span class="n">uniform</span><span class="p">(</span><span class="mi">0</span><span class="p">,</span> <span class="n">box_edge</span><span class="p">,</span> <span class="p">(</span><span class="mi">1</span><span class="p">,</span> <span class="mi">3</span><span class="p">))</span>
        <span class="n">cKDTree</span><span class="o">.</span><span class="n">__init__</span><span class="p">(</span><span class="bp">self</span><span class="p">,</span> <span class="n">a</span><span class="p">,</span> <span class="o">*</span><span class="n">args</span><span class="p">,</span> <span class="o">**</span><span class="n">kwargs</span><span class="p">)</span>
        <span class="bp">self</span><span class="o">.</span><span class="n">min_dist</span> <span class="o">=</span> <span class="n">min_dist</span>
        <span class="bp">self</span><span class="o">.</span><span class="n">box_edge</span> <span class="o">=</span> <span class="n">box_edge</span>
        <span class="bp">self</span><span class="o">.</span><span class="n">max_try</span> <span class="o">=</span> <span class="n">max_try</span>
        <span class="bp">self</span><span class="o">.</span><span class="n">too_dense</span> <span class="o">=</span> <span class="kc">False</span>

<div class="viewcode-block" id="Place.insert"><a class="viewcode-back" href="../../../bornagain.target.placer.html#bornagain.target.placer.Place.insert">[docs]</a>    <span class="k">def</span> <span class="nf">insert</span><span class="p">(</span><span class="bp">self</span><span class="p">):</span>
        <span class="sd">&quot;&quot;&quot;adds a new point to the box&quot;&quot;&quot;</span>
        <span class="n">new_pt</span> <span class="o">=</span> <span class="n">np</span><span class="o">.</span><span class="n">random</span><span class="o">.</span><span class="n">uniform</span><span class="p">(</span><span class="mi">0</span><span class="p">,</span> <span class="bp">self</span><span class="o">.</span><span class="n">box_edge</span><span class="p">,</span> <span class="p">(</span><span class="mi">1</span><span class="p">,</span> <span class="mi">3</span><span class="p">))</span>
        <span class="n">n_try</span> <span class="o">=</span> <span class="mi">0</span>
        <span class="c1"># @dermen - why is the inequality comparing with inf?</span>
        <span class="n">is_overlapping</span> <span class="o">=</span> <span class="bp">self</span><span class="o">.</span><span class="n">query</span><span class="p">(</span><span class="n">new_pt</span><span class="p">,</span> <span class="n">distance_upper_bound</span><span class="o">=</span><span class="bp">self</span><span class="o">.</span><span class="n">min_dist</span><span class="p">)[</span>
            <span class="mi">0</span><span class="p">]</span> <span class="o">&lt;</span> <span class="n">np</span><span class="o">.</span><span class="n">inf</span>  <span class="c1"># query for a nearest neighbor</span>
        <span class="k">while</span> <span class="n">is_overlapping</span><span class="p">:</span>
            <span class="n">new_pt</span> <span class="o">=</span> <span class="n">np</span><span class="o">.</span><span class="n">random</span><span class="o">.</span><span class="n">uniform</span><span class="p">(</span><span class="mi">0</span><span class="p">,</span> <span class="bp">self</span><span class="o">.</span><span class="n">box_edge</span><span class="p">,</span> <span class="p">(</span><span class="mi">1</span><span class="p">,</span> <span class="mi">3</span><span class="p">))</span>
            <span class="n">is_overlapping</span> <span class="o">=</span> <span class="bp">self</span><span class="o">.</span><span class="n">query</span><span class="p">(</span>
                <span class="n">new_pt</span><span class="p">,</span> <span class="n">distance_upper_bound</span><span class="o">=</span><span class="bp">self</span><span class="o">.</span><span class="n">min_dist</span><span class="p">)[</span><span class="mi">0</span><span class="p">]</span> <span class="o">&lt;</span> <span class="n">np</span><span class="o">.</span><span class="n">inf</span>
            <span class="n">n_try</span> <span class="o">+=</span> <span class="mi">1</span>
            <span class="k">if</span> <span class="n">n_try</span> <span class="o">&gt;</span> <span class="bp">self</span><span class="o">.</span><span class="n">max_try</span><span class="p">:</span>
                <span class="nb">print</span><span class="p">(</span><span class="s2">&quot;Getting too tight in here!&quot;</span><span class="p">)</span>
                <span class="bp">self</span><span class="o">.</span><span class="n">too_dense</span> <span class="o">=</span> <span class="kc">True</span>
                <span class="k">return</span>
        <span class="c1"># combine new pt and old pts</span>
        <span class="n">data</span> <span class="o">=</span> <span class="n">np</span><span class="o">.</span><span class="n">concatenate</span><span class="p">((</span><span class="bp">self</span><span class="o">.</span><span class="n">data</span><span class="p">,</span> <span class="n">new_pt</span><span class="p">))</span>
        <span class="c1"># re-initialize the parent class with new data</span>
        <span class="nb">super</span><span class="p">(</span><span class="n">Place</span><span class="p">,</span> <span class="bp">self</span><span class="p">)</span><span class="o">.</span><span class="n">__init__</span><span class="p">(</span><span class="n">data</span><span class="p">)</span></div></div>


<div class="viewcode-block" id="place_spheres"><a class="viewcode-back" href="../../../bornagain.target.placer.html#bornagain.target.placer.place_spheres">[docs]</a><span class="k">def</span> <span class="nf">place_spheres</span><span class="p">(</span><span class="n">Vf</span><span class="p">,</span> <span class="n">sph_rad</span><span class="o">=</span><span class="mf">1.</span><span class="p">,</span> <span class="n">box_edge</span><span class="o">=</span><span class="kc">None</span><span class="p">,</span> <span class="n">Nspheres</span><span class="o">=</span><span class="mi">1000</span><span class="p">,</span> <span class="n">tol</span><span class="o">=</span><span class="mf">0.01</span><span class="p">):</span>
    <span class="sd">&quot;&quot;&quot;</span>
<span class="sd">    Vf, float</span>
<span class="sd">        Fraction of sample volume occupied by spheres</span>
<span class="sd">    Nspheres, int</span>
<span class="sd">        how many spheres in the sample volume</span>
<span class="sd">    tol, float</span>
<span class="sd">        minimum distance the unit spheres can be to one another</span>
<span class="sd">    &quot;&quot;&quot;</span>
    <span class="c1">#   volume of a unit sphere</span>
    <span class="n">sph_vol</span> <span class="o">=</span> <span class="p">(</span><span class="mi">4</span> <span class="o">/</span> <span class="mf">3.</span><span class="p">)</span> <span class="o">*</span> <span class="n">np</span><span class="o">.</span><span class="n">pi</span> <span class="o">*</span> <span class="p">(</span><span class="n">sph_rad</span><span class="p">)</span> <span class="o">**</span> <span class="mi">3</span>

    <span class="k">if</span> <span class="n">box_edge</span> <span class="ow">is</span> <span class="ow">not</span> <span class="kc">None</span><span class="p">:</span>
        <span class="c1">#       then we let Nspheres be a free</span>
        <span class="n">box_vol</span> <span class="o">=</span> <span class="n">box_edge</span> <span class="o">**</span> <span class="mi">3</span>
        <span class="n">Nspheres</span> <span class="o">=</span> <span class="nb">int</span><span class="p">((</span><span class="n">box_vol</span> <span class="o">*</span> <span class="n">Vf</span><span class="p">)</span> <span class="o">/</span> <span class="n">sph_vol</span><span class="p">)</span>
    <span class="k">else</span><span class="p">:</span>
        <span class="c1">#       then Nspheres determines the size of the box</span>
        <span class="n">box_vol</span> <span class="o">=</span> <span class="n">sph_vol</span> <span class="o">*</span> <span class="n">Nspheres</span> <span class="o">/</span> <span class="n">Vf</span>
        <span class="n">box_edge</span> <span class="o">=</span> <span class="n">np</span><span class="o">.</span><span class="n">power</span><span class="p">(</span><span class="n">box_vol</span><span class="p">,</span> <span class="mi">1</span> <span class="o">/</span> <span class="mf">3.</span><span class="p">)</span>

    <span class="n">min_dist</span> <span class="o">=</span> <span class="mi">2</span> <span class="o">*</span> <span class="n">sph_rad</span> <span class="o">+</span> <span class="n">tol</span>  <span class="c1"># diameter plus tol,</span>

    <span class="nb">print</span><span class="p">(</span>
        <span class="s2">&quot;Placing </span><span class="si">%d</span><span class="s2"> spheres into a box of side length </span><span class="si">%.4f</span><span class="s2">&quot;</span> <span class="o">%</span>
        <span class="p">(</span><span class="n">Nspheres</span><span class="p">,</span> <span class="n">box_edge</span><span class="p">))</span>

    <span class="n">p</span> <span class="o">=</span> <span class="n">Place</span><span class="p">(</span><span class="n">box_edge</span><span class="p">,</span> <span class="n">min_dist</span><span class="p">)</span>  <span class="c1"># init the Placer</span>
    <span class="k">while</span> <span class="n">p</span><span class="o">.</span><span class="n">n</span> <span class="o">&lt;</span> <span class="n">Nspheres</span><span class="p">:</span>
        <span class="n">p</span><span class="o">.</span><span class="n">insert</span><span class="p">()</span>  <span class="c1"># insert pt!</span>
        <span class="k">if</span> <span class="n">p</span><span class="o">.</span><span class="n">too_dense</span><span class="p">:</span>
            <span class="nb">print</span><span class="p">(</span>
                <span class="s2">&quot;</span><span class="se">\t</span><span class="s2">breaking insert loop with </span><span class="si">%d</span><span class="s2">/</span><span class="si">%d</span><span class="s2"> spheres&quot;</span> <span class="o">%</span>
                <span class="p">(</span><span class="n">p</span><span class="o">.</span><span class="n">n</span><span class="p">,</span> <span class="n">Nspheres</span><span class="p">))</span>
            <span class="k">break</span>

    <span class="k">return</span> <span class="n">p</span><span class="o">.</span><span class="n">data</span></div>
</pre></div>

           </div>
           
          </div>
          <footer>
  

  <hr/>

  <div role="contentinfo">
    <p>

    </p>
  </div>
  Built with <a href="http://sphinx-doc.org/">Sphinx</a> using a <a href="https://github.com/rtfd/sphinx_rtd_theme">theme</a> provided by <a href="https://readthedocs.org">Read the Docs</a>. 

</footer>

        </div>
      </div>

    </section>

  </div>
  


  

<<<<<<< HEAD
    <script type="text/javascript">
        var DOCUMENTATION_OPTIONS = {
            URL_ROOT:'../../../',
            VERSION:'0.2018.9.9',
            LANGUAGE:'None',
            COLLAPSE_INDEX:false,
            FILE_SUFFIX:'.html',
            HAS_SOURCE:  true,
            SOURCELINK_SUFFIX: '.txt'
        };
    </script>
      <script type="text/javascript" src="../../../_static/jquery.js"></script>
      <script type="text/javascript" src="../../../_static/underscore.js"></script>
      <script type="text/javascript" src="../../../_static/doctools.js"></script>
      <script type="text/javascript" src="https://cdn.mathjax.org/mathjax/latest/MathJax.js?config=TeX-AMS-MML_HTMLorMML"></script>
=======
    
    
      <script type="text/javascript" id="documentation_options" data-url_root="../../../" src="../../../_static/documentation_options.js"></script>
        <script type="text/javascript" src="../../../_static/jquery.js"></script>
        <script type="text/javascript" src="../../../_static/underscore.js"></script>
        <script type="text/javascript" src="../../../_static/doctools.js"></script>
        <script async="async" type="text/javascript" src="https://cdnjs.cloudflare.com/ajax/libs/mathjax/2.7.1/MathJax.js?config=TeX-AMS-MML_HTMLorMML"></script>
    
>>>>>>> a62e0080

  

  <script type="text/javascript" src="../../../_static/js/theme.js"></script>

  <script type="text/javascript">
      jQuery(function () {
          SphinxRtdTheme.Navigation.enable(true);
      });
  </script> 

</body>
</html><|MERGE_RESOLUTION|>--- conflicted
+++ resolved
@@ -87,12 +87,8 @@
 <li class="toctree-l1"><a class="reference internal" href="../../../targets.html">Targets</a></li>
 <li class="toctree-l1"><a class="reference internal" href="../../../geometry.html">Detectors</a></li>
 <li class="toctree-l1"><a class="reference internal" href="../../../simulations.html">Simulations</a></li>
-<<<<<<< HEAD
-<li class="toctree-l1"><a class="reference internal" href="../../../coding.html">Coding guidlines</a></li>
-=======
 <li class="toctree-l1"><a class="reference internal" href="../../../coding.html">Notes for Developers</a></li>
 <li class="toctree-l1"><a class="reference internal" href="../../../numpy.html">Numpy, vectors, rotations, etc.</a></li>
->>>>>>> a62e0080
 <li class="toctree-l1"><a class="reference internal" href="../../../modules.html">bornagain</a></li>
 </ul>
 
@@ -185,7 +181,7 @@
 <span class="sd">        &quot;&quot;&quot;</span>
         <span class="n">np</span><span class="o">.</span><span class="n">random</span><span class="o">.</span><span class="n">seed</span><span class="p">()</span>
         <span class="n">a</span> <span class="o">=</span> <span class="n">np</span><span class="o">.</span><span class="n">random</span><span class="o">.</span><span class="n">uniform</span><span class="p">(</span><span class="mi">0</span><span class="p">,</span> <span class="n">box_edge</span><span class="p">,</span> <span class="p">(</span><span class="mi">1</span><span class="p">,</span> <span class="mi">3</span><span class="p">))</span>
-        <span class="n">cKDTree</span><span class="o">.</span><span class="n">__init__</span><span class="p">(</span><span class="bp">self</span><span class="p">,</span> <span class="n">a</span><span class="p">,</span> <span class="o">*</span><span class="n">args</span><span class="p">,</span> <span class="o">**</span><span class="n">kwargs</span><span class="p">)</span>
+        <span class="n">cKDTree</span><span class="o">.</span><span class="fm">__init__</span><span class="p">(</span><span class="bp">self</span><span class="p">,</span> <span class="n">a</span><span class="p">,</span> <span class="o">*</span><span class="n">args</span><span class="p">,</span> <span class="o">**</span><span class="n">kwargs</span><span class="p">)</span>
         <span class="bp">self</span><span class="o">.</span><span class="n">min_dist</span> <span class="o">=</span> <span class="n">min_dist</span>
         <span class="bp">self</span><span class="o">.</span><span class="n">box_edge</span> <span class="o">=</span> <span class="n">box_edge</span>
         <span class="bp">self</span><span class="o">.</span><span class="n">max_try</span> <span class="o">=</span> <span class="n">max_try</span>
@@ -197,20 +193,17 @@
         <span class="n">n_try</span> <span class="o">=</span> <span class="mi">0</span>
         <span class="c1"># @dermen - why is the inequality comparing with inf?</span>
         <span class="n">is_overlapping</span> <span class="o">=</span> <span class="bp">self</span><span class="o">.</span><span class="n">query</span><span class="p">(</span><span class="n">new_pt</span><span class="p">,</span> <span class="n">distance_upper_bound</span><span class="o">=</span><span class="bp">self</span><span class="o">.</span><span class="n">min_dist</span><span class="p">)[</span>
-            <span class="mi">0</span><span class="p">]</span> <span class="o">&lt;</span> <span class="n">np</span><span class="o">.</span><span class="n">inf</span>  <span class="c1"># query for a nearest neighbor</span>
+                             <span class="mi">0</span><span class="p">]</span> <span class="o">&lt;</span> <span class="n">np</span><span class="o">.</span><span class="n">inf</span>  <span class="c1"># query for a nearest neighbor</span>
         <span class="k">while</span> <span class="n">is_overlapping</span><span class="p">:</span>
             <span class="n">new_pt</span> <span class="o">=</span> <span class="n">np</span><span class="o">.</span><span class="n">random</span><span class="o">.</span><span class="n">uniform</span><span class="p">(</span><span class="mi">0</span><span class="p">,</span> <span class="bp">self</span><span class="o">.</span><span class="n">box_edge</span><span class="p">,</span> <span class="p">(</span><span class="mi">1</span><span class="p">,</span> <span class="mi">3</span><span class="p">))</span>
-            <span class="n">is_overlapping</span> <span class="o">=</span> <span class="bp">self</span><span class="o">.</span><span class="n">query</span><span class="p">(</span>
-                <span class="n">new_pt</span><span class="p">,</span> <span class="n">distance_upper_bound</span><span class="o">=</span><span class="bp">self</span><span class="o">.</span><span class="n">min_dist</span><span class="p">)[</span><span class="mi">0</span><span class="p">]</span> <span class="o">&lt;</span> <span class="n">np</span><span class="o">.</span><span class="n">inf</span>
+            <span class="n">is_overlapping</span> <span class="o">=</span> <span class="bp">self</span><span class="o">.</span><span class="n">query</span><span class="p">(</span><span class="n">new_pt</span><span class="p">,</span> <span class="n">distance_upper_bound</span><span class="o">=</span><span class="bp">self</span><span class="o">.</span><span class="n">min_dist</span><span class="p">)[</span><span class="mi">0</span><span class="p">]</span> <span class="o">&lt;</span> <span class="n">np</span><span class="o">.</span><span class="n">inf</span>
             <span class="n">n_try</span> <span class="o">+=</span> <span class="mi">1</span>
             <span class="k">if</span> <span class="n">n_try</span> <span class="o">&gt;</span> <span class="bp">self</span><span class="o">.</span><span class="n">max_try</span><span class="p">:</span>
                 <span class="nb">print</span><span class="p">(</span><span class="s2">&quot;Getting too tight in here!&quot;</span><span class="p">)</span>
                 <span class="bp">self</span><span class="o">.</span><span class="n">too_dense</span> <span class="o">=</span> <span class="kc">True</span>
                 <span class="k">return</span>
-        <span class="c1"># combine new pt and old pts</span>
-        <span class="n">data</span> <span class="o">=</span> <span class="n">np</span><span class="o">.</span><span class="n">concatenate</span><span class="p">((</span><span class="bp">self</span><span class="o">.</span><span class="n">data</span><span class="p">,</span> <span class="n">new_pt</span><span class="p">))</span>
-        <span class="c1"># re-initialize the parent class with new data</span>
-        <span class="nb">super</span><span class="p">(</span><span class="n">Place</span><span class="p">,</span> <span class="bp">self</span><span class="p">)</span><span class="o">.</span><span class="n">__init__</span><span class="p">(</span><span class="n">data</span><span class="p">)</span></div></div>
+        <span class="n">data</span> <span class="o">=</span> <span class="n">np</span><span class="o">.</span><span class="n">concatenate</span><span class="p">((</span><span class="bp">self</span><span class="o">.</span><span class="n">data</span><span class="p">,</span> <span class="n">new_pt</span><span class="p">))</span>  <span class="c1"># combine new pt and old pts</span>
+        <span class="nb">super</span><span class="p">(</span><span class="n">Place</span><span class="p">,</span> <span class="bp">self</span><span class="p">)</span><span class="o">.</span><span class="fm">__init__</span><span class="p">(</span><span class="n">data</span><span class="p">)</span>  <span class="c1"># re-initialize the parent class with new data</span></div></div>
 
 
 <div class="viewcode-block" id="place_spheres"><a class="viewcode-back" href="../../../bornagain.target.placer.html#bornagain.target.placer.place_spheres">[docs]</a><span class="k">def</span> <span class="nf">place_spheres</span><span class="p">(</span><span class="n">Vf</span><span class="p">,</span> <span class="n">sph_rad</span><span class="o">=</span><span class="mf">1.</span><span class="p">,</span> <span class="n">box_edge</span><span class="o">=</span><span class="kc">None</span><span class="p">,</span> <span class="n">Nspheres</span><span class="o">=</span><span class="mi">1000</span><span class="p">,</span> <span class="n">tol</span><span class="o">=</span><span class="mf">0.01</span><span class="p">):</span>
@@ -236,20 +229,20 @@
 
     <span class="n">min_dist</span> <span class="o">=</span> <span class="mi">2</span> <span class="o">*</span> <span class="n">sph_rad</span> <span class="o">+</span> <span class="n">tol</span>  <span class="c1"># diameter plus tol,</span>
 
-    <span class="nb">print</span><span class="p">(</span>
-        <span class="s2">&quot;Placing </span><span class="si">%d</span><span class="s2"> spheres into a box of side length </span><span class="si">%.4f</span><span class="s2">&quot;</span> <span class="o">%</span>
-        <span class="p">(</span><span class="n">Nspheres</span><span class="p">,</span> <span class="n">box_edge</span><span class="p">))</span>
+    <span class="nb">print</span><span class="p">(</span><span class="s2">&quot;Placing </span><span class="si">%d</span><span class="s2"> spheres into a box of side length </span><span class="si">%.4f</span><span class="s2">&quot;</span> <span class="o">%</span> <span class="p">(</span><span class="n">Nspheres</span><span class="p">,</span> <span class="n">box_edge</span><span class="p">))</span>
 
     <span class="n">p</span> <span class="o">=</span> <span class="n">Place</span><span class="p">(</span><span class="n">box_edge</span><span class="p">,</span> <span class="n">min_dist</span><span class="p">)</span>  <span class="c1"># init the Placer</span>
     <span class="k">while</span> <span class="n">p</span><span class="o">.</span><span class="n">n</span> <span class="o">&lt;</span> <span class="n">Nspheres</span><span class="p">:</span>
         <span class="n">p</span><span class="o">.</span><span class="n">insert</span><span class="p">()</span>  <span class="c1"># insert pt!</span>
         <span class="k">if</span> <span class="n">p</span><span class="o">.</span><span class="n">too_dense</span><span class="p">:</span>
-            <span class="nb">print</span><span class="p">(</span>
-                <span class="s2">&quot;</span><span class="se">\t</span><span class="s2">breaking insert loop with </span><span class="si">%d</span><span class="s2">/</span><span class="si">%d</span><span class="s2"> spheres&quot;</span> <span class="o">%</span>
-                <span class="p">(</span><span class="n">p</span><span class="o">.</span><span class="n">n</span><span class="p">,</span> <span class="n">Nspheres</span><span class="p">))</span>
+            <span class="nb">print</span><span class="p">(</span><span class="s2">&quot;</span><span class="se">\t</span><span class="s2">breaking insert loop with </span><span class="si">%d</span><span class="s2">/</span><span class="si">%d</span><span class="s2"> spheres&quot;</span> <span class="o">%</span> <span class="p">(</span><span class="n">p</span><span class="o">.</span><span class="n">n</span><span class="p">,</span> <span class="n">Nspheres</span><span class="p">))</span>
             <span class="k">break</span>
 
     <span class="k">return</span> <span class="n">p</span><span class="o">.</span><span class="n">data</span></div>
+
+
+
+
 </pre></div>
 
            </div>
@@ -280,23 +273,6 @@
 
   
 
-<<<<<<< HEAD
-    <script type="text/javascript">
-        var DOCUMENTATION_OPTIONS = {
-            URL_ROOT:'../../../',
-            VERSION:'0.2018.9.9',
-            LANGUAGE:'None',
-            COLLAPSE_INDEX:false,
-            FILE_SUFFIX:'.html',
-            HAS_SOURCE:  true,
-            SOURCELINK_SUFFIX: '.txt'
-        };
-    </script>
-      <script type="text/javascript" src="../../../_static/jquery.js"></script>
-      <script type="text/javascript" src="../../../_static/underscore.js"></script>
-      <script type="text/javascript" src="../../../_static/doctools.js"></script>
-      <script type="text/javascript" src="https://cdn.mathjax.org/mathjax/latest/MathJax.js?config=TeX-AMS-MML_HTMLorMML"></script>
-=======
     
     
       <script type="text/javascript" id="documentation_options" data-url_root="../../../" src="../../../_static/documentation_options.js"></script>
@@ -305,7 +281,6 @@
         <script type="text/javascript" src="../../../_static/doctools.js"></script>
         <script async="async" type="text/javascript" src="https://cdnjs.cloudflare.com/ajax/libs/mathjax/2.7.1/MathJax.js?config=TeX-AMS-MML_HTMLorMML"></script>
     
->>>>>>> a62e0080
 
   
 
