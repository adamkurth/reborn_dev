

<!DOCTYPE html>
<!--[if IE 8]><html class="no-js lt-ie9" lang="en" > <![endif]-->
<!--[if gt IE 8]><!--> <html class="no-js" lang="en" > <!--<![endif]-->
<head>
  <meta charset="utf-8">
  
  <meta name="viewport" content="width=device-width, initial-scale=1.0">
  
  <title>bornagain.simulate.clcore &mdash; bornagain 0.2018.9.9 documentation</title>
  

  
  
  
  

  

  
  
    

  

  <link rel="stylesheet" href="../../../_static/css/theme.css" type="text/css" />
  <link rel="stylesheet" href="../../../_static/pygments.css" type="text/css" />
    <link rel="index" title="Index" href="../../../genindex.html" />
    <link rel="search" title="Search" href="../../../search.html" /> 

  
  <script src="../../../_static/js/modernizr.min.js"></script>

</head>

<body class="wy-body-for-nav">

   
  <div class="wy-grid-for-nav">

    
    <nav data-toggle="wy-nav-shift" class="wy-nav-side">
      <div class="wy-side-scroll">
        <div class="wy-side-nav-search">
          

          
            <a href="../../../index.html" class="icon icon-home"> bornagain
          

          
          </a>

          
            
            
              <div class="version">
                0.2018.9.9
              </div>
            
          

          
<div role="search">
  <form id="rtd-search-form" class="wy-form" action="../../../search.html" method="get">
    <input type="text" name="q" placeholder="Search docs" />
    <input type="hidden" name="check_keywords" value="yes" />
    <input type="hidden" name="area" value="default" />
  </form>
</div>

          
        </div>

        <div class="wy-menu wy-menu-vertical" data-spy="affix" role="navigation" aria-label="main navigation">
          
            
            
              
            
            
              <ul>
<li class="toctree-l1"><a class="reference internal" href="../../../overview.html">Overview</a></li>
<li class="toctree-l1"><a class="reference internal" href="../../../installation.html">Installation</a></li>
<li class="toctree-l1"><a class="reference internal" href="../../../beams.html">Beams</a></li>
<li class="toctree-l1"><a class="reference internal" href="../../../targets.html">Targets</a></li>
<li class="toctree-l1"><a class="reference internal" href="../../../geometry.html">Detectors</a></li>
<li class="toctree-l1"><a class="reference internal" href="../../../simulations.html">Simulations</a></li>
<<<<<<< HEAD
<li class="toctree-l1"><a class="reference internal" href="../../../coding.html">Coding guidlines</a></li>
=======
<li class="toctree-l1"><a class="reference internal" href="../../../coding.html">Notes for Developers</a></li>
<li class="toctree-l1"><a class="reference internal" href="../../../numpy.html">Numpy, vectors, rotations, etc.</a></li>
>>>>>>> a62e0080
<li class="toctree-l1"><a class="reference internal" href="../../../modules.html">bornagain</a></li>
</ul>

            
          
        </div>
      </div>
    </nav>

    <section data-toggle="wy-nav-shift" class="wy-nav-content-wrap">

      
      <nav class="wy-nav-top" aria-label="top navigation">
        
          <i data-toggle="wy-nav-top" class="fa fa-bars"></i>
          <a href="../../../index.html">bornagain</a>
        
      </nav>


      <div class="wy-nav-content">
        
        <div class="rst-content">
        
          















<div role="navigation" aria-label="breadcrumbs navigation">

  <ul class="wy-breadcrumbs">
    
      <li><a href="../../../index.html">Docs</a> &raquo;</li>
        
          <li><a href="../../index.html">Module code</a> &raquo;</li>
        
          <li><a href="../../bornagain.html">bornagain</a> &raquo;</li>
        
      <li>bornagain.simulate.clcore</li>
    
    
      <li class="wy-breadcrumbs-aside">
        
      </li>
    
  </ul>

  
  <hr/>
</div>
          <div role="main" class="document" itemscope="itemscope" itemtype="http://schema.org/Article">
           <div itemprop="articleBody">
            
  <h1>Source code for bornagain.simulate.clcore</h1><div class="highlight"><pre>
<<<<<<< HEAD
<span></span><span class="sd">&quot;&quot;&quot;</span>
<span class="sd">This module contains some core functions that are useful for simulating</span>
<span class="sd">diffraction on GPU devices.  It is not finished yet...</span>

<span class="sd">Some environment variables that affect this module:</span>
<span class="sd">&#39;BORNAGAIN_CL_GROUPSIZE&#39; : This sets the default groupsize.  It will</span>
<span class="sd">otherwise be 32.  If you are using a CPU you might want to set</span>
<span class="sd">BORNAGAIN_CL_GROUPSIZE=1 .</span>
=======
<span></span><span class="sa">r</span><span class="sd">&quot;&quot;&quot;</span>
<span class="sd">This module contains some core functions that are useful for simulating diffraction on GPU devices.  It is not</span>
<span class="sd">finished yet...</span>

<span class="sd">To get some information on compute devices (CPU/GPU) you can run the function clcore.helpme()</span>

<span class="sd">Some environment variables that affect the behaviour of this module:</span>

<span class="sd">* BORNAGAIN_CL_GROUPSIZE : This sets the default groupsize.</span>
<span class="sd">* PYOPENCL_CTX: This sets the device and platform automatically.</span>

<span class="sd">Using the above variables allows you to run the same code on different devices.</span>
>>>>>>> a62e0080
<span class="sd">&quot;&quot;&quot;</span>

<span class="kn">from</span> <span class="nn">__future__</span> <span class="k">import</span> <span class="p">(</span><span class="n">absolute_import</span><span class="p">,</span> <span class="n">division</span><span class="p">,</span> <span class="n">print_function</span><span class="p">,</span> <span class="n">unicode_literals</span><span class="p">)</span>

<span class="kn">import</span> <span class="nn">os</span>
<span class="kn">import</span> <span class="nn">sys</span>

<span class="kn">import</span> <span class="nn">numpy</span> <span class="k">as</span> <span class="nn">np</span>
<span class="kn">import</span> <span class="nn">pkg_resources</span>
<span class="kn">import</span> <span class="nn">pyopencl</span> <span class="k">as</span> <span class="nn">cl</span>
<span class="kn">import</span> <span class="nn">pyopencl.array</span>

<span class="kn">import</span> <span class="nn">bornagain</span> <span class="k">as</span> <span class="nn">ba</span>
<span class="kn">from</span> <span class="nn">bornagain.simulate</span> <span class="k">import</span> <span class="n">refdata</span>


<span class="n">clcore_file</span> <span class="o">=</span> <span class="n">pkg_resources</span><span class="o">.</span><span class="n">resource_filename</span><span class="p">(</span><span class="s1">&#39;bornagain.simulate&#39;</span><span class="p">,</span> <span class="s1">&#39;clcore.cpp&#39;</span><span class="p">)</span>



<div class="viewcode-block" id="create_some_gpu_context"><a class="viewcode-back" href="../../../bornagain.simulate.clcore.html#bornagain.simulate.clcore.create_some_gpu_context">[docs]</a><span class="k">def</span> <span class="nf">create_some_gpu_context</span><span class="p">():</span>
    <span class="sd">r&quot;&quot;&quot;</span>

<span class="sd">    Since cl.create_some_context() sometimes forces a CPU on macs, this function will attempt to use a GPU</span>
<span class="sd">    context if possible.</span>

<span class="sd">    Returns: opencl context</span>

<span class="sd">    &quot;&quot;&quot;</span>

    <span class="k">try</span><span class="p">:</span>
        <span class="n">platform</span> <span class="o">=</span> <span class="n">cl</span><span class="o">.</span><span class="n">get_platforms</span><span class="p">()</span>
        <span class="n">devices</span> <span class="o">=</span> <span class="n">platform</span><span class="p">[</span><span class="mi">0</span><span class="p">]</span><span class="o">.</span><span class="n">get_devices</span><span class="p">(</span><span class="n">device_type</span><span class="o">=</span><span class="n">cl</span><span class="o">.</span><span class="n">device_type</span><span class="o">.</span><span class="n">GPU</span><span class="p">)</span>
        <span class="n">context</span> <span class="o">=</span> <span class="n">cl</span><span class="o">.</span><span class="n">Context</span><span class="p">(</span><span class="n">devices</span><span class="o">=</span><span class="n">devices</span><span class="p">)</span>
    <span class="k">except</span> <span class="ne">BaseException</span><span class="p">:</span>
        <span class="n">context</span> <span class="o">=</span> <span class="n">cl</span><span class="o">.</span><span class="n">create_some_context</span><span class="p">()</span>

    <span class="k">return</span> <span class="n">context</span></div>


<div class="viewcode-block" id="ClCore"><a class="viewcode-back" href="../../../bornagain.simulate.clcore.html#bornagain.simulate.clcore.ClCore">[docs]</a><span class="k">class</span> <span class="nc">ClCore</span><span class="p">(</span><span class="nb">object</span><span class="p">):</span>

    <span class="sa">r</span><span class="sd">&quot;&quot;&quot;</span>

<span class="sd">    A container for the elementary building blocks that GPU diffraction simulations are composed of.</span>

<span class="sd">    An instance of this class will initialize an opencl context and help maintain consistency in the</span>
<span class="sd">    device queue that compute jobs are sent to, along with consistency in the precision (double/single)</span>
<span class="sd">    when memory moves between CPU and GPU memory.</span>

<span class="sd">    &quot;&quot;&quot;</span>

    <span class="k">def</span> <span class="nf">__init__</span><span class="p">(</span><span class="bp">self</span><span class="p">,</span> <span class="n">context</span><span class="o">=</span><span class="kc">None</span><span class="p">,</span> <span class="n">queue</span><span class="o">=</span><span class="kc">None</span><span class="p">,</span> <span class="n">group_size</span><span class="o">=</span><span class="mi">32</span><span class="p">,</span> <span class="n">double_precision</span><span class="o">=</span><span class="kc">False</span><span class="p">):</span>

        <span class="sa">r</span><span class="sd">&quot;&quot;&quot;</span>

<span class="sd">        An instance of this class will attempt to help you manage an opencl context and command queue.</span>
<span class="sd">        You may choose the precision that you desire from the beginning, and this will be taken care of</span>
<span class="sd">        so that you don&#39;t need to think about it when you move arrays between CPU and GPU memory.</span>

<span class="sd">        An opencl context and queue will be created if you do not provide them.  This is the most common</span>
<span class="sd">        mode of operation.</span>

<span class="sd">        You may choose the group size, which is the number of compute units that have shared local</span>
<span class="sd">        memory.  The environment variable BORNAGAIN_CL_GROUPSIZE can be used to set the default group</span>
<span class="sd">        size for a given machine if you want your code to be the same on multiple different machines.</span>

<span class="sd">        The raw opencl kernel code will be compiled when an instance of this class is created.</span>

<span class="sd">        Args:</span>
<span class="sd">            context: An opencl context</span>
<span class="sd">            queue: An opencl queue</span>
<span class="sd">            group_size (int): The desired opencl group size (most common is 32, and this is default).</span>
<span class="sd">            double_precision (bool): True if double-precision is desired</span>
<span class="sd">        &quot;&quot;&quot;</span>

        <span class="bp">self</span><span class="o">.</span><span class="n">group_size</span> <span class="o">=</span> <span class="kc">None</span>
        <span class="bp">self</span><span class="o">.</span><span class="n">programs</span> <span class="o">=</span> <span class="kc">None</span>
        <span class="bp">self</span><span class="o">.</span><span class="n">double_precision</span> <span class="o">=</span> <span class="n">double_precision</span>

        <span class="c1"># Setup the context</span>
        <span class="k">if</span> <span class="n">context</span> <span class="ow">is</span> <span class="kc">None</span><span class="p">:</span>
            <span class="bp">self</span><span class="o">.</span><span class="n">context</span> <span class="o">=</span> <span class="n">create_some_gpu_context</span><span class="p">()</span>
        <span class="k">else</span><span class="p">:</span>
            <span class="bp">self</span><span class="o">.</span><span class="n">context</span> <span class="o">=</span> <span class="n">context</span>

        <span class="c1"># Setup the queue</span>
        <span class="k">if</span> <span class="n">queue</span> <span class="ow">is</span> <span class="kc">None</span><span class="p">:</span>
            <span class="bp">self</span><span class="o">.</span><span class="n">queue</span> <span class="o">=</span> <span class="n">cl</span><span class="o">.</span><span class="n">CommandQueue</span><span class="p">(</span><span class="bp">self</span><span class="o">.</span><span class="n">context</span><span class="p">)</span>
        <span class="k">else</span><span class="p">:</span>
            <span class="bp">self</span><span class="o">.</span><span class="n">queue</span> <span class="o">=</span> <span class="n">queue</span>

        <span class="c1"># Abstract real and complex types to allow for double/single</span>
        <span class="bp">self</span><span class="o">.</span><span class="n">_setup_precision</span><span class="p">(</span><span class="n">double_precision</span><span class="p">)</span>

        <span class="c1"># Setup the group size.</span>
        <span class="bp">self</span><span class="o">.</span><span class="n">set_groupsize</span><span class="p">(</span><span class="n">group_size</span><span class="p">)</span>

        <span class="c1"># setup the programs</span>
        <span class="bp">self</span><span class="o">.</span><span class="n">_load_programs</span><span class="p">()</span>

        <span class="c1"># important for comermann pipeline</span>
        <span class="bp">self</span><span class="o">.</span><span class="n">primed_cromermann</span> <span class="o">=</span> <span class="kc">False</span>

<div class="viewcode-block" id="ClCore.set_groupsize"><a class="viewcode-back" href="../../../bornagain.simulate.clcore.html#bornagain.simulate.clcore.ClCore.set_groupsize">[docs]</a>    <span class="k">def</span> <span class="nf">set_groupsize</span><span class="p">(</span><span class="bp">self</span><span class="p">,</span> <span class="n">group_size</span><span class="p">):</span>
        <span class="sd">&quot;&quot;&quot;</span>
<span class="sd">        If the environment variable BORNAGAIN_CL_GROUPSIZE is set then use</span>
<span class="sd">        that value.</span>

<span class="sd">        If the group size exceeds the max allowed group size, then make it</span>
<span class="sd">        smaller (but print warning)</span>
<span class="sd">        &quot;&quot;&quot;</span>
        <span class="k">if</span> <span class="n">os</span><span class="o">.</span><span class="n">environ</span><span class="o">.</span><span class="n">get</span><span class="p">(</span><span class="s1">&#39;BORNAGAIN_CL_GROUPSIZE&#39;</span><span class="p">)</span> <span class="ow">is</span> <span class="ow">not</span> <span class="kc">None</span><span class="p">:</span>
            <span class="n">group_size</span> <span class="o">=</span> <span class="n">np</span><span class="o">.</span><span class="n">int</span><span class="p">(</span><span class="n">os</span><span class="o">.</span><span class="n">environ</span><span class="o">.</span><span class="n">get</span><span class="p">(</span><span class="s1">&#39;BORNAGAIN_CL_GROUPSIZE&#39;</span><span class="p">))</span>
        <span class="n">max_group_size</span> <span class="o">=</span> <span class="bp">self</span><span class="o">.</span><span class="n">queue</span><span class="o">.</span><span class="n">device</span><span class="o">.</span><span class="n">max_work_group_size</span>
        <span class="k">if</span> <span class="bp">self</span><span class="o">.</span><span class="n">double_precision</span><span class="p">:</span>
            <span class="n">max_group_size</span> <span class="o">=</span> <span class="nb">int</span><span class="p">(</span><span class="n">max_group_size</span> <span class="o">/</span> <span class="mi">2</span><span class="p">)</span>
        <span class="k">if</span> <span class="n">group_size</span> <span class="o">&gt;</span> <span class="n">max_group_size</span><span class="p">:</span>
<<<<<<< HEAD
            <span class="n">sys</span><span class="o">.</span><span class="n">stderr</span><span class="o">.</span><span class="n">write</span><span class="p">(</span>
                <span class="s1">&#39;Changing group size from </span><span class="si">%d</span><span class="s1"> to </span><span class="si">%d</span><span class="s1">.</span><span class="se">\n</span><span class="s1">&#39;</span>
                <span class="s1">&#39;Set BORNAGAIN_CL_GROUPSIZE=</span><span class="si">%d</span><span class="s1"> to avoid this error.</span><span class="se">\n</span><span class="s1">&#39;</span> <span class="o">%</span>
                <span class="p">(</span><span class="n">group_size</span><span class="p">,</span> <span class="n">max_group_size</span><span class="p">,</span> <span class="n">max_group_size</span><span class="p">))</span>
=======
            <span class="c1"># FIXME: messages of the type below should be printed only in debug mode.</span>
            <span class="c1"># sys.stderr.write(&#39;Changing group size from %d to %d.\n&#39;</span>
            <span class="c1">#                  &#39;Set BORNAGAIN_CL_GROUPSIZE=%d to avoid this error.\n&#39;</span>
            <span class="c1">#                  % (group_size, max_group_size, max_group_size))</span>
>>>>>>> a62e0080
            <span class="n">group_size</span> <span class="o">=</span> <span class="n">max_group_size</span>
        <span class="bp">self</span><span class="o">.</span><span class="n">group_size</span> <span class="o">=</span> <span class="n">group_size</span></div>

    <span class="k">def</span> <span class="nf">_double_precision_is_available</span><span class="p">(</span><span class="bp">self</span><span class="p">):</span>
        <span class="k">if</span> <span class="s1">&#39;cl_khr_fp64&#39;</span> <span class="ow">not</span> <span class="ow">in</span> <span class="bp">self</span><span class="o">.</span><span class="n">queue</span><span class="o">.</span><span class="n">device</span><span class="o">.</span><span class="n">extensions</span><span class="o">.</span><span class="n">split</span><span class="p">():</span>
            <span class="k">return</span> <span class="kc">False</span>
        <span class="c1"># TODO: fix stupid errors to do with Apple&#39;s CL double implementation?</span>
        <span class="c1"># Why doesn&#39;t double work on apple?</span>
        <span class="k">if</span> <span class="bp">self</span><span class="o">.</span><span class="n">queue</span><span class="o">.</span><span class="n">device</span><span class="o">.</span><span class="n">platform</span><span class="o">.</span><span class="n">name</span> <span class="o">==</span> <span class="s1">&#39;Apple&#39;</span><span class="p">:</span>
            <span class="k">return</span> <span class="kc">False</span>
        <span class="k">return</span> <span class="kc">True</span>

    <span class="k">def</span> <span class="nf">_setup_precision</span><span class="p">(</span><span class="bp">self</span><span class="p">,</span> <span class="n">dbl</span><span class="p">):</span>
        <span class="k">if</span> <span class="ow">not</span> <span class="n">dbl</span><span class="p">:</span>
            <span class="bp">self</span><span class="o">.</span><span class="n">_use_float</span><span class="p">()</span>
            <span class="bp">self</span><span class="o">.</span><span class="n">double_precision</span> <span class="o">=</span> <span class="kc">False</span>
        <span class="k">if</span> <span class="n">dbl</span><span class="p">:</span>
            <span class="k">if</span> <span class="bp">self</span><span class="o">.</span><span class="n">_double_precision_is_available</span><span class="p">():</span>
                <span class="n">sys</span><span class="o">.</span><span class="n">stderr</span><span class="o">.</span><span class="n">write</span><span class="p">(</span><span class="s1">&#39;Attempting to use double precision.</span><span class="se">\n</span><span class="s1">&#39;</span><span class="p">)</span>
                <span class="bp">self</span><span class="o">.</span><span class="n">_use_double</span><span class="p">()</span>
                <span class="bp">self</span><span class="o">.</span><span class="n">double_precision</span> <span class="o">=</span> <span class="kc">True</span>
            <span class="k">else</span><span class="p">:</span>
                <span class="n">sys</span><span class="o">.</span><span class="n">stderr</span><span class="o">.</span><span class="n">write</span><span class="p">(</span><span class="s1">&#39;Double precision not supported on</span><span class="se">\n</span><span class="si">%s</span><span class="s1">&#39;</span>
                                 <span class="s1">&#39;</span><span class="se">\n</span><span class="s1">Fallback to single precision</span><span class="se">\n</span><span class="s1">&#39;</span>
                                 <span class="o">%</span> <span class="bp">self</span><span class="o">.</span><span class="n">queue</span><span class="o">.</span><span class="n">device</span><span class="o">.</span><span class="n">name</span><span class="p">)</span>
                <span class="bp">self</span><span class="o">.</span><span class="n">double_precision</span> <span class="o">=</span> <span class="kc">False</span>
                <span class="bp">self</span><span class="o">.</span><span class="n">_use_float</span><span class="p">()</span>

    <span class="k">def</span> <span class="nf">_use_double</span><span class="p">(</span><span class="bp">self</span><span class="p">):</span>
        <span class="c1"># TODO: Decide if integers should be made double also.  As of now, they</span>
        <span class="c1"># are all single precision.</span>
        <span class="bp">self</span><span class="o">.</span><span class="n">int_t</span> <span class="o">=</span> <span class="n">np</span><span class="o">.</span><span class="n">int32</span>
        <span class="bp">self</span><span class="o">.</span><span class="n">real_t</span> <span class="o">=</span> <span class="n">np</span><span class="o">.</span><span class="n">float64</span>
        <span class="bp">self</span><span class="o">.</span><span class="n">complex_t</span> <span class="o">=</span> <span class="n">np</span><span class="o">.</span><span class="n">complex128</span>

    <span class="k">def</span> <span class="nf">_use_float</span><span class="p">(</span><span class="bp">self</span><span class="p">):</span>
        <span class="bp">self</span><span class="o">.</span><span class="n">int_t</span> <span class="o">=</span> <span class="n">np</span><span class="o">.</span><span class="n">int32</span>
        <span class="bp">self</span><span class="o">.</span><span class="n">real_t</span> <span class="o">=</span> <span class="n">np</span><span class="o">.</span><span class="n">float32</span>
        <span class="bp">self</span><span class="o">.</span><span class="n">complex_t</span> <span class="o">=</span> <span class="n">np</span><span class="o">.</span><span class="n">complex64</span>

    <span class="k">def</span> <span class="nf">_load_programs</span><span class="p">(</span><span class="bp">self</span><span class="p">):</span>
        <span class="bp">self</span><span class="o">.</span><span class="n">_build_openCL_programs</span><span class="p">()</span>
        <span class="bp">self</span><span class="o">.</span><span class="n">_load_get_group_size</span><span class="p">()</span>
        <span class="bp">self</span><span class="o">.</span><span class="n">_load_phase_factor_qrf</span><span class="p">()</span>
        <span class="bp">self</span><span class="o">.</span><span class="n">_load_phase_factor_pad</span><span class="p">()</span>
        <span class="bp">self</span><span class="o">.</span><span class="n">_load_phase_factor_mesh</span><span class="p">()</span>
        <span class="bp">self</span><span class="o">.</span><span class="n">_load_buffer_mesh_lookup</span><span class="p">()</span>
        <span class="bp">self</span><span class="o">.</span><span class="n">_load_test_rotate_vec</span><span class="p">()</span>
        <span class="bp">self</span><span class="o">.</span><span class="n">_load_mod_squared_complex_to_real</span><span class="p">()</span>
        <span class="bp">self</span><span class="o">.</span><span class="n">_load_qrf_cromer_mann</span><span class="p">()</span>
        <span class="bp">self</span><span class="o">.</span><span class="n">_load_lattice_transform_intensities_pad</span><span class="p">()</span>
        <span class="bp">self</span><span class="o">.</span><span class="n">_load_gaussian_lattice_transform_intensities_pad</span><span class="p">()</span>

    <span class="k">def</span> <span class="nf">_build_openCL_programs</span><span class="p">(</span><span class="bp">self</span><span class="p">):</span>
        <span class="n">clcore_file</span> <span class="o">=</span> <span class="n">pkg_resources</span><span class="o">.</span><span class="n">resource_filename</span><span class="p">(</span>
            <span class="s1">&#39;bornagain.simulate&#39;</span><span class="p">,</span> <span class="s1">&#39;clcore.cpp&#39;</span><span class="p">)</span>
        <span class="n">kern_str</span> <span class="o">=</span> <span class="nb">open</span><span class="p">(</span><span class="n">clcore_file</span><span class="p">)</span><span class="o">.</span><span class="n">read</span><span class="p">()</span>
        <span class="n">build_opts</span> <span class="o">=</span> <span class="p">[]</span>
        <span class="k">if</span> <span class="bp">self</span><span class="o">.</span><span class="n">double_precision</span><span class="p">:</span>
            <span class="n">build_opts</span><span class="o">.</span><span class="n">append</span><span class="p">(</span><span class="s1">&#39;-D&#39;</span><span class="p">)</span>
            <span class="n">build_opts</span><span class="o">.</span><span class="n">append</span><span class="p">(</span><span class="s1">&#39;CONFIG_USE_DOUBLE=1&#39;</span><span class="p">)</span>
        <span class="n">build_opts</span><span class="o">.</span><span class="n">append</span><span class="p">(</span><span class="s1">&#39;-D&#39;</span><span class="p">)</span>
        <span class="n">build_opts</span><span class="o">.</span><span class="n">append</span><span class="p">(</span><span class="s1">&#39;GROUP_SIZE=</span><span class="si">%d</span><span class="s1">&#39;</span> <span class="o">%</span> <span class="p">(</span><span class="bp">self</span><span class="o">.</span><span class="n">group_size</span><span class="p">))</span>
        <span class="bp">self</span><span class="o">.</span><span class="n">programs</span> <span class="o">=</span> <span class="n">cl</span><span class="o">.</span><span class="n">Program</span><span class="p">(</span>
            <span class="bp">self</span><span class="o">.</span><span class="n">context</span><span class="p">,</span>
            <span class="n">kern_str</span><span class="p">)</span><span class="o">.</span><span class="n">build</span><span class="p">(</span>
            <span class="n">options</span><span class="o">=</span><span class="n">build_opts</span><span class="p">)</span>

    <span class="k">def</span> <span class="nf">_load_get_group_size</span><span class="p">(</span><span class="bp">self</span><span class="p">):</span>
        <span class="bp">self</span><span class="o">.</span><span class="n">get_group_size_cl</span> <span class="o">=</span> <span class="bp">self</span><span class="o">.</span><span class="n">programs</span><span class="o">.</span><span class="n">get_group_size</span>
        <span class="bp">self</span><span class="o">.</span><span class="n">get_group_size_cl</span><span class="o">.</span><span class="n">set_scalar_arg_dtypes</span><span class="p">([</span><span class="kc">None</span><span class="p">])</span>

    <span class="k">def</span> <span class="nf">_load_phase_factor_qrf</span><span class="p">(</span><span class="bp">self</span><span class="p">):</span>
        <span class="bp">self</span><span class="o">.</span><span class="n">phase_factor_qrf_cl</span> <span class="o">=</span> <span class="bp">self</span><span class="o">.</span><span class="n">programs</span><span class="o">.</span><span class="n">phase_factor_qrf</span>
        <span class="bp">self</span><span class="o">.</span><span class="n">phase_factor_qrf_cl</span><span class="o">.</span><span class="n">set_scalar_arg_dtypes</span><span class="p">(</span>
            <span class="p">[</span><span class="kc">None</span><span class="p">,</span> <span class="kc">None</span><span class="p">,</span> <span class="kc">None</span><span class="p">,</span> <span class="kc">None</span><span class="p">,</span> <span class="kc">None</span><span class="p">,</span> <span class="bp">self</span><span class="o">.</span><span class="n">int_t</span><span class="p">,</span> <span class="bp">self</span><span class="o">.</span><span class="n">int_t</span><span class="p">,</span> <span class="bp">self</span><span class="o">.</span><span class="n">int_t</span><span class="p">])</span>

    <span class="k">def</span> <span class="nf">_load_phase_factor_pad</span><span class="p">(</span><span class="bp">self</span><span class="p">):</span>
        <span class="bp">self</span><span class="o">.</span><span class="n">phase_factor_pad_cl</span> <span class="o">=</span> <span class="bp">self</span><span class="o">.</span><span class="n">programs</span><span class="o">.</span><span class="n">phase_factor_pad</span>
        <span class="bp">self</span><span class="o">.</span><span class="n">phase_factor_pad_cl</span><span class="o">.</span><span class="n">set_scalar_arg_dtypes</span><span class="p">(</span>
<<<<<<< HEAD
            <span class="p">[</span>
                <span class="kc">None</span><span class="p">,</span>
                <span class="kc">None</span><span class="p">,</span>
                <span class="kc">None</span><span class="p">,</span>
                <span class="kc">None</span><span class="p">,</span>
                <span class="bp">self</span><span class="o">.</span><span class="n">int_t</span><span class="p">,</span>
                <span class="bp">self</span><span class="o">.</span><span class="n">int_t</span><span class="p">,</span>
                <span class="bp">self</span><span class="o">.</span><span class="n">int_t</span><span class="p">,</span>
                <span class="bp">self</span><span class="o">.</span><span class="n">int_t</span><span class="p">,</span>
                <span class="bp">self</span><span class="o">.</span><span class="n">real_t</span><span class="p">,</span>
                <span class="kc">None</span><span class="p">,</span>
                <span class="kc">None</span><span class="p">,</span>
                <span class="kc">None</span><span class="p">,</span>
                <span class="kc">None</span><span class="p">,</span>
                <span class="bp">self</span><span class="o">.</span><span class="n">int_t</span><span class="p">])</span>
=======
            <span class="p">[</span><span class="kc">None</span><span class="p">,</span> <span class="kc">None</span><span class="p">,</span> <span class="kc">None</span><span class="p">,</span> <span class="kc">None</span><span class="p">,</span> <span class="bp">self</span><span class="o">.</span><span class="n">int_t</span><span class="p">,</span> <span class="bp">self</span><span class="o">.</span><span class="n">int_t</span><span class="p">,</span> <span class="bp">self</span><span class="o">.</span><span class="n">int_t</span><span class="p">,</span> <span class="bp">self</span><span class="o">.</span><span class="n">int_t</span><span class="p">,</span><span class="bp">self</span><span class="o">.</span><span class="n">real_t</span><span class="p">,</span>
             <span class="kc">None</span><span class="p">,</span> <span class="kc">None</span><span class="p">,</span> <span class="kc">None</span><span class="p">,</span> <span class="kc">None</span><span class="p">,</span> <span class="bp">self</span><span class="o">.</span><span class="n">int_t</span><span class="p">])</span>
>>>>>>> a62e0080

    <span class="k">def</span> <span class="nf">_load_phase_factor_mesh</span><span class="p">(</span><span class="bp">self</span><span class="p">):</span>
        <span class="bp">self</span><span class="o">.</span><span class="n">phase_factor_mesh_cl</span> <span class="o">=</span> <span class="bp">self</span><span class="o">.</span><span class="n">programs</span><span class="o">.</span><span class="n">phase_factor_mesh</span>
        <span class="bp">self</span><span class="o">.</span><span class="n">phase_factor_mesh_cl</span><span class="o">.</span><span class="n">set_scalar_arg_dtypes</span><span class="p">(</span>
            <span class="p">[</span><span class="kc">None</span><span class="p">,</span> <span class="kc">None</span><span class="p">,</span> <span class="kc">None</span><span class="p">,</span> <span class="bp">self</span><span class="o">.</span><span class="n">int_t</span><span class="p">,</span> <span class="bp">self</span><span class="o">.</span><span class="n">int_t</span><span class="p">,</span> <span class="kc">None</span><span class="p">,</span> <span class="kc">None</span><span class="p">,</span> <span class="kc">None</span><span class="p">])</span>

    <span class="k">def</span> <span class="nf">_load_buffer_mesh_lookup</span><span class="p">(</span><span class="bp">self</span><span class="p">):</span>
        <span class="bp">self</span><span class="o">.</span><span class="n">buffer_mesh_lookup_cl</span> <span class="o">=</span> <span class="bp">self</span><span class="o">.</span><span class="n">programs</span><span class="o">.</span><span class="n">buffer_mesh_lookup</span>
        <span class="bp">self</span><span class="o">.</span><span class="n">buffer_mesh_lookup_cl</span><span class="o">.</span><span class="n">set_scalar_arg_dtypes</span><span class="p">(</span>
            <span class="p">[</span><span class="kc">None</span><span class="p">,</span> <span class="kc">None</span><span class="p">,</span> <span class="kc">None</span><span class="p">,</span> <span class="bp">self</span><span class="o">.</span><span class="n">int_t</span><span class="p">,</span> <span class="kc">None</span><span class="p">,</span> <span class="kc">None</span><span class="p">,</span> <span class="kc">None</span><span class="p">,</span> <span class="kc">None</span><span class="p">])</span>

    <span class="k">def</span> <span class="nf">_load_lattice_transform_intensities_pad</span><span class="p">(</span><span class="bp">self</span><span class="p">):</span>
        <span class="bp">self</span><span class="o">.</span><span class="n">lattice_transform_intensities_pad_cl</span> <span class="o">=</span> <span class="bp">self</span><span class="o">.</span><span class="n">programs</span><span class="o">.</span><span class="n">lattice_transform_intensities_pad</span>
        <span class="bp">self</span><span class="o">.</span><span class="n">lattice_transform_intensities_pad_cl</span><span class="o">.</span><span class="n">set_scalar_arg_dtypes</span><span class="p">(</span>
<<<<<<< HEAD
            <span class="p">[</span>
                <span class="kc">None</span><span class="p">,</span>
                <span class="kc">None</span><span class="p">,</span>
                <span class="kc">None</span><span class="p">,</span>
                <span class="kc">None</span><span class="p">,</span>
                <span class="bp">self</span><span class="o">.</span><span class="n">int_t</span><span class="p">,</span>
                <span class="bp">self</span><span class="o">.</span><span class="n">int_t</span><span class="p">,</span>
                <span class="bp">self</span><span class="o">.</span><span class="n">int_t</span><span class="p">,</span>
                <span class="bp">self</span><span class="o">.</span><span class="n">real_t</span><span class="p">,</span>
                <span class="kc">None</span><span class="p">,</span>
                <span class="kc">None</span><span class="p">,</span>
                <span class="kc">None</span><span class="p">,</span>
                <span class="kc">None</span><span class="p">,</span>
                <span class="bp">self</span><span class="o">.</span><span class="n">int_t</span><span class="p">])</span>
=======
            <span class="p">[</span><span class="kc">None</span><span class="p">,</span> <span class="kc">None</span><span class="p">,</span> <span class="kc">None</span><span class="p">,</span> <span class="kc">None</span><span class="p">,</span> <span class="bp">self</span><span class="o">.</span><span class="n">int_t</span><span class="p">,</span> <span class="bp">self</span><span class="o">.</span><span class="n">int_t</span><span class="p">,</span> <span class="bp">self</span><span class="o">.</span><span class="n">int_t</span><span class="p">,</span> <span class="bp">self</span><span class="o">.</span><span class="n">real_t</span><span class="p">,</span> <span class="kc">None</span><span class="p">,</span> <span class="kc">None</span><span class="p">,</span> <span class="kc">None</span><span class="p">,</span> <span class="kc">None</span><span class="p">,</span>
             <span class="bp">self</span><span class="o">.</span><span class="n">int_t</span><span class="p">])</span>
>>>>>>> a62e0080

    <span class="k">def</span> <span class="nf">_load_gaussian_lattice_transform_intensities_pad</span><span class="p">(</span><span class="bp">self</span><span class="p">):</span>
        <span class="bp">self</span><span class="o">.</span><span class="n">gaussian_lattice_transform_intensities_pad_cl</span> <span class="o">=</span> <span class="bp">self</span><span class="o">.</span><span class="n">programs</span><span class="o">.</span><span class="n">gaussian_lattice_transform_intensities_pad</span>
        <span class="bp">self</span><span class="o">.</span><span class="n">gaussian_lattice_transform_intensities_pad_cl</span><span class="o">.</span><span class="n">set_scalar_arg_dtypes</span><span class="p">(</span>
<<<<<<< HEAD
            <span class="p">[</span>
                <span class="kc">None</span><span class="p">,</span>
                <span class="kc">None</span><span class="p">,</span>
                <span class="kc">None</span><span class="p">,</span>
                <span class="kc">None</span><span class="p">,</span>
                <span class="bp">self</span><span class="o">.</span><span class="n">int_t</span><span class="p">,</span>
                <span class="bp">self</span><span class="o">.</span><span class="n">int_t</span><span class="p">,</span>
                <span class="bp">self</span><span class="o">.</span><span class="n">int_t</span><span class="p">,</span>
                <span class="bp">self</span><span class="o">.</span><span class="n">real_t</span><span class="p">,</span>
                <span class="kc">None</span><span class="p">,</span>
                <span class="kc">None</span><span class="p">,</span>
                <span class="kc">None</span><span class="p">,</span>
                <span class="kc">None</span><span class="p">,</span>
                <span class="bp">self</span><span class="o">.</span><span class="n">int_t</span><span class="p">])</span>
=======
            <span class="p">[</span><span class="kc">None</span><span class="p">,</span> <span class="kc">None</span><span class="p">,</span> <span class="kc">None</span><span class="p">,</span> <span class="kc">None</span><span class="p">,</span> <span class="bp">self</span><span class="o">.</span><span class="n">int_t</span><span class="p">,</span> <span class="bp">self</span><span class="o">.</span><span class="n">int_t</span><span class="p">,</span> <span class="bp">self</span><span class="o">.</span><span class="n">int_t</span><span class="p">,</span> <span class="bp">self</span><span class="o">.</span><span class="n">real_t</span><span class="p">,</span> <span class="kc">None</span><span class="p">,</span> <span class="kc">None</span><span class="p">,</span> <span class="kc">None</span><span class="p">,</span> <span class="kc">None</span><span class="p">,</span>
             <span class="bp">self</span><span class="o">.</span><span class="n">int_t</span><span class="p">])</span>
>>>>>>> a62e0080

    <span class="k">def</span> <span class="nf">_load_test_rotate_vec</span><span class="p">(</span><span class="bp">self</span><span class="p">):</span>
        <span class="bp">self</span><span class="o">.</span><span class="n">test_rotate_vec_cl</span> <span class="o">=</span> <span class="bp">self</span><span class="o">.</span><span class="n">programs</span><span class="o">.</span><span class="n">test_rotate_vec</span>
        <span class="bp">self</span><span class="o">.</span><span class="n">test_rotate_vec_cl</span><span class="o">.</span><span class="n">set_scalar_arg_dtypes</span><span class="p">([</span><span class="kc">None</span><span class="p">,</span> <span class="kc">None</span><span class="p">,</span> <span class="kc">None</span><span class="p">])</span>

    <span class="k">def</span> <span class="nf">_load_mod_squared_complex_to_real</span><span class="p">(</span><span class="bp">self</span><span class="p">):</span>
        <span class="bp">self</span><span class="o">.</span><span class="n">mod_squared_complex_to_real_cl</span> <span class="o">=</span> <span class="bp">self</span><span class="o">.</span><span class="n">programs</span><span class="o">.</span><span class="n">mod_squared_complex_to_real</span>
        <span class="bp">self</span><span class="o">.</span><span class="n">mod_squared_complex_to_real_cl</span><span class="o">.</span><span class="n">set_scalar_arg_dtypes</span><span class="p">(</span>
            <span class="p">[</span><span class="kc">None</span><span class="p">,</span> <span class="kc">None</span><span class="p">,</span> <span class="bp">self</span><span class="o">.</span><span class="n">int_t</span><span class="p">])</span>

<<<<<<< HEAD
    <span class="k">def</span> <span class="nf">_load_qrf_default</span><span class="p">(</span><span class="bp">self</span><span class="p">):</span>
        <span class="bp">self</span><span class="o">.</span><span class="n">qrf_default_cl</span> <span class="o">=</span> <span class="bp">self</span><span class="o">.</span><span class="n">programs</span><span class="o">.</span><span class="n">qrf_default</span>
        <span class="bp">self</span><span class="o">.</span><span class="n">qrf_default_cl</span><span class="o">.</span><span class="n">set_scalar_arg_dtypes</span><span class="p">(</span>
            <span class="p">[</span><span class="kc">None</span><span class="p">,</span> <span class="kc">None</span><span class="p">,</span> <span class="kc">None</span><span class="p">,</span> <span class="kc">None</span><span class="p">,</span> <span class="bp">self</span><span class="o">.</span><span class="n">int_t</span><span class="p">])</span>

    <span class="k">def</span> <span class="nf">_load_qrf_kam</span><span class="p">(</span><span class="bp">self</span><span class="p">):</span>
        <span class="bp">self</span><span class="o">.</span><span class="n">qrf_kam_cl</span> <span class="o">=</span> <span class="bp">self</span><span class="o">.</span><span class="n">programs</span><span class="o">.</span><span class="n">qrf_kam</span>
        <span class="bp">self</span><span class="o">.</span><span class="n">qrf_kam_cl</span><span class="o">.</span><span class="n">set_scalar_arg_dtypes</span><span class="p">(</span>
            <span class="p">[</span><span class="kc">None</span><span class="p">,</span> <span class="kc">None</span><span class="p">,</span> <span class="kc">None</span><span class="p">,</span> <span class="kc">None</span><span class="p">,</span> <span class="kc">None</span><span class="p">,</span> <span class="bp">self</span><span class="o">.</span><span class="n">int_t</span><span class="p">])</span>
=======
    <span class="k">def</span> <span class="nf">_load_qrf_cromer_mann</span><span class="p">(</span><span class="bp">self</span><span class="p">):</span>
        <span class="bp">self</span><span class="o">.</span><span class="n">qrf_cromer_mann_cl</span> <span class="o">=</span> <span class="bp">self</span><span class="o">.</span><span class="n">programs</span><span class="o">.</span><span class="n">qrf_cromer_mann</span>
        <span class="bp">self</span><span class="o">.</span><span class="n">qrf_cromer_mann_cl</span><span class="o">.</span><span class="n">set_scalar_arg_dtypes</span><span class="p">([</span><span class="kc">None</span><span class="p">,</span> <span class="kc">None</span><span class="p">,</span> <span class="kc">None</span><span class="p">,</span> <span class="kc">None</span><span class="p">,</span> <span class="kc">None</span><span class="p">,</span> <span class="bp">self</span><span class="o">.</span><span class="n">int_t</span><span class="p">])</span>
>>>>>>> a62e0080

<div class="viewcode-block" id="ClCore.vec4"><a class="viewcode-back" href="../../../bornagain.simulate.clcore.html#bornagain.simulate.clcore.ClCore.vec4">[docs]</a>    <span class="k">def</span> <span class="nf">vec4</span><span class="p">(</span><span class="bp">self</span><span class="p">,</span> <span class="n">x</span><span class="p">,</span> <span class="n">dtype</span><span class="o">=</span><span class="kc">None</span><span class="p">):</span>

        <span class="sa">r</span><span class="sd">&quot;&quot;&quot;</span>
<span class="sd">        Evdidently pyopencl does not deal with 3-vectors very well, so we use</span>
<span class="sd">        4-vectors and pad with a zero at the end.</span>

<<<<<<< HEAD
<span class="sd">        Arguments:</span>
<span class="sd">            - x, np.ndarray</span>

<span class="sd">            - dtype, np.dtype</span>
<span class="sd">                default is np.float32</span>
=======
<span class="sd">        From Derek: I tested this at one point and found no difference... maybe newer pyopenCL is better..</span>

<span class="sd">        This just does a trivial operation:</span>
<span class="sd">        return np.array([x.flat[0], x.flat[1], x.flat[2], 0.0], dtype=dtype)</span>

<span class="sd">        Args:</span>
<span class="sd">            x np.ndarray:</span>

<span class="sd">            dtype np.dtype: Examples: np.complex, np.double</span>
>>>>>>> a62e0080

<span class="sd">        Returns:</span>
<span class="sd">            - numpy array of length 4</span>
<span class="sd">        &quot;&quot;&quot;</span>

        <span class="k">if</span> <span class="n">dtype</span> <span class="ow">is</span> <span class="kc">None</span><span class="p">:</span>
            <span class="n">dtype</span> <span class="o">=</span> <span class="bp">self</span><span class="o">.</span><span class="n">real_t</span>
        <span class="k">return</span> <span class="n">np</span><span class="o">.</span><span class="n">array</span><span class="p">([</span><span class="n">x</span><span class="o">.</span><span class="n">flat</span><span class="p">[</span><span class="mi">0</span><span class="p">],</span> <span class="n">x</span><span class="o">.</span><span class="n">flat</span><span class="p">[</span><span class="mi">1</span><span class="p">],</span> <span class="n">x</span><span class="o">.</span><span class="n">flat</span><span class="p">[</span><span class="mi">2</span><span class="p">],</span> <span class="mf">0.0</span><span class="p">],</span> <span class="n">dtype</span><span class="o">=</span><span class="n">dtype</span><span class="p">)</span></div>

<div class="viewcode-block" id="ClCore.vec16"><a class="viewcode-back" href="../../../bornagain.simulate.clcore.html#bornagain.simulate.clcore.ClCore.vec16">[docs]</a>    <span class="k">def</span> <span class="nf">vec16</span><span class="p">(</span><span class="bp">self</span><span class="p">,</span> <span class="n">R</span><span class="p">,</span> <span class="n">dtype</span><span class="o">=</span><span class="kc">None</span><span class="p">):</span>

        <span class="sa">r</span><span class="sd">&quot;&quot;&quot;</span>
<span class="sd">        The best way to pass in a rotation matrix is as a float16.  This is a helper function for</span>
<span class="sd">        preparing a numpy array so that it can be passed in as a float16.</span>

<span class="sd">        From Derek: I had tested this and found no difference</span>

<span class="sd">        See the vec4 function documentation also.</span>

<span class="sd">        Args:</span>
<span class="sd">            R numpy.ndarray: input array</span>

<span class="sd">            dtype numpy.dtype: default is np.float32</span>

<span class="sd">        Returns:</span>
<span class="sd">            - numpy array of length 16</span>
<span class="sd">        &quot;&quot;&quot;</span>

        <span class="k">if</span> <span class="n">dtype</span> <span class="ow">is</span> <span class="kc">None</span><span class="p">:</span>
            <span class="n">dtype</span> <span class="o">=</span> <span class="bp">self</span><span class="o">.</span><span class="n">real_t</span>
        <span class="n">R16</span> <span class="o">=</span> <span class="n">np</span><span class="o">.</span><span class="n">zeros</span><span class="p">([</span><span class="mi">16</span><span class="p">],</span> <span class="n">dtype</span><span class="o">=</span><span class="n">dtype</span><span class="p">)</span>
        <span class="n">R16</span><span class="p">[</span><span class="mi">0</span><span class="p">:</span><span class="mi">9</span><span class="p">]</span> <span class="o">=</span> <span class="n">R</span><span class="o">.</span><span class="n">flatten</span><span class="p">()</span><span class="o">.</span><span class="n">astype</span><span class="p">(</span><span class="n">dtype</span><span class="p">)</span>
        <span class="k">return</span> <span class="n">R16</span></div>

    <span class="nd">@staticmethod</span>
<div class="viewcode-block" id="ClCore.to_device_static"><a class="viewcode-back" href="../../../bornagain.simulate.clcore.html#bornagain.simulate.clcore.ClCore.to_device_static">[docs]</a>    <span class="k">def</span> <span class="nf">to_device_static</span><span class="p">(</span><span class="n">array</span><span class="p">,</span> <span class="n">dtype</span><span class="p">,</span> <span class="n">queue</span><span class="p">):</span>
        <span class="sd">&quot;&quot;&quot;</span>
<span class="sd">        Static method</span>

<span class="sd">        This is a thin wrapper for pyopencl.array.to_device().  It will convert a numpy</span>
<span class="sd">        array into a pyopencl.array and send it to the device memory.  So far this only</span>
<span class="sd">        deals with float and comlex arrays, and it should figure out which type it is.</span>

<span class="sd">        Arguments:</span>
<span class="sd">            array (numpy/cl array; float/complex type): Input array.</span>
<span class="sd">            dtype (np.dtype): Specify the desired type in opencl.  The two types that</span>
<span class="sd">                               are useful here are np.float32 and np.complex64</span>
<span class="sd">            queue, CL queue</span>
<span class="sd">        Returns:</span>
<span class="sd">            pyopencl array</span>
<span class="sd">        &quot;&quot;&quot;</span>

        <span class="c1"># TODO: why does this method exist?  It is not used anywhere.</span>
        <span class="k">if</span> <span class="nb">isinstance</span><span class="p">(</span><span class="n">array</span><span class="p">,</span> <span class="n">cl</span><span class="o">.</span><span class="n">array</span><span class="o">.</span><span class="n">Array</span><span class="p">):</span>
            <span class="k">return</span> <span class="n">array</span>

        <span class="k">return</span> <span class="n">cl</span><span class="o">.</span><span class="n">array</span><span class="o">.</span><span class="n">to_device</span><span class="p">(</span><span class="n">queue</span><span class="p">,</span> <span class="n">np</span><span class="o">.</span><span class="n">ascontiguousarray</span><span class="p">(</span><span class="n">array</span><span class="o">.</span><span class="n">astype</span><span class="p">(</span><span class="n">dtype</span><span class="p">)))</span></div>

<div class="viewcode-block" id="ClCore.to_device"><a class="viewcode-back" href="../../../bornagain.simulate.clcore.html#bornagain.simulate.clcore.ClCore.to_device">[docs]</a>    <span class="k">def</span> <span class="nf">to_device</span><span class="p">(</span><span class="bp">self</span><span class="p">,</span> <span class="n">array</span><span class="o">=</span><span class="kc">None</span><span class="p">,</span> <span class="n">shape</span><span class="o">=</span><span class="kc">None</span><span class="p">,</span> <span class="n">dtype</span><span class="o">=</span><span class="kc">None</span><span class="p">):</span>
<<<<<<< HEAD
        <span class="sd">&quot;&quot;&quot;</span>
=======

        <span class="sa">r</span><span class="sd">&quot;&quot;&quot;</span>
>>>>>>> a62e0080
<span class="sd">        This is a thin wrapper for pyopencl.array.to_device().  It will convert a numpy</span>
<span class="sd">        array into a pyopencl.array and send it to the device memory.  So far this only</span>
<span class="sd">        deals with float and comlex arrays, and it should figure out which type it is.</span>

<span class="sd">        Arguments:</span>
<span class="sd">            array (numpy/cl array; float/complex type): Input array.</span>
<span class="sd">            shape (tuple): Optionally specify the shape of the desired array.  This is</span>
<span class="sd">                            ignored if array is not None.</span>
<span class="sd">            dtype (np.dtype): Specify the desired type in opencl.  The two types that</span>
<span class="sd">                               are useful here are np.float32 and np.complex64</span>

<span class="sd">        Returns:</span>
<span class="sd">            pyopencl array</span>
<span class="sd">        &quot;&quot;&quot;</span>

        <span class="k">if</span> <span class="nb">isinstance</span><span class="p">(</span><span class="n">array</span><span class="p">,</span> <span class="n">cl</span><span class="o">.</span><span class="n">array</span><span class="o">.</span><span class="n">Array</span><span class="p">):</span>
            <span class="k">return</span> <span class="n">array</span>

        <span class="k">if</span> <span class="n">array</span> <span class="ow">is</span> <span class="kc">None</span><span class="p">:</span>
            <span class="n">array</span> <span class="o">=</span> <span class="n">np</span><span class="o">.</span><span class="n">zeros</span><span class="p">(</span><span class="n">shape</span><span class="p">,</span> <span class="n">dtype</span><span class="o">=</span><span class="n">dtype</span><span class="p">)</span>

        <span class="k">if</span> <span class="n">dtype</span> <span class="ow">is</span> <span class="kc">None</span><span class="p">:</span>
            <span class="k">if</span> <span class="n">np</span><span class="o">.</span><span class="n">iscomplexobj</span><span class="p">(</span><span class="n">array</span><span class="p">):</span>
                <span class="n">dtype</span> <span class="o">=</span> <span class="bp">self</span><span class="o">.</span><span class="n">complex_t</span>
            <span class="k">else</span><span class="p">:</span>
                <span class="n">dtype</span> <span class="o">=</span> <span class="bp">self</span><span class="o">.</span><span class="n">real_t</span>

        <span class="k">return</span> <span class="n">cl</span><span class="o">.</span><span class="n">array</span><span class="o">.</span><span class="n">to_device</span><span class="p">(</span><span class="bp">self</span><span class="o">.</span><span class="n">queue</span><span class="p">,</span>
                                  <span class="n">np</span><span class="o">.</span><span class="n">ascontiguousarray</span><span class="p">(</span><span class="n">array</span><span class="o">.</span><span class="n">astype</span><span class="p">(</span><span class="n">dtype</span><span class="p">)))</span></div>

<div class="viewcode-block" id="ClCore.get_group_size"><a class="viewcode-back" href="../../../bornagain.simulate.clcore.html#bornagain.simulate.clcore.ClCore.get_group_size">[docs]</a>    <span class="k">def</span> <span class="nf">get_group_size</span><span class="p">(</span><span class="bp">self</span><span class="p">):</span>

        <span class="sa">r</span><span class="sd">&quot;&quot;&quot;</span>
<span class="sd">        retrieve the currently set group_size</span>
<span class="sd">        &quot;&quot;&quot;</span>

        <span class="n">group_size_dev</span> <span class="o">=</span> <span class="bp">self</span><span class="o">.</span><span class="n">to_device</span><span class="p">(</span><span class="n">np</span><span class="o">.</span><span class="n">zeros</span><span class="p">(</span><span class="mi">1</span><span class="p">),</span> <span class="n">dtype</span><span class="o">=</span><span class="bp">self</span><span class="o">.</span><span class="n">int_t</span><span class="p">)</span>
        <span class="bp">self</span><span class="o">.</span><span class="n">get_group_size_cl</span><span class="p">(</span><span class="bp">self</span><span class="o">.</span><span class="n">queue</span><span class="p">,</span> <span class="p">(</span><span class="bp">self</span><span class="o">.</span><span class="n">group_size</span><span class="p">,),</span>
                               <span class="p">(</span><span class="bp">self</span><span class="o">.</span><span class="n">group_size</span><span class="p">,),</span> <span class="n">group_size_dev</span><span class="o">.</span><span class="n">data</span><span class="p">)</span>

        <span class="k">return</span> <span class="n">group_size_dev</span><span class="o">.</span><span class="n">get</span><span class="p">()[</span><span class="mi">0</span><span class="p">]</span></div>

<div class="viewcode-block" id="ClCore.test_rotate_vec"><a class="viewcode-back" href="../../../bornagain.simulate.clcore.html#bornagain.simulate.clcore.ClCore.test_rotate_vec">[docs]</a>    <span class="k">def</span> <span class="nf">test_rotate_vec</span><span class="p">(</span><span class="bp">self</span><span class="p">,</span> <span class="n">R</span><span class="p">,</span> <span class="n">vec</span><span class="p">):</span>

        <span class="sa">r</span><span class="sd">&quot;&quot;&quot;</span>
<span class="sd">        Rotate a single vector.  CPU arrays in, CPU array out. This is just for testing the consistency of memory</span>
<span class="sd">        allocation.</span>
<span class="sd">        &quot;&quot;&quot;</span>

        <span class="n">R</span> <span class="o">=</span> <span class="bp">self</span><span class="o">.</span><span class="n">vec16</span><span class="p">(</span><span class="n">R</span><span class="p">)</span>
        <span class="n">vec</span> <span class="o">=</span> <span class="bp">self</span><span class="o">.</span><span class="n">vec4</span><span class="p">(</span><span class="n">vec</span><span class="p">)</span>
        <span class="n">vec_out</span> <span class="o">=</span> <span class="n">vec</span><span class="o">.</span><span class="n">copy</span><span class="p">()</span>
        <span class="n">vec_out_dev</span> <span class="o">=</span> <span class="bp">self</span><span class="o">.</span><span class="n">to_device</span><span class="p">(</span><span class="n">vec_out</span><span class="p">,</span> <span class="n">dtype</span><span class="o">=</span><span class="bp">self</span><span class="o">.</span><span class="n">real_t</span><span class="p">)</span>
        <span class="n">n</span> <span class="o">=</span> <span class="mi">1</span>

        <span class="n">global_size</span> <span class="o">=</span> <span class="n">np</span><span class="o">.</span><span class="n">int</span><span class="p">(</span><span class="n">np</span><span class="o">.</span><span class="n">ceil</span><span class="p">(</span><span class="n">n</span> <span class="o">/</span> <span class="n">np</span><span class="o">.</span><span class="n">float</span><span class="p">(</span><span class="bp">self</span><span class="o">.</span><span class="n">group_size</span><span class="p">))</span> <span class="o">*</span> <span class="bp">self</span><span class="o">.</span><span class="n">group_size</span><span class="p">)</span>

        <span class="bp">self</span><span class="o">.</span><span class="n">test_rotate_vec_cl</span><span class="p">(</span><span class="bp">self</span><span class="o">.</span><span class="n">queue</span><span class="p">,</span> <span class="p">(</span><span class="n">global_size</span><span class="p">,),</span> <span class="p">(</span><span class="bp">self</span><span class="o">.</span><span class="n">group_size</span><span class="p">,),</span> <span class="n">R</span><span class="p">,</span> <span class="n">vec</span><span class="p">,</span> <span class="n">vec_out_dev</span><span class="o">.</span><span class="n">data</span><span class="p">)</span>

        <span class="k">return</span> <span class="n">vec_out_dev</span><span class="o">.</span><span class="n">get</span><span class="p">()[</span><span class="mi">0</span><span class="p">:</span><span class="mi">3</span><span class="p">]</span></div>

<div class="viewcode-block" id="ClCore.mod_squared_complex_to_real"><a class="viewcode-back" href="../../../bornagain.simulate.clcore.html#bornagain.simulate.clcore.ClCore.mod_squared_complex_to_real">[docs]</a>    <span class="k">def</span> <span class="nf">mod_squared_complex_to_real</span><span class="p">(</span><span class="bp">self</span><span class="p">,</span> <span class="n">A</span><span class="p">,</span> <span class="n">I</span><span class="p">):</span>
<<<<<<< HEAD
        <span class="sd">&#39;&#39;&#39;</span>
<span class="sd">        Compute the real-valued modulus square of complex numbers.</span>
<span class="sd">        Good example of a function that shouldn&#39;t exist, but I needed to add</span>
<span class="sd">        it here because the pyopencl.array.Array class fails at this seemingly</span>
<span class="sd">        simple task.</span>
<span class="sd">        &#39;&#39;&#39;</span>
=======

        <span class="sa">r</span><span class="sd">&quot;&quot;&quot;</span>
<span class="sd">        Compute the real-valued modulus square of complex numbers.  Good example of a function that</span>
<span class="sd">        shouldn&#39;t exist, but I needed to add it here because the pyopencl.array.Array class fails to</span>
<span class="sd">        do this operation correctly on some computers.</span>
<span class="sd">        &quot;&quot;&quot;</span>
>>>>>>> a62e0080

        <span class="n">A_dev</span> <span class="o">=</span> <span class="bp">self</span><span class="o">.</span><span class="n">to_device</span><span class="p">(</span><span class="n">A</span><span class="p">,</span> <span class="n">dtype</span><span class="o">=</span><span class="bp">self</span><span class="o">.</span><span class="n">complex_t</span><span class="p">)</span>
        <span class="n">I_dev</span> <span class="o">=</span> <span class="bp">self</span><span class="o">.</span><span class="n">to_device</span><span class="p">(</span><span class="n">I</span><span class="p">,</span> <span class="n">dtype</span><span class="o">=</span><span class="bp">self</span><span class="o">.</span><span class="n">real_t</span><span class="p">)</span>
        <span class="n">n</span> <span class="o">=</span> <span class="bp">self</span><span class="o">.</span><span class="n">int_t</span><span class="p">(</span><span class="n">np</span><span class="o">.</span><span class="n">prod</span><span class="p">(</span><span class="n">A</span><span class="o">.</span><span class="n">shape</span><span class="p">))</span>

<<<<<<< HEAD
        <span class="n">global_size</span> <span class="o">=</span> <span class="n">np</span><span class="o">.</span><span class="n">int</span><span class="p">(</span><span class="n">np</span><span class="o">.</span><span class="n">ceil</span><span class="p">(</span><span class="n">n</span> <span class="o">/</span> <span class="n">np</span><span class="o">.</span><span class="n">float</span><span class="p">(</span><span class="bp">self</span><span class="o">.</span><span class="n">group_size</span><span class="p">))</span> <span class="o">*</span>
                             <span class="bp">self</span><span class="o">.</span><span class="n">group_size</span><span class="p">)</span>

        <span class="bp">self</span><span class="o">.</span><span class="n">mod_squared_complex_to_real_cl</span><span class="p">(</span>
            <span class="bp">self</span><span class="o">.</span><span class="n">queue</span><span class="p">,</span> <span class="p">(</span><span class="n">global_size</span><span class="p">,),</span> <span class="p">(</span><span class="bp">self</span><span class="o">.</span><span class="n">group_size</span><span class="p">,),</span> <span class="n">A</span><span class="o">.</span><span class="n">data</span><span class="p">,</span> <span class="n">I</span><span class="o">.</span><span class="n">data</span><span class="p">,</span> <span class="n">n</span><span class="p">)</span></div>
=======
        <span class="n">global_size</span> <span class="o">=</span> <span class="n">np</span><span class="o">.</span><span class="n">int</span><span class="p">(</span><span class="n">np</span><span class="o">.</span><span class="n">ceil</span><span class="p">(</span><span class="n">n</span> <span class="o">/</span> <span class="n">np</span><span class="o">.</span><span class="n">float</span><span class="p">(</span><span class="bp">self</span><span class="o">.</span><span class="n">group_size</span><span class="p">))</span> <span class="o">*</span> <span class="bp">self</span><span class="o">.</span><span class="n">group_size</span><span class="p">)</span>

        <span class="bp">self</span><span class="o">.</span><span class="n">mod_squared_complex_to_real_cl</span><span class="p">(</span><span class="bp">self</span><span class="o">.</span><span class="n">queue</span><span class="p">,</span> <span class="p">(</span><span class="n">global_size</span><span class="p">,),</span>
                                            <span class="p">(</span><span class="bp">self</span><span class="o">.</span><span class="n">group_size</span><span class="p">,),</span> <span class="n">A_dev</span><span class="o">.</span><span class="n">data</span><span class="p">,</span> <span class="n">I_dev</span><span class="o">.</span><span class="n">data</span><span class="p">,</span> <span class="n">n</span><span class="p">)</span></div>
>>>>>>> a62e0080

<div class="viewcode-block" id="ClCore.phase_factor_qrf_chunk"><a class="viewcode-back" href="../../../bornagain.simulate.clcore.html#bornagain.simulate.clcore.ClCore.phase_factor_qrf_chunk">[docs]</a>    <span class="k">def</span> <span class="nf">phase_factor_qrf_chunk</span><span class="p">(</span><span class="bp">self</span><span class="p">,</span> <span class="n">q</span><span class="p">,</span> <span class="n">r</span><span class="p">,</span> <span class="n">f</span><span class="p">,</span> <span class="n">Nchunk</span><span class="p">,</span> <span class="n">q_is_qdev</span><span class="o">=</span><span class="kc">False</span><span class="p">):</span>

        <span class="sa">r</span><span class="sd">&quot;&quot;&quot;</span>

<span class="sd">        This needs to be tested, made for really big atom-vectors (e.g. a virus or rhibosome)</span>

<span class="sd">        Calculate diffraction amplitudes: sum over f_n*exp(-iq.r_n)</span>

<span class="sd">        Arguments:</span>
<span class="sd">            q (numpy/cl float array [N,3]): Scattering vectors (2\pi/\lambda).</span>
<span class="sd">            r (numpy/cl float array [M,3]): Atomic coordinates.</span>
<span class="sd">            f (numpy/cl complex array [M]): Complex scattering factors.</span>
<span class="sd">            Nchunk, number of chunks to split up atoms..</span>
<span class="sd">            a (cl complex array [N]): Optional container for complex scattering</span>
<span class="sd">              amplitudes.</span>

<span class="sd">        Returns:</span>
<span class="sd">            (numpy/cl complex array [N]): Diffraction amplitudes.  Will be a cl array</span>
<span class="sd">              if there are input cl arrays.</span>
<<<<<<< HEAD
<span class="sd">        &#39;&#39;&#39;</span>
        <span class="c1"># this is an inplace method, so we add amplitudes</span>
        <span class="n">add</span> <span class="o">=</span> <span class="bp">self</span><span class="o">.</span><span class="n">int_t</span><span class="p">(</span><span class="mi">1</span><span class="p">)</span>  <span class="c1"># inplace</span>

        <span class="c1"># if R is None:</span>
=======
<span class="sd">        &quot;&quot;&quot;</span>

        <span class="c1"># this is an inplace method, so we add amplitudes</span>
        <span class="n">add</span><span class="o">=</span><span class="bp">self</span><span class="o">.</span><span class="n">int_t</span><span class="p">(</span><span class="mi">1</span><span class="p">)</span> <span class="c1"># inplace</span>

        <span class="c1">#if R is None:</span>
>>>>>>> a62e0080
        <span class="n">R</span> <span class="o">=</span> <span class="n">np</span><span class="o">.</span><span class="n">eye</span><span class="p">(</span><span class="mi">3</span><span class="p">,</span> <span class="n">dtype</span><span class="o">=</span><span class="bp">self</span><span class="o">.</span><span class="n">real_t</span><span class="p">)</span>
        <span class="n">R</span> <span class="o">=</span> <span class="bp">self</span><span class="o">.</span><span class="n">vec16</span><span class="p">(</span><span class="n">R</span><span class="p">,</span> <span class="n">dtype</span><span class="o">=</span><span class="bp">self</span><span class="o">.</span><span class="n">real_t</span><span class="p">)</span>

        <span class="n">n_pixels</span> <span class="o">=</span> <span class="bp">self</span><span class="o">.</span><span class="n">int_t</span><span class="p">(</span><span class="n">q</span><span class="o">.</span><span class="n">shape</span><span class="p">[</span><span class="mi">0</span><span class="p">])</span>

<<<<<<< HEAD
        <span class="n">global_size</span> <span class="o">=</span> <span class="n">np</span><span class="o">.</span><span class="n">int</span><span class="p">(</span><span class="n">np</span><span class="o">.</span><span class="n">ceil</span><span class="p">(</span><span class="n">n_pixels</span> <span class="o">/</span> <span class="n">np</span><span class="o">.</span><span class="n">float</span><span class="p">(</span><span class="bp">self</span><span class="o">.</span><span class="n">group_size</span><span class="p">))</span> <span class="o">*</span>
                             <span class="bp">self</span><span class="o">.</span><span class="n">group_size</span><span class="p">)</span>
=======
        <span class="n">global_size</span> <span class="o">=</span> <span class="n">np</span><span class="o">.</span><span class="n">int</span><span class="p">(</span><span class="n">np</span><span class="o">.</span><span class="n">ceil</span><span class="p">(</span><span class="n">n_pixels</span> <span class="o">/</span> <span class="n">np</span><span class="o">.</span><span class="n">float</span><span class="p">(</span><span class="bp">self</span><span class="o">.</span><span class="n">group_size</span><span class="p">))</span>
                             <span class="o">*</span> <span class="bp">self</span><span class="o">.</span><span class="n">group_size</span><span class="p">)</span>
>>>>>>> a62e0080

        <span class="k">if</span> <span class="ow">not</span> <span class="n">q_is_qdev</span><span class="p">:</span>
            <span class="n">q_dev</span> <span class="o">=</span> <span class="bp">self</span><span class="o">.</span><span class="n">to_device</span><span class="p">(</span><span class="n">q</span><span class="p">,</span> <span class="n">dtype</span><span class="o">=</span><span class="bp">self</span><span class="o">.</span><span class="n">real_t</span><span class="p">)</span>
        <span class="k">else</span><span class="p">:</span>
            <span class="n">q_dev</span> <span class="o">=</span> <span class="n">q</span>

        <span class="n">n_atoms</span> <span class="o">=</span> <span class="bp">self</span><span class="o">.</span><span class="n">int_t</span><span class="p">(</span><span class="n">r</span><span class="o">.</span><span class="n">shape</span><span class="p">[</span><span class="mi">0</span><span class="p">])</span>

<<<<<<< HEAD
        <span class="n">r_split</span> <span class="o">=</span> <span class="n">np</span><span class="o">.</span><span class="n">array_split</span><span class="p">(</span><span class="n">np</span><span class="o">.</span><span class="n">arange</span><span class="p">(</span><span class="n">n_atoms</span><span class="p">),</span> <span class="n">Nchunk</span><span class="p">)</span>
=======
        <span class="n">r_split</span> <span class="o">=</span> <span class="n">np</span><span class="o">.</span><span class="n">array_split</span><span class="p">(</span> <span class="n">np</span><span class="o">.</span><span class="n">arange</span><span class="p">(</span> <span class="n">n_atoms</span><span class="p">),</span> <span class="n">Nchunk</span><span class="p">)</span>
>>>>>>> a62e0080
        <span class="k">for</span> <span class="n">r_rng</span> <span class="ow">in</span> <span class="n">r_split</span><span class="p">:</span>
            <span class="n">r_chunk</span> <span class="o">=</span> <span class="n">r</span><span class="p">[</span><span class="n">r_rng</span><span class="p">]</span>
            <span class="n">f_chunk</span> <span class="o">=</span> <span class="n">f</span><span class="p">[</span><span class="n">r_rng</span><span class="p">]</span>
            <span class="n">r_dev</span> <span class="o">=</span> <span class="bp">self</span><span class="o">.</span><span class="n">to_device</span><span class="p">(</span><span class="n">r_chunk</span><span class="p">,</span> <span class="n">dtype</span><span class="o">=</span><span class="bp">self</span><span class="o">.</span><span class="n">real_t</span><span class="p">)</span>
            <span class="n">f_dev</span> <span class="o">=</span> <span class="bp">self</span><span class="o">.</span><span class="n">to_device</span><span class="p">(</span><span class="n">f_chunk</span><span class="p">,</span> <span class="n">dtype</span><span class="o">=</span><span class="bp">self</span><span class="o">.</span><span class="n">complex_t</span><span class="p">)</span>

            <span class="bp">self</span><span class="o">.</span><span class="n">phase_factor_qrf_cl</span><span class="p">(</span><span class="bp">self</span><span class="o">.</span><span class="n">queue</span><span class="p">,</span> <span class="p">(</span><span class="n">global_size</span><span class="p">,),</span>
                                     <span class="p">(</span><span class="bp">self</span><span class="o">.</span><span class="n">group_size</span><span class="p">,),</span> <span class="n">q_dev</span><span class="o">.</span><span class="n">data</span><span class="p">,</span>
                                     <span class="n">r_dev</span><span class="o">.</span><span class="n">data</span><span class="p">,</span>
                                     <span class="n">f_dev</span><span class="o">.</span><span class="n">data</span><span class="p">,</span>
                                     <span class="n">R</span><span class="p">,</span>
                                     <span class="bp">self</span><span class="o">.</span><span class="n">a_dev</span><span class="o">.</span><span class="n">data</span><span class="p">,</span>
                                     <span class="n">n_atoms</span><span class="p">,</span>
                                     <span class="n">n_pixels</span><span class="p">,</span> <span class="n">add</span><span class="p">)</span></div>

<div class="viewcode-block" id="ClCore.phase_factor_qrf_inplace"><a class="viewcode-back" href="../../../bornagain.simulate.clcore.html#bornagain.simulate.clcore.ClCore.phase_factor_qrf_inplace">[docs]</a>    <span class="k">def</span> <span class="nf">phase_factor_qrf_inplace</span><span class="p">(</span><span class="bp">self</span><span class="p">,</span> <span class="n">q</span><span class="p">,</span> <span class="n">r</span><span class="p">,</span> <span class="n">f</span><span class="p">,</span> <span class="n">R</span><span class="o">=</span><span class="kc">None</span><span class="p">,</span> <span class="n">q_is_qdev</span><span class="o">=</span><span class="kc">False</span><span class="p">):</span>

        <span class="sa">r</span><span class="sd">&quot;&quot;&quot;</span>
<span class="sd">        Calculate diffraction amplitudes: sum over f_n*exp(-iq.r_n)</span>

<span class="sd">        Arguments:</span>
<span class="sd">            q (numpy/cl float array [N,3]): Scattering vectors (2\pi/\lambda).</span>
<span class="sd">            r (numpy/cl float array [M,3]): Atomic coordinates.</span>
<span class="sd">            f (numpy/cl complex array [M]): Complex scattering factors.</span>
<<<<<<< HEAD
<span class="sd">            R (numpy array [3,3]): Rotation matrix acting on q vectors.</span>
=======
<span class="sd">            R (numpy array [3,3]): Rotation matrix acting on atom vectors</span>
<span class="sd">                (we quietly transpose R and let it operate on q-vectors for speedups)</span>
>>>>>>> a62e0080
<span class="sd">            a (cl complex array [N]): Optional container for complex scattering</span>
<span class="sd">              amplitudes.</span>

<span class="sd">        Returns:</span>
<span class="sd">            (numpy/cl complex array [N]): Diffraction amplitudes.  Will be a cl array</span>
<span class="sd">              if there are input cl arrays.</span>
<span class="sd">        &quot;&quot;&quot;</span>

        <span class="k">if</span> <span class="n">R</span> <span class="ow">is</span> <span class="kc">None</span><span class="p">:</span>
            <span class="n">R</span> <span class="o">=</span> <span class="n">np</span><span class="o">.</span><span class="n">eye</span><span class="p">(</span><span class="mi">3</span><span class="p">,</span> <span class="n">dtype</span><span class="o">=</span><span class="bp">self</span><span class="o">.</span><span class="n">real_t</span><span class="p">)</span>
        <span class="n">R</span> <span class="o">=</span> <span class="bp">self</span><span class="o">.</span><span class="n">vec16</span><span class="p">(</span><span class="n">R</span><span class="o">.</span><span class="n">T</span><span class="p">,</span> <span class="n">dtype</span><span class="o">=</span><span class="bp">self</span><span class="o">.</span><span class="n">real_t</span><span class="p">)</span>

        <span class="n">n_pixels</span> <span class="o">=</span> <span class="bp">self</span><span class="o">.</span><span class="n">int_t</span><span class="p">(</span><span class="n">q</span><span class="o">.</span><span class="n">shape</span><span class="p">[</span><span class="mi">0</span><span class="p">])</span>
        <span class="n">n_atoms</span> <span class="o">=</span> <span class="bp">self</span><span class="o">.</span><span class="n">int_t</span><span class="p">(</span><span class="n">r</span><span class="o">.</span><span class="n">shape</span><span class="p">[</span><span class="mi">0</span><span class="p">])</span>
        <span class="k">if</span> <span class="ow">not</span> <span class="n">q_is_qdev</span><span class="p">:</span>
            <span class="n">q_dev</span> <span class="o">=</span> <span class="bp">self</span><span class="o">.</span><span class="n">to_device</span><span class="p">(</span><span class="n">q</span><span class="p">,</span> <span class="n">dtype</span><span class="o">=</span><span class="bp">self</span><span class="o">.</span><span class="n">real_t</span><span class="p">)</span>
        <span class="k">else</span><span class="p">:</span>
            <span class="n">q_dev</span> <span class="o">=</span> <span class="n">q</span>
        <span class="n">r_dev</span> <span class="o">=</span> <span class="bp">self</span><span class="o">.</span><span class="n">to_device</span><span class="p">(</span><span class="n">r</span><span class="p">,</span> <span class="n">dtype</span><span class="o">=</span><span class="bp">self</span><span class="o">.</span><span class="n">real_t</span><span class="p">)</span>
        <span class="n">f_dev</span> <span class="o">=</span> <span class="bp">self</span><span class="o">.</span><span class="n">to_device</span><span class="p">(</span><span class="n">f</span><span class="p">,</span> <span class="n">dtype</span><span class="o">=</span><span class="bp">self</span><span class="o">.</span><span class="n">complex_t</span><span class="p">)</span>
        <span class="c1"># R16_dev = self.to_device(R16, dtype=self.real_t)</span>

        <span class="n">global_size</span> <span class="o">=</span> <span class="n">np</span><span class="o">.</span><span class="n">int</span><span class="p">(</span><span class="n">np</span><span class="o">.</span><span class="n">ceil</span><span class="p">(</span><span class="n">n_pixels</span> <span class="o">/</span> <span class="n">np</span><span class="o">.</span><span class="n">float</span><span class="p">(</span><span class="bp">self</span><span class="o">.</span><span class="n">group_size</span><span class="p">))</span> <span class="o">*</span>
                             <span class="bp">self</span><span class="o">.</span><span class="n">group_size</span><span class="p">)</span>

        <span class="n">add</span> <span class="o">=</span> <span class="bp">self</span><span class="o">.</span><span class="n">int_t</span><span class="p">(</span><span class="mi">1</span><span class="p">)</span>  <span class="c1"># inplace always adds...</span>
        <span class="bp">self</span><span class="o">.</span><span class="n">phase_factor_qrf_cl</span><span class="p">(</span><span class="bp">self</span><span class="o">.</span><span class="n">queue</span><span class="p">,</span> <span class="p">(</span><span class="n">global_size</span><span class="p">,),</span>
                                 <span class="p">(</span><span class="bp">self</span><span class="o">.</span><span class="n">group_size</span><span class="p">,),</span> <span class="n">q_dev</span><span class="o">.</span><span class="n">data</span><span class="p">,</span>
                                 <span class="n">r_dev</span><span class="o">.</span><span class="n">data</span><span class="p">,</span>
                                 <span class="n">f_dev</span><span class="o">.</span><span class="n">data</span><span class="p">,</span>
                                 <span class="n">R</span><span class="p">,</span>
                                 <span class="bp">self</span><span class="o">.</span><span class="n">a_dev</span><span class="o">.</span><span class="n">data</span><span class="p">,</span>
                                 <span class="n">n_atoms</span><span class="p">,</span>
                                 <span class="n">n_pixels</span><span class="p">,</span> <span class="n">add</span><span class="p">)</span></div>

<div class="viewcode-block" id="ClCore.next_multiple_groupsize"><a class="viewcode-back" href="../../../bornagain.simulate.clcore.html#bornagain.simulate.clcore.ClCore.next_multiple_groupsize">[docs]</a>    <span class="k">def</span> <span class="nf">next_multiple_groupsize</span><span class="p">(</span><span class="bp">self</span><span class="p">,</span> <span class="n">N</span><span class="p">):</span>

        <span class="sa">r</span><span class="sd">&quot;&quot;&quot;</span>

<span class="sd">        What does this do?</span>

<span class="sd">        Args:</span>
<span class="sd">            N:</span>

<span class="sd">        Returns:</span>

<span class="sd">        &quot;&quot;&quot;</span>

        <span class="k">if</span> <span class="n">N</span> <span class="o">%</span> <span class="bp">self</span><span class="o">.</span><span class="n">group_size</span> <span class="o">&gt;</span> <span class="mi">0</span><span class="p">:</span>
            <span class="k">return</span> <span class="bp">self</span><span class="o">.</span><span class="n">int_t</span><span class="p">(</span><span class="bp">self</span><span class="o">.</span><span class="n">group_size</span> <span class="o">-</span> <span class="n">N</span> <span class="o">%</span> <span class="bp">self</span><span class="o">.</span><span class="n">group_size</span><span class="p">)</span>
        <span class="k">else</span><span class="p">:</span>
            <span class="k">return</span> <span class="mi">0</span></div>

<div class="viewcode-block" id="ClCore.init_amps"><a class="viewcode-back" href="../../../bornagain.simulate.clcore.html#bornagain.simulate.clcore.ClCore.init_amps">[docs]</a>    <span class="k">def</span> <span class="nf">init_amps</span><span class="p">(</span><span class="bp">self</span><span class="p">,</span> <span class="n">Npix</span><span class="p">):</span>
<<<<<<< HEAD
        <span class="bp">self</span><span class="o">.</span><span class="n">a_dev</span> <span class="o">=</span> <span class="bp">self</span><span class="o">.</span><span class="n">to_device</span><span class="p">(</span>
            <span class="n">np</span><span class="o">.</span><span class="n">zeros</span><span class="p">(</span><span class="n">Npix</span><span class="p">),</span>
            <span class="n">dtype</span><span class="o">=</span><span class="bp">self</span><span class="o">.</span><span class="n">complex_t</span><span class="p">,</span>
            <span class="n">shape</span><span class="o">=</span><span class="p">(</span><span class="n">Npix</span><span class="p">))</span></div>
=======

        <span class="sa">r</span><span class="sd">&quot;&quot;&quot;</span>

<span class="sd">        Initialize amplitudes for cromer-mann simulator as zeros</span>

<span class="sd">        Args:</span>
<span class="sd">            Npix:</span>

<span class="sd">        Returns:</span>
<span class="sd">            None</span>
<span class="sd">        &quot;&quot;&quot;</span>

        <span class="bp">self</span><span class="o">.</span><span class="n">a_dev</span> <span class="o">=</span> <span class="bp">self</span><span class="o">.</span><span class="n">to_device</span><span class="p">(</span><span class="n">np</span><span class="o">.</span><span class="n">zeros</span><span class="p">(</span><span class="n">Npix</span><span class="p">),</span> <span class="n">dtype</span><span class="o">=</span><span class="bp">self</span><span class="o">.</span><span class="n">complex_t</span><span class="p">,</span> <span class="n">shape</span><span class="o">=</span><span class="p">(</span><span class="n">Npix</span><span class="p">))</span></div>
>>>>>>> a62e0080

<div class="viewcode-block" id="ClCore.release_amps"><a class="viewcode-back" href="../../../bornagain.simulate.clcore.html#bornagain.simulate.clcore.ClCore.release_amps">[docs]</a>    <span class="k">def</span> <span class="nf">release_amps</span><span class="p">(</span><span class="bp">self</span><span class="p">,</span> <span class="n">reset</span><span class="o">=</span><span class="kc">False</span><span class="p">):</span>

        <span class="sa">r</span><span class="sd">&quot;&quot;&quot;</span>

<span class="sd">        retrieve scattering amplitudes from cromer-mann simulator</span>

<span class="sd">        Args:</span>
<span class="sd">            reset:</span>
<span class="sd">                whether to reset the amplitudes to zeros</span>

<span class="sd">        Returns:</span>

<span class="sd">        &quot;&quot;&quot;</span>

        <span class="n">amps</span> <span class="o">=</span> <span class="bp">self</span><span class="o">.</span><span class="n">a_dev</span><span class="o">.</span><span class="n">get</span><span class="p">()</span>
        <span class="k">if</span> <span class="n">reset</span><span class="p">:</span>
            <span class="bp">self</span><span class="o">.</span><span class="n">init_amps</span><span class="p">(</span><span class="n">amps</span><span class="o">.</span><span class="n">shape</span><span class="p">[</span><span class="mi">0</span><span class="p">])</span>
        <span class="k">return</span> <span class="n">amps</span></div>

<div class="viewcode-block" id="ClCore.phase_factor_qrf"><a class="viewcode-back" href="../../../bornagain.simulate.clcore.html#bornagain.simulate.clcore.ClCore.phase_factor_qrf">[docs]</a>    <span class="k">def</span> <span class="nf">phase_factor_qrf</span><span class="p">(</span><span class="bp">self</span><span class="p">,</span> <span class="n">q</span><span class="p">,</span> <span class="n">r</span><span class="p">,</span> <span class="n">f</span><span class="p">,</span> <span class="n">R</span><span class="o">=</span><span class="kc">None</span><span class="p">,</span> <span class="n">a</span><span class="o">=</span><span class="kc">None</span><span class="p">,</span> <span class="n">add</span><span class="o">=</span><span class="kc">False</span><span class="p">):</span>

        <span class="sa">r</span><span class="sd">&quot;&quot;&quot;</span>
<span class="sd">        Calculate diffraction amplitudes: sum over f_n*exp(-iq.r_n)</span>

<span class="sd">        Arguments:</span>
<span class="sd">            q (numpy/cl float array [N,3]): Scattering vectors (2\pi/\lambda).</span>
<span class="sd">            r (numpy/cl float array [M,3]): Atomic coordinates.</span>
<span class="sd">            R (numpy array [3,3]): Rotation matrix acting on atom vectors.</span>
<span class="sd">                (we quietly transpose R and let it operate on q-vectors for speedups)</span>
<span class="sd">            f (numpy/cl complex array [M]): Complex scattering factors.</span>
<span class="sd">            a (cl complex array [N]): Optional container for complex scattering</span>
<span class="sd">              amplitudes.</span>

<span class="sd">        Returns:</span>
<span class="sd">            (numpy/cl complex array [N]): Diffraction amplitudes.  Will be a cl array</span>
<span class="sd">              if there are input cl arrays.</span>
<span class="sd">        &quot;&quot;&quot;</span>

        <span class="k">if</span> <span class="n">R</span> <span class="ow">is</span> <span class="kc">None</span><span class="p">:</span>
            <span class="n">R</span> <span class="o">=</span> <span class="n">np</span><span class="o">.</span><span class="n">eye</span><span class="p">(</span><span class="mi">3</span><span class="p">)</span>
        <span class="n">R</span> <span class="o">=</span> <span class="bp">self</span><span class="o">.</span><span class="n">vec16</span><span class="p">(</span><span class="n">R</span><span class="o">.</span><span class="n">T</span><span class="p">,</span> <span class="n">dtype</span><span class="o">=</span><span class="bp">self</span><span class="o">.</span><span class="n">real_t</span><span class="p">)</span>

        <span class="k">if</span> <span class="n">add</span><span class="p">:</span>
            <span class="n">add</span> <span class="o">=</span> <span class="mi">1</span>
        <span class="k">else</span><span class="p">:</span>
            <span class="n">add</span> <span class="o">=</span> <span class="mi">0</span>

        <span class="n">n_pixels</span> <span class="o">=</span> <span class="bp">self</span><span class="o">.</span><span class="n">int_t</span><span class="p">(</span><span class="n">q</span><span class="o">.</span><span class="n">shape</span><span class="p">[</span><span class="mi">0</span><span class="p">])</span>
        <span class="n">n_atoms</span> <span class="o">=</span> <span class="bp">self</span><span class="o">.</span><span class="n">int_t</span><span class="p">(</span><span class="n">r</span><span class="o">.</span><span class="n">shape</span><span class="p">[</span><span class="mi">0</span><span class="p">])</span>
        <span class="n">q_dev</span> <span class="o">=</span> <span class="bp">self</span><span class="o">.</span><span class="n">to_device</span><span class="p">(</span><span class="n">q</span><span class="p">,</span> <span class="n">dtype</span><span class="o">=</span><span class="bp">self</span><span class="o">.</span><span class="n">real_t</span><span class="p">)</span>
        <span class="n">r_dev</span> <span class="o">=</span> <span class="bp">self</span><span class="o">.</span><span class="n">to_device</span><span class="p">(</span><span class="n">r</span><span class="p">,</span> <span class="n">dtype</span><span class="o">=</span><span class="bp">self</span><span class="o">.</span><span class="n">real_t</span><span class="p">)</span>
        <span class="n">f_dev</span> <span class="o">=</span> <span class="bp">self</span><span class="o">.</span><span class="n">to_device</span><span class="p">(</span><span class="n">f</span><span class="p">,</span> <span class="n">dtype</span><span class="o">=</span><span class="bp">self</span><span class="o">.</span><span class="n">complex_t</span><span class="p">)</span>
        <span class="n">a_dev</span> <span class="o">=</span> <span class="bp">self</span><span class="o">.</span><span class="n">to_device</span><span class="p">(</span><span class="n">a</span><span class="p">,</span> <span class="n">dtype</span><span class="o">=</span><span class="bp">self</span><span class="o">.</span><span class="n">complex_t</span><span class="p">,</span> <span class="n">shape</span><span class="o">=</span><span class="p">(</span><span class="n">n_pixels</span><span class="p">))</span>

        <span class="n">global_size</span> <span class="o">=</span> <span class="n">np</span><span class="o">.</span><span class="n">int</span><span class="p">(</span><span class="n">np</span><span class="o">.</span><span class="n">ceil</span><span class="p">(</span><span class="n">n_pixels</span> <span class="o">/</span> <span class="n">np</span><span class="o">.</span><span class="n">float</span><span class="p">(</span><span class="bp">self</span><span class="o">.</span><span class="n">group_size</span><span class="p">))</span> <span class="o">*</span>
                             <span class="bp">self</span><span class="o">.</span><span class="n">group_size</span><span class="p">)</span>

        <span class="bp">self</span><span class="o">.</span><span class="n">phase_factor_qrf_cl</span><span class="p">(</span><span class="bp">self</span><span class="o">.</span><span class="n">queue</span><span class="p">,</span> <span class="p">(</span><span class="n">global_size</span><span class="p">,),</span>
                                 <span class="p">(</span><span class="bp">self</span><span class="o">.</span><span class="n">group_size</span><span class="p">,),</span> <span class="n">q_dev</span><span class="o">.</span><span class="n">data</span><span class="p">,</span> <span class="n">r_dev</span><span class="o">.</span><span class="n">data</span><span class="p">,</span>
                                 <span class="n">f_dev</span><span class="o">.</span><span class="n">data</span><span class="p">,</span> <span class="n">R</span><span class="p">,</span> <span class="n">a_dev</span><span class="o">.</span><span class="n">data</span><span class="p">,</span> <span class="n">n_atoms</span><span class="p">,</span>
                                 <span class="n">n_pixels</span><span class="p">,</span> <span class="n">add</span><span class="p">)</span>
        <span class="bp">self</span><span class="o">.</span><span class="n">queue</span><span class="o">.</span><span class="n">finish</span><span class="p">()</span>

        <span class="k">if</span> <span class="n">a</span> <span class="ow">is</span> <span class="kc">None</span><span class="p">:</span>
            <span class="k">return</span> <span class="n">a_dev</span><span class="o">.</span><span class="n">get</span><span class="p">()</span>
        <span class="k">else</span><span class="p">:</span>
            <span class="k">return</span> <span class="n">a_dev</span></div>

<<<<<<< HEAD
<div class="viewcode-block" id="ClCore.phase_factor_pad"><a class="viewcode-back" href="../../../bornagain.simulate.clcore.html#bornagain.simulate.clcore.ClCore.phase_factor_pad">[docs]</a>    <span class="k">def</span> <span class="nf">phase_factor_pad</span><span class="p">(</span>
            <span class="bp">self</span><span class="p">,</span>
            <span class="n">r</span><span class="p">,</span>
            <span class="n">f</span><span class="p">,</span>
            <span class="n">T</span><span class="p">,</span>
            <span class="n">F</span><span class="p">,</span>
            <span class="n">S</span><span class="p">,</span>
            <span class="n">B</span><span class="p">,</span>
            <span class="n">nF</span><span class="p">,</span>
            <span class="n">nS</span><span class="p">,</span>
            <span class="n">w</span><span class="p">,</span>
            <span class="n">R</span><span class="o">=</span><span class="kc">None</span><span class="p">,</span>
            <span class="n">a</span><span class="o">=</span><span class="kc">None</span><span class="p">,</span>
            <span class="n">add</span><span class="o">=</span><span class="kc">False</span><span class="p">):</span>
        <span class="sd">&#39;&#39;&#39;</span>
=======
<div class="viewcode-block" id="ClCore.phase_factor_pad"><a class="viewcode-back" href="../../../bornagain.simulate.clcore.html#bornagain.simulate.clcore.ClCore.phase_factor_pad">[docs]</a>    <span class="k">def</span> <span class="nf">phase_factor_pad</span><span class="p">(</span><span class="bp">self</span><span class="p">,</span> <span class="n">r</span><span class="p">,</span> <span class="n">f</span><span class="p">,</span> <span class="n">T</span><span class="p">,</span> <span class="n">F</span><span class="p">,</span> <span class="n">S</span><span class="p">,</span> <span class="n">B</span><span class="p">,</span> <span class="n">nF</span><span class="p">,</span> <span class="n">nS</span><span class="p">,</span> <span class="n">w</span><span class="p">,</span> <span class="n">R</span><span class="o">=</span><span class="kc">None</span><span class="p">,</span> <span class="n">a</span><span class="o">=</span><span class="kc">None</span><span class="p">,</span> <span class="n">add</span><span class="o">=</span><span class="kc">False</span><span class="p">):</span>

        <span class="sa">r</span><span class="sd">&quot;&quot;&quot;</span>
>>>>>>> a62e0080
<span class="sd">        This should simulate detector panels.</span>

<span class="sd">        Arguments:</span>
<span class="sd">            r: An Nx3 numpy array with atomic coordinates (meters)</span>
<span class="sd">            f: A numpy array with complex scattering factors</span>
<span class="sd">            T: A 1x3 numpy array with vector components pointing from sample to</span>
<span class="sd">               the center of the first pixel in memory</span>
<span class="sd">            F: A 1x3 numpy array containing the basis vector components pointing</span>
<span class="sd">                in the direction corresponding to contiguous pixels in memory</span>
<span class="sd">                (&quot;fast scan&quot;).</span>
<span class="sd">            S: A 1x3 numpy array containing the basis vector components pointing</span>
<span class="sd">                in the direction corresponding to non-contiguous pixels in</span>
<span class="sd">                memory (&quot;slow scan&quot;).</span>
<span class="sd">            B: A 1x3 numpy array with unit-vector components corresponding to the</span>
<span class="sd">                incident x-ray beam direction</span>
<span class="sd">            nF: Number of fast-scan pixels (corresponding to F vector) in the</span>
<span class="sd">                detector panel</span>
<span class="sd">            nS: Number of slow-scan pixels (corresponding to S vector) in the</span>
<span class="sd">                detector panel</span>
<span class="sd">            w: The photon wavelength in meters</span>
<span class="sd">            R: Optional numpy array [3x3] specifying rotation of atom vectors</span>
<span class="sd">                (we quietly transpose R and let it operate on q-vectors for speedups)</span>
<span class="sd">            a: Optional output complex scattering amplitude cl array</span>

<span class="sd">        Returns:</span>
<span class="sd">            A: A numpy array of length nF*nS containing complex scattering</span>
<span class="sd">        amplitudes</span>
<span class="sd">        &quot;&quot;&quot;</span>

        <span class="k">if</span> <span class="n">R</span> <span class="ow">is</span> <span class="kc">None</span><span class="p">:</span>
            <span class="n">R</span> <span class="o">=</span> <span class="n">np</span><span class="o">.</span><span class="n">eye</span><span class="p">(</span><span class="mi">3</span><span class="p">)</span>
<<<<<<< HEAD
        <span class="n">R</span> <span class="o">=</span> <span class="bp">self</span><span class="o">.</span><span class="n">vec16</span><span class="p">(</span><span class="n">R</span><span class="p">,</span> <span class="n">dtype</span><span class="o">=</span><span class="bp">self</span><span class="o">.</span><span class="n">real_t</span><span class="p">)</span>
=======
        <span class="n">R</span> <span class="o">=</span> <span class="bp">self</span><span class="o">.</span><span class="n">vec16</span><span class="p">(</span><span class="n">R</span><span class="o">.</span><span class="n">T</span><span class="p">,</span><span class="n">dtype</span><span class="o">=</span><span class="bp">self</span><span class="o">.</span><span class="n">real_t</span><span class="p">)</span>
>>>>>>> a62e0080
        <span class="k">if</span> <span class="n">add</span><span class="p">:</span>
            <span class="n">add</span> <span class="o">=</span> <span class="mi">1</span>
        <span class="k">else</span><span class="p">:</span>
            <span class="n">add</span> <span class="o">=</span> <span class="mi">0</span>

        <span class="n">nF</span> <span class="o">=</span> <span class="bp">self</span><span class="o">.</span><span class="n">int_t</span><span class="p">(</span><span class="n">nF</span><span class="p">)</span>
        <span class="n">nS</span> <span class="o">=</span> <span class="bp">self</span><span class="o">.</span><span class="n">int_t</span><span class="p">(</span><span class="n">nS</span><span class="p">)</span>
        <span class="n">n_pixels</span> <span class="o">=</span> <span class="bp">self</span><span class="o">.</span><span class="n">int_t</span><span class="p">(</span><span class="n">nF</span> <span class="o">*</span> <span class="n">nS</span><span class="p">)</span>
        <span class="n">n_atoms</span> <span class="o">=</span> <span class="bp">self</span><span class="o">.</span><span class="n">int_t</span><span class="p">(</span><span class="n">r</span><span class="o">.</span><span class="n">shape</span><span class="p">[</span><span class="mi">0</span><span class="p">])</span>
        <span class="n">r_dev</span> <span class="o">=</span> <span class="bp">self</span><span class="o">.</span><span class="n">to_device</span><span class="p">(</span><span class="n">r</span><span class="p">,</span> <span class="n">dtype</span><span class="o">=</span><span class="bp">self</span><span class="o">.</span><span class="n">real_t</span><span class="p">)</span>
        <span class="n">f_dev</span> <span class="o">=</span> <span class="bp">self</span><span class="o">.</span><span class="n">to_device</span><span class="p">(</span><span class="n">f</span><span class="p">,</span> <span class="n">dtype</span><span class="o">=</span><span class="bp">self</span><span class="o">.</span><span class="n">complex_t</span><span class="p">)</span>

        <span class="n">T</span> <span class="o">=</span> <span class="bp">self</span><span class="o">.</span><span class="n">vec4</span><span class="p">(</span><span class="n">T</span><span class="p">,</span> <span class="n">dtype</span><span class="o">=</span><span class="bp">self</span><span class="o">.</span><span class="n">real_t</span><span class="p">)</span>
        <span class="n">F</span> <span class="o">=</span> <span class="bp">self</span><span class="o">.</span><span class="n">vec4</span><span class="p">(</span><span class="n">F</span><span class="p">,</span> <span class="n">dtype</span><span class="o">=</span><span class="bp">self</span><span class="o">.</span><span class="n">real_t</span><span class="p">)</span>
        <span class="n">S</span> <span class="o">=</span> <span class="bp">self</span><span class="o">.</span><span class="n">vec4</span><span class="p">(</span><span class="n">S</span><span class="p">,</span> <span class="n">dtype</span><span class="o">=</span><span class="bp">self</span><span class="o">.</span><span class="n">real_t</span><span class="p">)</span>
        <span class="n">B</span> <span class="o">=</span> <span class="bp">self</span><span class="o">.</span><span class="n">vec4</span><span class="p">(</span><span class="n">B</span><span class="p">,</span> <span class="n">dtype</span><span class="o">=</span><span class="bp">self</span><span class="o">.</span><span class="n">real_t</span><span class="p">)</span>

        <span class="n">a_dev</span> <span class="o">=</span> <span class="bp">self</span><span class="o">.</span><span class="n">to_device</span><span class="p">(</span><span class="n">a</span><span class="p">,</span> <span class="n">dtype</span><span class="o">=</span><span class="bp">self</span><span class="o">.</span><span class="n">complex_t</span><span class="p">,</span> <span class="n">shape</span><span class="o">=</span><span class="p">(</span><span class="n">n_pixels</span><span class="p">))</span>

        <span class="n">global_size</span> <span class="o">=</span> <span class="n">np</span><span class="o">.</span><span class="n">int</span><span class="p">(</span><span class="n">np</span><span class="o">.</span><span class="n">ceil</span><span class="p">(</span><span class="n">n_pixels</span> <span class="o">/</span> <span class="n">np</span><span class="o">.</span><span class="n">float</span><span class="p">(</span><span class="bp">self</span><span class="o">.</span><span class="n">group_size</span><span class="p">))</span> <span class="o">*</span> <span class="bp">self</span><span class="o">.</span><span class="n">group_size</span><span class="p">)</span>

        <span class="bp">self</span><span class="o">.</span><span class="n">phase_factor_pad_cl</span><span class="p">(</span><span class="bp">self</span><span class="o">.</span><span class="n">queue</span><span class="p">,</span> <span class="p">(</span><span class="n">global_size</span><span class="p">,),</span>
                                 <span class="p">(</span><span class="bp">self</span><span class="o">.</span><span class="n">group_size</span><span class="p">,),</span> <span class="n">r_dev</span><span class="o">.</span><span class="n">data</span><span class="p">,</span>
                                 <span class="n">f_dev</span><span class="o">.</span><span class="n">data</span><span class="p">,</span> <span class="n">R</span><span class="p">,</span> <span class="n">a_dev</span><span class="o">.</span><span class="n">data</span><span class="p">,</span> <span class="n">n_pixels</span><span class="p">,</span> <span class="n">n_atoms</span><span class="p">,</span>
                                 <span class="n">nF</span><span class="p">,</span> <span class="n">nS</span><span class="p">,</span> <span class="n">w</span><span class="p">,</span> <span class="n">T</span><span class="p">,</span> <span class="n">F</span><span class="p">,</span> <span class="n">S</span><span class="p">,</span> <span class="n">B</span><span class="p">,</span> <span class="n">add</span><span class="p">)</span>
        <span class="bp">self</span><span class="o">.</span><span class="n">queue</span><span class="o">.</span><span class="n">finish</span><span class="p">()</span>

        <span class="k">if</span> <span class="n">a</span> <span class="ow">is</span> <span class="kc">None</span><span class="p">:</span>
            <span class="k">return</span> <span class="n">a_dev</span><span class="o">.</span><span class="n">get</span><span class="p">()</span>
        <span class="k">else</span><span class="p">:</span>
            <span class="k">return</span> <span class="n">a_dev</span></div>

<div class="viewcode-block" id="ClCore.phase_factor_mesh"><a class="viewcode-back" href="../../../bornagain.simulate.clcore.html#bornagain.simulate.clcore.ClCore.phase_factor_mesh">[docs]</a>    <span class="k">def</span> <span class="nf">phase_factor_mesh</span><span class="p">(</span><span class="bp">self</span><span class="p">,</span> <span class="n">r</span><span class="p">,</span> <span class="n">f</span><span class="p">,</span> <span class="n">N</span><span class="p">,</span> <span class="n">q_min</span><span class="p">,</span> <span class="n">q_max</span><span class="p">,</span> <span class="n">a</span><span class="o">=</span><span class="kc">None</span><span class="p">):</span>

        <span class="sa">r</span><span class="sd">&quot;&quot;&quot;</span>
<span class="sd">        Compute phase factors on a regular 3D mesh of q-space samples.</span>

<span class="sd">        Arguments:</span>
<span class="sd">            r (Nx3 numpy array): Atomic coordinates</span>
<span class="sd">            f (numpy array): A numpy array of complex atomic scattering factors</span>
<span class="sd">            N (numpy array length 3): Number of q-space samples in each of the three</span>
<span class="sd">               dimensions</span>
<span class="sd">            q_min (numpy array length 3): Minimum q-space magnitudes in the 3d mesh.</span>
<span class="sd">               These values specify the *center* of the first voxel.</span>
<span class="sd">            q_max (numpy array length 3): Naximum q-space magnitudes in the 3d mesh.</span>
<span class="sd">               These values specify the *center* of the voxel.</span>

<span class="sd">        Returns:</span>
<span class="sd">            An array of complex scattering amplitudes.  By default this is a normal</span>
<span class="sd">               numpy array.  Optionally, this may be an opencl buffer.</span>
<span class="sd">        &quot;&quot;&quot;</span>

        <span class="n">N</span> <span class="o">=</span> <span class="n">np</span><span class="o">.</span><span class="n">array</span><span class="p">(</span><span class="n">N</span><span class="p">,</span> <span class="n">dtype</span><span class="o">=</span><span class="bp">self</span><span class="o">.</span><span class="n">int_t</span><span class="p">)</span>
        <span class="n">q_max</span> <span class="o">=</span> <span class="n">np</span><span class="o">.</span><span class="n">array</span><span class="p">(</span><span class="n">q_max</span><span class="p">,</span> <span class="n">dtype</span><span class="o">=</span><span class="bp">self</span><span class="o">.</span><span class="n">real_t</span><span class="p">)</span>
        <span class="n">q_min</span> <span class="o">=</span> <span class="n">np</span><span class="o">.</span><span class="n">array</span><span class="p">(</span><span class="n">q_min</span><span class="p">,</span> <span class="n">dtype</span><span class="o">=</span><span class="bp">self</span><span class="o">.</span><span class="n">real_t</span><span class="p">)</span>

        <span class="k">if</span> <span class="nb">len</span><span class="p">(</span><span class="n">N</span><span class="o">.</span><span class="n">shape</span><span class="p">)</span> <span class="o">==</span> <span class="mi">0</span><span class="p">:</span>
            <span class="n">N</span> <span class="o">=</span> <span class="n">np</span><span class="o">.</span><span class="n">ones</span><span class="p">(</span><span class="mi">3</span><span class="p">,</span> <span class="n">dtype</span><span class="o">=</span><span class="bp">self</span><span class="o">.</span><span class="n">int_t</span><span class="p">)</span> <span class="o">*</span> <span class="n">N</span>
        <span class="k">if</span> <span class="nb">len</span><span class="p">(</span><span class="n">q_max</span><span class="o">.</span><span class="n">shape</span><span class="p">)</span> <span class="o">==</span> <span class="mi">0</span><span class="p">:</span>
            <span class="n">q_max</span> <span class="o">=</span> <span class="n">np</span><span class="o">.</span><span class="n">ones</span><span class="p">(</span><span class="mi">3</span><span class="p">,</span> <span class="n">dtype</span><span class="o">=</span><span class="bp">self</span><span class="o">.</span><span class="n">real_t</span><span class="p">)</span> <span class="o">*</span> <span class="n">q_max</span>
        <span class="k">if</span> <span class="nb">len</span><span class="p">(</span><span class="n">q_min</span><span class="o">.</span><span class="n">shape</span><span class="p">)</span> <span class="o">==</span> <span class="mi">0</span><span class="p">:</span>
            <span class="n">q_min</span> <span class="o">=</span> <span class="n">np</span><span class="o">.</span><span class="n">ones</span><span class="p">(</span><span class="mi">3</span><span class="p">,</span> <span class="n">dtype</span><span class="o">=</span><span class="bp">self</span><span class="o">.</span><span class="n">real_t</span><span class="p">)</span> <span class="o">*</span> <span class="n">q_min</span>

        <span class="n">deltaQ</span> <span class="o">=</span> <span class="n">np</span><span class="o">.</span><span class="n">array</span><span class="p">((</span><span class="n">q_max</span> <span class="o">-</span> <span class="n">q_min</span><span class="p">)</span> <span class="o">/</span> <span class="p">(</span><span class="n">N</span> <span class="o">-</span> <span class="mf">1.0</span><span class="p">),</span> <span class="n">dtype</span><span class="o">=</span><span class="bp">self</span><span class="o">.</span><span class="n">real_t</span><span class="p">)</span>

        <span class="n">n_atoms</span> <span class="o">=</span> <span class="bp">self</span><span class="o">.</span><span class="n">int_t</span><span class="p">(</span><span class="n">r</span><span class="o">.</span><span class="n">shape</span><span class="p">[</span><span class="mi">0</span><span class="p">])</span>
        <span class="n">n_pixels</span> <span class="o">=</span> <span class="bp">self</span><span class="o">.</span><span class="n">int_t</span><span class="p">(</span><span class="n">N</span><span class="p">[</span><span class="mi">0</span><span class="p">]</span> <span class="o">*</span> <span class="n">N</span><span class="p">[</span><span class="mi">1</span><span class="p">]</span> <span class="o">*</span> <span class="n">N</span><span class="p">[</span><span class="mi">2</span><span class="p">])</span>

        <span class="c1"># Setup buffers.  This is very fast.  However, we are assuming that we can</span>
        <span class="c1"># just load all atoms into memory, which might not be possible...</span>
        <span class="n">r_dev</span> <span class="o">=</span> <span class="bp">self</span><span class="o">.</span><span class="n">to_device</span><span class="p">(</span><span class="n">r</span><span class="p">,</span> <span class="n">dtype</span><span class="o">=</span><span class="bp">self</span><span class="o">.</span><span class="n">real_t</span><span class="p">)</span>
        <span class="n">f_dev</span> <span class="o">=</span> <span class="bp">self</span><span class="o">.</span><span class="n">to_device</span><span class="p">(</span><span class="n">f</span><span class="p">,</span> <span class="n">dtype</span><span class="o">=</span><span class="bp">self</span><span class="o">.</span><span class="n">complex_t</span><span class="p">)</span>
        <span class="n">N</span> <span class="o">=</span> <span class="bp">self</span><span class="o">.</span><span class="n">vec4</span><span class="p">(</span><span class="n">N</span><span class="p">,</span> <span class="n">dtype</span><span class="o">=</span><span class="bp">self</span><span class="o">.</span><span class="n">int_t</span><span class="p">)</span>
        <span class="n">deltaQ</span> <span class="o">=</span> <span class="bp">self</span><span class="o">.</span><span class="n">vec4</span><span class="p">(</span><span class="n">deltaQ</span><span class="p">,</span> <span class="n">dtype</span><span class="o">=</span><span class="bp">self</span><span class="o">.</span><span class="n">real_t</span><span class="p">)</span>
        <span class="n">q_min</span> <span class="o">=</span> <span class="bp">self</span><span class="o">.</span><span class="n">vec4</span><span class="p">(</span><span class="n">q_min</span><span class="p">,</span> <span class="n">dtype</span><span class="o">=</span><span class="bp">self</span><span class="o">.</span><span class="n">real_t</span><span class="p">)</span>
        <span class="n">a_dev</span> <span class="o">=</span> <span class="bp">self</span><span class="o">.</span><span class="n">to_device</span><span class="p">(</span><span class="n">a</span><span class="p">,</span> <span class="n">dtype</span><span class="o">=</span><span class="bp">self</span><span class="o">.</span><span class="n">complex_t</span><span class="p">,</span> <span class="n">shape</span><span class="o">=</span><span class="p">(</span><span class="n">n_pixels</span><span class="p">))</span>

        <span class="n">global_size</span> <span class="o">=</span> <span class="n">np</span><span class="o">.</span><span class="n">int</span><span class="p">(</span><span class="n">np</span><span class="o">.</span><span class="n">ceil</span><span class="p">(</span><span class="n">n_pixels</span> <span class="o">/</span> <span class="n">np</span><span class="o">.</span><span class="n">float</span><span class="p">(</span><span class="bp">self</span><span class="o">.</span><span class="n">group_size</span><span class="p">))</span> <span class="o">*</span>
                             <span class="bp">self</span><span class="o">.</span><span class="n">group_size</span><span class="p">)</span>

        <span class="bp">self</span><span class="o">.</span><span class="n">phase_factor_mesh_cl</span><span class="p">(</span><span class="bp">self</span><span class="o">.</span><span class="n">queue</span><span class="p">,</span> <span class="p">(</span><span class="n">global_size</span><span class="p">,),</span>
                                  <span class="p">(</span><span class="bp">self</span><span class="o">.</span><span class="n">group_size</span><span class="p">,),</span> <span class="n">r_dev</span><span class="o">.</span><span class="n">data</span><span class="p">,</span> <span class="n">f_dev</span><span class="o">.</span><span class="n">data</span><span class="p">,</span>
                                  <span class="n">a_dev</span><span class="o">.</span><span class="n">data</span><span class="p">,</span> <span class="n">n_pixels</span><span class="p">,</span> <span class="n">n_atoms</span><span class="p">,</span> <span class="n">N</span><span class="p">,</span> <span class="n">deltaQ</span><span class="p">,</span>
                                  <span class="n">q_min</span><span class="p">)</span>
        <span class="bp">self</span><span class="o">.</span><span class="n">queue</span><span class="o">.</span><span class="n">finish</span><span class="p">()</span>

        <span class="k">if</span> <span class="n">a</span> <span class="ow">is</span> <span class="kc">None</span><span class="p">:</span>
            <span class="k">return</span> <span class="n">a_dev</span><span class="o">.</span><span class="n">get</span><span class="p">()</span>
        <span class="k">else</span><span class="p">:</span>
            <span class="k">return</span> <span class="n">a_dev</span></div>

<div class="viewcode-block" id="ClCore.buffer_mesh_lookup"><a class="viewcode-back" href="../../../bornagain.simulate.clcore.html#bornagain.simulate.clcore.ClCore.buffer_mesh_lookup">[docs]</a>    <span class="k">def</span> <span class="nf">buffer_mesh_lookup</span><span class="p">(</span><span class="bp">self</span><span class="p">,</span> <span class="n">a_map</span><span class="p">,</span> <span class="n">N</span><span class="p">,</span> <span class="n">q_min</span><span class="p">,</span> <span class="n">q_max</span><span class="p">,</span> <span class="n">q</span><span class="p">,</span> <span class="n">R</span><span class="o">=</span><span class="kc">None</span><span class="p">,</span> <span class="n">a</span><span class="o">=</span><span class="kc">None</span><span class="p">):</span>

        <span class="sa">r</span><span class="sd">&quot;&quot;&quot;</span>
<span class="sd">        This is supposed to lookup intensities from a 3d mesh of amplitudes.</span>

<span class="sd">        Arguments:</span>
<span class="sd">            a_map (numpy array): Complex scattering amplitudes (usually generated from</span>
<span class="sd">               the function phase_factor_mesh())</span>
<span class="sd">            N (int): As defined in phase_factor_mesh()</span>
<span class="sd">            q_min (float): As defined in phase_factor_mesh()</span>
<span class="sd">            q_max (float): As defined in phase_factor_mesh()</span>
<span class="sd">            q (Nx3 numpy array): q-space coordinates at which we want to interpolate</span>
<span class="sd">               the complex amplitudes in a_dev</span>
<span class="sd">            R (3x3 numpy array): Rotation matrix that will act on the atom vectors</span>
<span class="sd">                (we quietly transpose R and let it operate on q-vectors for speedups)</span>
<span class="sd">            a: (clarray) The output array (optional)</span>

<span class="sd">        Returns:</span>
<span class="sd">            numpy array of complex amplitudes</span>
<span class="sd">        &quot;&quot;&quot;</span>

        <span class="k">if</span> <span class="n">R</span> <span class="ow">is</span> <span class="kc">None</span><span class="p">:</span>
            <span class="n">R</span> <span class="o">=</span> <span class="n">np</span><span class="o">.</span><span class="n">eye</span><span class="p">(</span><span class="mi">3</span><span class="p">)</span>
        <span class="n">R</span> <span class="o">=</span> <span class="bp">self</span><span class="o">.</span><span class="n">vec16</span><span class="p">(</span><span class="n">R</span><span class="o">.</span><span class="n">T</span><span class="p">,</span> <span class="n">dtype</span><span class="o">=</span><span class="bp">self</span><span class="o">.</span><span class="n">real_t</span><span class="p">)</span>

        <span class="n">N</span> <span class="o">=</span> <span class="n">np</span><span class="o">.</span><span class="n">array</span><span class="p">(</span><span class="n">N</span><span class="p">,</span> <span class="n">dtype</span><span class="o">=</span><span class="bp">self</span><span class="o">.</span><span class="n">int_t</span><span class="p">)</span>
        <span class="n">q_max</span> <span class="o">=</span> <span class="n">np</span><span class="o">.</span><span class="n">array</span><span class="p">(</span><span class="n">q_max</span><span class="p">,</span> <span class="n">dtype</span><span class="o">=</span><span class="bp">self</span><span class="o">.</span><span class="n">real_t</span><span class="p">)</span>
        <span class="n">q_min</span> <span class="o">=</span> <span class="n">np</span><span class="o">.</span><span class="n">array</span><span class="p">(</span><span class="n">q_min</span><span class="p">,</span> <span class="n">dtype</span><span class="o">=</span><span class="bp">self</span><span class="o">.</span><span class="n">real_t</span><span class="p">)</span>

        <span class="k">if</span> <span class="nb">len</span><span class="p">(</span><span class="n">N</span><span class="o">.</span><span class="n">shape</span><span class="p">)</span> <span class="o">==</span> <span class="mi">0</span><span class="p">:</span>
            <span class="n">N</span> <span class="o">=</span> <span class="p">(</span><span class="n">np</span><span class="o">.</span><span class="n">ones</span><span class="p">(</span><span class="mi">3</span><span class="p">)</span> <span class="o">*</span> <span class="n">N</span><span class="p">)</span><span class="o">.</span><span class="n">astype</span><span class="p">(</span><span class="bp">self</span><span class="o">.</span><span class="n">int_t</span><span class="p">)</span>
        <span class="k">if</span> <span class="nb">len</span><span class="p">(</span><span class="n">q_max</span><span class="o">.</span><span class="n">shape</span><span class="p">)</span> <span class="o">==</span> <span class="mi">0</span><span class="p">:</span>
            <span class="n">q_max</span> <span class="o">=</span> <span class="bp">self</span><span class="o">.</span><span class="n">real_t</span><span class="p">(</span><span class="n">np</span><span class="o">.</span><span class="n">ones</span><span class="p">(</span><span class="mi">3</span><span class="p">)</span> <span class="o">*</span> <span class="n">q_max</span><span class="p">)</span>
        <span class="k">if</span> <span class="nb">len</span><span class="p">(</span><span class="n">q_min</span><span class="o">.</span><span class="n">shape</span><span class="p">)</span> <span class="o">==</span> <span class="mi">0</span><span class="p">:</span>
            <span class="n">q_min</span> <span class="o">=</span> <span class="bp">self</span><span class="o">.</span><span class="n">real_t</span><span class="p">(</span><span class="n">np</span><span class="o">.</span><span class="n">ones</span><span class="p">(</span><span class="mi">3</span><span class="p">)</span> <span class="o">*</span> <span class="n">q_min</span><span class="p">)</span>

        <span class="n">deltaQ</span> <span class="o">=</span> <span class="n">np</span><span class="o">.</span><span class="n">array</span><span class="p">((</span><span class="n">q_max</span> <span class="o">-</span> <span class="n">q_min</span><span class="p">)</span> <span class="o">/</span> <span class="p">(</span><span class="n">N</span> <span class="o">-</span> <span class="mf">1.0</span><span class="p">),</span> <span class="n">dtype</span><span class="o">=</span><span class="bp">self</span><span class="o">.</span><span class="n">real_t</span><span class="p">)</span>

        <span class="n">n_pixels</span> <span class="o">=</span> <span class="bp">self</span><span class="o">.</span><span class="n">int_t</span><span class="p">(</span><span class="n">q</span><span class="o">.</span><span class="n">shape</span><span class="p">[</span><span class="mi">0</span><span class="p">])</span>

        <span class="n">a_map_dev</span> <span class="o">=</span> <span class="bp">self</span><span class="o">.</span><span class="n">to_device</span><span class="p">(</span><span class="n">a_map</span><span class="p">,</span> <span class="n">dtype</span><span class="o">=</span><span class="bp">self</span><span class="o">.</span><span class="n">complex_t</span><span class="p">)</span>
        <span class="n">q_dev</span> <span class="o">=</span> <span class="bp">self</span><span class="o">.</span><span class="n">to_device</span><span class="p">(</span><span class="n">q</span><span class="p">,</span> <span class="n">dtype</span><span class="o">=</span><span class="bp">self</span><span class="o">.</span><span class="n">real_t</span><span class="p">)</span>
        <span class="n">N</span> <span class="o">=</span> <span class="bp">self</span><span class="o">.</span><span class="n">vec4</span><span class="p">(</span><span class="n">N</span><span class="p">,</span> <span class="n">dtype</span><span class="o">=</span><span class="bp">self</span><span class="o">.</span><span class="n">int_t</span><span class="p">)</span>
        <span class="n">deltaQ</span> <span class="o">=</span> <span class="bp">self</span><span class="o">.</span><span class="n">vec4</span><span class="p">(</span><span class="n">deltaQ</span><span class="p">,</span> <span class="n">dtype</span><span class="o">=</span><span class="bp">self</span><span class="o">.</span><span class="n">real_t</span><span class="p">)</span>
        <span class="n">q_min</span> <span class="o">=</span> <span class="bp">self</span><span class="o">.</span><span class="n">vec4</span><span class="p">(</span><span class="n">q_min</span><span class="p">,</span> <span class="n">dtype</span><span class="o">=</span><span class="bp">self</span><span class="o">.</span><span class="n">real_t</span><span class="p">)</span>
        <span class="n">a_out_dev</span> <span class="o">=</span> <span class="bp">self</span><span class="o">.</span><span class="n">to_device</span><span class="p">(</span><span class="n">a</span><span class="p">,</span> <span class="n">dtype</span><span class="o">=</span><span class="bp">self</span><span class="o">.</span><span class="n">complex_t</span><span class="p">,</span> <span class="n">shape</span><span class="o">=</span><span class="p">(</span><span class="n">n_pixels</span><span class="p">))</span>

        <span class="n">global_size</span> <span class="o">=</span> <span class="n">np</span><span class="o">.</span><span class="n">int</span><span class="p">(</span><span class="n">np</span><span class="o">.</span><span class="n">ceil</span><span class="p">(</span><span class="n">n_pixels</span> <span class="o">/</span> <span class="n">np</span><span class="o">.</span><span class="n">float</span><span class="p">(</span><span class="bp">self</span><span class="o">.</span><span class="n">group_size</span><span class="p">))</span> <span class="o">*</span>
                             <span class="bp">self</span><span class="o">.</span><span class="n">group_size</span><span class="p">)</span>

        <span class="bp">self</span><span class="o">.</span><span class="n">buffer_mesh_lookup_cl</span><span class="p">(</span>
            <span class="bp">self</span><span class="o">.</span><span class="n">queue</span><span class="p">,</span>
            <span class="p">(</span><span class="n">global_size</span><span class="p">,</span>
             <span class="p">),</span>
            <span class="p">(</span><span class="bp">self</span><span class="o">.</span><span class="n">group_size</span><span class="p">,</span>
             <span class="p">),</span>
            <span class="n">a_map_dev</span><span class="o">.</span><span class="n">data</span><span class="p">,</span>
            <span class="n">q_dev</span><span class="o">.</span><span class="n">data</span><span class="p">,</span>
            <span class="n">a_out_dev</span><span class="o">.</span><span class="n">data</span><span class="p">,</span>
            <span class="n">n_pixels</span><span class="p">,</span>
            <span class="n">N</span><span class="p">,</span>
            <span class="n">deltaQ</span><span class="p">,</span>
            <span class="n">q_min</span><span class="p">,</span>
            <span class="n">R</span><span class="p">)</span>
        <span class="bp">self</span><span class="o">.</span><span class="n">queue</span><span class="o">.</span><span class="n">finish</span><span class="p">()</span>

        <span class="k">if</span> <span class="n">a</span> <span class="ow">is</span> <span class="kc">None</span><span class="p">:</span>
            <span class="k">return</span> <span class="n">a_out_dev</span><span class="o">.</span><span class="n">get</span><span class="p">()</span>
        <span class="k">else</span><span class="p">:</span>
            <span class="k">return</span> <span class="n">a_out_dev</span></div>

<div class="viewcode-block" id="ClCore.lattice_transform_intensities_pad"><a class="viewcode-back" href="../../../bornagain.simulate.clcore.html#bornagain.simulate.clcore.ClCore.lattice_transform_intensities_pad">[docs]</a>    <span class="k">def</span> <span class="nf">lattice_transform_intensities_pad</span><span class="p">(</span><span class="bp">self</span><span class="p">,</span> <span class="n">abc</span><span class="p">,</span> <span class="n">N</span><span class="p">,</span> <span class="n">T</span><span class="p">,</span> <span class="n">F</span><span class="p">,</span> <span class="n">S</span><span class="p">,</span> <span class="n">B</span><span class="p">,</span> <span class="n">nF</span><span class="p">,</span> <span class="n">nS</span><span class="p">,</span> <span class="n">w</span><span class="p">,</span>
                                          <span class="n">R</span><span class="o">=</span><span class="kc">None</span><span class="p">,</span> <span class="n">I</span><span class="o">=</span><span class="kc">None</span><span class="p">,</span> <span class="n">add</span><span class="o">=</span><span class="kc">False</span><span class="p">):</span>
        <span class="sa">r</span><span class="sd">&quot;&quot;&quot;</span>
<span class="sd">        Calculate crystal lattice transform intensities for a pixel-array detector.  This is the usual transform for</span>
<span class="sd">        an idealized parallelepiped crystal (usually not very realistic...).</span>

<span class="sd">        Arguments:</span>
<span class="sd">            abc (numpy array) : A 3x3 array containing real-space basis vectors.  Vectors are contiguous in memory.</span>
<span class="sd">            N (numpy array)   : An array containing number of unit cells along each of three axes.</span>
<span class="sd">            T (numpy array)   : Translation to center of corner pixel.</span>
<span class="sd">            F (numpy array)   : Fast-scan basis vector.</span>
<span class="sd">            S (numpy array)   : Slow-scan basis vector.</span>
<span class="sd">            B (numpy array)   : Incident beam vector.</span>
<span class="sd">            nF (int)          : Number of fast-scan pixels.</span>
<span class="sd">            nS (int)          : Number of slow-scan pixels.</span>
<span class="sd">            w (float)         : Wavelength.</span>
<span class="sd">            R (numpy array)   : Rotation matrix acting on atom vectors.</span>
<span class="sd">                (we quietly transpose R and let it operate on q-vectors for speedups)</span>
<span class="sd">            I (:class:pyopencl.array.Array) : OpenCL device array containing intensities.</span>
<span class="sd">            add (bool)        : If true, the function will add to the input I buffer, else the buffer is overwritten.</span>

<span class="sd">        Returns:</span>
<span class="sd">            If I == None, then the output is a numpy array.  Otherwise, it is an opencl array.</span>
<span class="sd">        &quot;&quot;&quot;</span>

        <span class="k">if</span> <span class="n">R</span> <span class="ow">is</span> <span class="kc">None</span><span class="p">:</span>
            <span class="n">R</span> <span class="o">=</span> <span class="n">np</span><span class="o">.</span><span class="n">eye</span><span class="p">(</span><span class="mi">3</span><span class="p">)</span>
        <span class="n">R</span> <span class="o">=</span> <span class="bp">self</span><span class="o">.</span><span class="n">vec16</span><span class="p">(</span><span class="n">R</span><span class="o">.</span><span class="n">T</span><span class="p">,</span> <span class="n">dtype</span><span class="o">=</span><span class="bp">self</span><span class="o">.</span><span class="n">real_t</span><span class="p">)</span>

        <span class="n">nF</span> <span class="o">=</span> <span class="bp">self</span><span class="o">.</span><span class="n">int_t</span><span class="p">(</span><span class="n">nF</span><span class="p">)</span>
        <span class="n">nS</span> <span class="o">=</span> <span class="bp">self</span><span class="o">.</span><span class="n">int_t</span><span class="p">(</span><span class="n">nS</span><span class="p">)</span>
        <span class="n">n_pixels</span> <span class="o">=</span> <span class="bp">self</span><span class="o">.</span><span class="n">int_t</span><span class="p">(</span><span class="n">nF</span> <span class="o">*</span> <span class="n">nS</span><span class="p">)</span>
        <span class="k">if</span> <span class="n">add</span> <span class="ow">is</span> <span class="kc">True</span><span class="p">:</span>
            <span class="n">add</span> <span class="o">=</span> <span class="mi">1</span>
        <span class="k">else</span><span class="p">:</span>
            <span class="n">add</span> <span class="o">=</span> <span class="mi">0</span>
        <span class="n">add</span> <span class="o">=</span> <span class="bp">self</span><span class="o">.</span><span class="n">int_t</span><span class="p">(</span><span class="n">add</span><span class="p">)</span>

        <span class="n">abc</span> <span class="o">=</span> <span class="bp">self</span><span class="o">.</span><span class="n">vec16</span><span class="p">(</span><span class="n">abc</span><span class="p">,</span> <span class="n">dtype</span><span class="o">=</span><span class="bp">self</span><span class="o">.</span><span class="n">real_t</span><span class="p">)</span>
        <span class="n">N</span> <span class="o">=</span> <span class="bp">self</span><span class="o">.</span><span class="n">vec4</span><span class="p">(</span><span class="n">N</span><span class="p">,</span> <span class="n">dtype</span><span class="o">=</span><span class="bp">self</span><span class="o">.</span><span class="n">int_t</span><span class="p">)</span>
        <span class="n">T</span> <span class="o">=</span> <span class="bp">self</span><span class="o">.</span><span class="n">vec4</span><span class="p">(</span><span class="n">T</span><span class="p">,</span> <span class="n">dtype</span><span class="o">=</span><span class="bp">self</span><span class="o">.</span><span class="n">real_t</span><span class="p">)</span>
        <span class="n">F</span> <span class="o">=</span> <span class="bp">self</span><span class="o">.</span><span class="n">vec4</span><span class="p">(</span><span class="n">F</span><span class="p">,</span> <span class="n">dtype</span><span class="o">=</span><span class="bp">self</span><span class="o">.</span><span class="n">real_t</span><span class="p">)</span>
        <span class="n">S</span> <span class="o">=</span> <span class="bp">self</span><span class="o">.</span><span class="n">vec4</span><span class="p">(</span><span class="n">S</span><span class="p">,</span> <span class="n">dtype</span><span class="o">=</span><span class="bp">self</span><span class="o">.</span><span class="n">real_t</span><span class="p">)</span>
        <span class="n">B</span> <span class="o">=</span> <span class="bp">self</span><span class="o">.</span><span class="n">vec4</span><span class="p">(</span><span class="n">B</span><span class="p">,</span> <span class="n">dtype</span><span class="o">=</span><span class="bp">self</span><span class="o">.</span><span class="n">real_t</span><span class="p">)</span>
        <span class="n">I_dev</span> <span class="o">=</span> <span class="bp">self</span><span class="o">.</span><span class="n">to_device</span><span class="p">(</span><span class="n">I</span><span class="p">,</span> <span class="n">dtype</span><span class="o">=</span><span class="bp">self</span><span class="o">.</span><span class="n">real_t</span><span class="p">,</span> <span class="n">shape</span><span class="o">=</span><span class="p">(</span><span class="n">n_pixels</span><span class="p">))</span>

        <span class="n">global_size</span> <span class="o">=</span> <span class="n">np</span><span class="o">.</span><span class="n">int</span><span class="p">(</span><span class="n">np</span><span class="o">.</span><span class="n">ceil</span><span class="p">(</span><span class="n">n_pixels</span> <span class="o">/</span> <span class="n">np</span><span class="o">.</span><span class="n">float</span><span class="p">(</span><span class="bp">self</span><span class="o">.</span><span class="n">group_size</span><span class="p">))</span> <span class="o">*</span>
                             <span class="bp">self</span><span class="o">.</span><span class="n">group_size</span><span class="p">)</span>
        <span class="bp">self</span><span class="o">.</span><span class="n">lattice_transform_intensities_pad_cl</span><span class="p">(</span><span class="bp">self</span><span class="o">.</span><span class="n">queue</span><span class="p">,</span> <span class="p">(</span><span class="n">global_size</span><span class="p">,),</span>
                                                  <span class="p">(</span><span class="bp">self</span><span class="o">.</span><span class="n">group_size</span><span class="p">,),</span> <span class="n">abc</span><span class="p">,</span>
                                                  <span class="n">N</span><span class="p">,</span> <span class="n">R</span><span class="p">,</span> <span class="n">I_dev</span><span class="o">.</span><span class="n">data</span><span class="p">,</span> <span class="n">n_pixels</span><span class="p">,</span>
                                                  <span class="n">nF</span><span class="p">,</span> <span class="n">nS</span><span class="p">,</span> <span class="n">w</span><span class="p">,</span> <span class="n">T</span><span class="p">,</span> <span class="n">F</span><span class="p">,</span> <span class="n">S</span><span class="p">,</span> <span class="n">B</span><span class="p">,</span> <span class="n">add</span><span class="p">)</span>
        <span class="bp">self</span><span class="o">.</span><span class="n">queue</span><span class="o">.</span><span class="n">finish</span><span class="p">()</span>

        <span class="k">if</span> <span class="n">I</span> <span class="ow">is</span> <span class="kc">None</span><span class="p">:</span>
            <span class="k">return</span> <span class="n">I_dev</span><span class="o">.</span><span class="n">get</span><span class="p">()</span>
        <span class="k">else</span><span class="p">:</span>
            <span class="k">return</span> <span class="n">I_dev</span></div>

<<<<<<< HEAD
<div class="viewcode-block" id="ClCore.gaussian_lattice_transform_intensities_pad"><a class="viewcode-back" href="../../../bornagain.simulate.clcore.html#bornagain.simulate.clcore.ClCore.gaussian_lattice_transform_intensities_pad">[docs]</a>    <span class="k">def</span> <span class="nf">gaussian_lattice_transform_intensities_pad</span><span class="p">(</span>
            <span class="bp">self</span><span class="p">,</span> <span class="n">abc</span><span class="p">,</span> <span class="n">N</span><span class="p">,</span> <span class="n">T</span><span class="p">,</span> <span class="n">F</span><span class="p">,</span> <span class="n">S</span><span class="p">,</span> <span class="n">B</span><span class="p">,</span> <span class="n">nF</span><span class="p">,</span> <span class="n">nS</span><span class="p">,</span> <span class="n">w</span><span class="p">,</span> <span class="n">R</span><span class="o">=</span><span class="kc">None</span><span class="p">,</span> <span class="n">I</span><span class="o">=</span><span class="kc">None</span><span class="p">,</span> <span class="n">add</span><span class="o">=</span><span class="kc">False</span><span class="p">):</span>
        <span class="sd">&quot;&quot;&quot;</span>
<span class="sd">        Calculate crystal lattice transform intensities for a pixel-array detector.  Uses a Gaussian approximation</span>
<span class="sd">        to the lattice transform.</span>
=======
<div class="viewcode-block" id="ClCore.gaussian_lattice_transform_intensities_pad"><a class="viewcode-back" href="../../../bornagain.simulate.clcore.html#bornagain.simulate.clcore.ClCore.gaussian_lattice_transform_intensities_pad">[docs]</a>    <span class="k">def</span> <span class="nf">gaussian_lattice_transform_intensities_pad</span><span class="p">(</span><span class="bp">self</span><span class="p">,</span> <span class="n">abc</span><span class="p">,</span> <span class="n">N</span><span class="p">,</span> <span class="n">T</span><span class="p">,</span> <span class="n">F</span><span class="p">,</span> <span class="n">S</span><span class="p">,</span> <span class="n">B</span><span class="p">,</span> <span class="n">nF</span><span class="p">,</span> <span class="n">nS</span><span class="p">,</span> <span class="n">w</span><span class="p">,</span>
                                                   <span class="n">R</span><span class="o">=</span><span class="kc">None</span><span class="p">,</span> <span class="n">I</span><span class="o">=</span><span class="kc">None</span><span class="p">,</span> <span class="n">add</span><span class="o">=</span><span class="kc">False</span><span class="p">):</span>
        <span class="sa">r</span><span class="sd">&quot;&quot;&quot;</span>
<span class="sd">        Calculate crystal lattice transform intensities for a pixel-array detector.  Uses a Gaussian</span>
<span class="sd">        approximation to the lattice transform.</span>
>>>>>>> a62e0080

<span class="sd">        Arguments:</span>
<span class="sd">            abc (numpy array) : A 3x3 array containing real-space basis vectors.  Vectors are contiguous</span>
<span class="sd">                                in memory.</span>
<span class="sd">            N (numpy array)   : An array containing number of unit cells along each of three axes.</span>
<span class="sd">            T (numpy array)   : Translation to center of corner pixel.</span>
<span class="sd">            F (numpy array)   : Fast-scan basis vector.</span>
<span class="sd">            S (numpy array)   : Slow-scan basis vector.</span>
<span class="sd">            B (numpy array)   : Incident beam vector.</span>
<span class="sd">            nF (int)          : Number of fast-scan pixels.</span>
<span class="sd">            nS (int)          : Number of slow-scan pixels.</span>
<span class="sd">            w (float)         : Wavelength.</span>
<span class="sd">            R (numpy array)   : Rotation matrix acting on atom vectors.</span>
<span class="sd">                (we quietly transpose R and let it operate on q-vectors for speedups)</span>
<span class="sd">            I (:class:pyopencl.array.Array) : OpenCL device array containing intensities.</span>
<span class="sd">            add (bool)        : If true, the function will add to the input I buffer, else the buffer is</span>
<span class="sd">                                overwritten.</span>

<span class="sd">        Returns:</span>
<span class="sd">            If I == None, then the output is a numpy array.  Otherwise, it is an opencl array.</span>
<span class="sd">        &quot;&quot;&quot;</span>

        <span class="k">if</span> <span class="n">R</span> <span class="ow">is</span> <span class="kc">None</span><span class="p">:</span>
            <span class="n">R</span> <span class="o">=</span> <span class="n">np</span><span class="o">.</span><span class="n">eye</span><span class="p">(</span><span class="mi">3</span><span class="p">)</span>
        <span class="n">R</span> <span class="o">=</span> <span class="bp">self</span><span class="o">.</span><span class="n">vec16</span><span class="p">(</span><span class="n">R</span><span class="p">,</span> <span class="n">dtype</span><span class="o">=</span><span class="bp">self</span><span class="o">.</span><span class="n">real_t</span><span class="p">)</span>

        <span class="n">nF</span> <span class="o">=</span> <span class="bp">self</span><span class="o">.</span><span class="n">int_t</span><span class="p">(</span><span class="n">nF</span><span class="p">)</span>
        <span class="n">nS</span> <span class="o">=</span> <span class="bp">self</span><span class="o">.</span><span class="n">int_t</span><span class="p">(</span><span class="n">nS</span><span class="p">)</span>
        <span class="n">n_pixels</span> <span class="o">=</span> <span class="bp">self</span><span class="o">.</span><span class="n">int_t</span><span class="p">(</span><span class="n">nF</span> <span class="o">*</span> <span class="n">nS</span><span class="p">)</span>
        <span class="k">if</span> <span class="n">add</span> <span class="ow">is</span> <span class="kc">True</span><span class="p">:</span>
            <span class="n">add</span> <span class="o">=</span> <span class="mi">1</span>
        <span class="k">else</span><span class="p">:</span>
            <span class="n">add</span> <span class="o">=</span> <span class="mi">0</span>
        <span class="n">add</span> <span class="o">=</span> <span class="bp">self</span><span class="o">.</span><span class="n">int_t</span><span class="p">(</span><span class="n">add</span><span class="p">)</span>

        <span class="n">abc</span> <span class="o">=</span> <span class="bp">self</span><span class="o">.</span><span class="n">vec16</span><span class="p">(</span><span class="n">abc</span><span class="p">,</span> <span class="n">dtype</span><span class="o">=</span><span class="bp">self</span><span class="o">.</span><span class="n">real_t</span><span class="p">)</span>
        <span class="n">N</span> <span class="o">=</span> <span class="bp">self</span><span class="o">.</span><span class="n">vec4</span><span class="p">(</span><span class="n">N</span><span class="p">,</span> <span class="n">dtype</span><span class="o">=</span><span class="bp">self</span><span class="o">.</span><span class="n">int_t</span><span class="p">)</span>
        <span class="n">T</span> <span class="o">=</span> <span class="bp">self</span><span class="o">.</span><span class="n">vec4</span><span class="p">(</span><span class="n">T</span><span class="p">,</span> <span class="n">dtype</span><span class="o">=</span><span class="bp">self</span><span class="o">.</span><span class="n">real_t</span><span class="p">)</span>
        <span class="n">F</span> <span class="o">=</span> <span class="bp">self</span><span class="o">.</span><span class="n">vec4</span><span class="p">(</span><span class="n">F</span><span class="p">,</span> <span class="n">dtype</span><span class="o">=</span><span class="bp">self</span><span class="o">.</span><span class="n">real_t</span><span class="p">)</span>
        <span class="n">S</span> <span class="o">=</span> <span class="bp">self</span><span class="o">.</span><span class="n">vec4</span><span class="p">(</span><span class="n">S</span><span class="p">,</span> <span class="n">dtype</span><span class="o">=</span><span class="bp">self</span><span class="o">.</span><span class="n">real_t</span><span class="p">)</span>
        <span class="n">B</span> <span class="o">=</span> <span class="bp">self</span><span class="o">.</span><span class="n">vec4</span><span class="p">(</span><span class="n">B</span><span class="p">,</span> <span class="n">dtype</span><span class="o">=</span><span class="bp">self</span><span class="o">.</span><span class="n">real_t</span><span class="p">)</span>
        <span class="n">I_dev</span> <span class="o">=</span> <span class="bp">self</span><span class="o">.</span><span class="n">to_device</span><span class="p">(</span><span class="n">I</span><span class="p">,</span> <span class="n">dtype</span><span class="o">=</span><span class="bp">self</span><span class="o">.</span><span class="n">real_t</span><span class="p">,</span> <span class="n">shape</span><span class="o">=</span><span class="p">(</span><span class="n">n_pixels</span><span class="p">))</span>

        <span class="n">global_size</span> <span class="o">=</span> <span class="n">np</span><span class="o">.</span><span class="n">int</span><span class="p">(</span><span class="n">np</span><span class="o">.</span><span class="n">ceil</span><span class="p">(</span><span class="n">n_pixels</span> <span class="o">/</span> <span class="n">np</span><span class="o">.</span><span class="n">float</span><span class="p">(</span><span class="bp">self</span><span class="o">.</span><span class="n">group_size</span><span class="p">))</span> <span class="o">*</span>
                             <span class="bp">self</span><span class="o">.</span><span class="n">group_size</span><span class="p">)</span>
        <span class="bp">self</span><span class="o">.</span><span class="n">gaussian_lattice_transform_intensities_pad_cl</span><span class="p">(</span>
            <span class="bp">self</span><span class="o">.</span><span class="n">queue</span><span class="p">,</span>
            <span class="p">(</span><span class="n">global_size</span><span class="p">,</span>
             <span class="p">),</span>
            <span class="p">(</span><span class="bp">self</span><span class="o">.</span><span class="n">group_size</span><span class="p">,</span>
             <span class="p">),</span>
            <span class="n">abc</span><span class="p">,</span>
            <span class="n">N</span><span class="p">,</span>
            <span class="n">R</span><span class="p">,</span>
            <span class="n">I_dev</span><span class="o">.</span><span class="n">data</span><span class="p">,</span>
            <span class="n">n_pixels</span><span class="p">,</span>
            <span class="n">nF</span><span class="p">,</span>
            <span class="n">nS</span><span class="p">,</span>
            <span class="n">w</span><span class="p">,</span>
            <span class="n">T</span><span class="p">,</span>
            <span class="n">F</span><span class="p">,</span>
            <span class="n">S</span><span class="p">,</span>
            <span class="n">B</span><span class="p">,</span>
            <span class="n">add</span><span class="p">)</span>
        <span class="bp">self</span><span class="o">.</span><span class="n">queue</span><span class="o">.</span><span class="n">finish</span><span class="p">()</span>

        <span class="k">if</span> <span class="n">I</span> <span class="ow">is</span> <span class="kc">None</span><span class="p">:</span>
            <span class="k">return</span> <span class="n">I_dev</span><span class="o">.</span><span class="n">get</span><span class="p">()</span>
        <span class="k">else</span><span class="p">:</span>
            <span class="k">return</span> <span class="n">I_dev</span></div>

<<<<<<< HEAD
<div class="viewcode-block" id="ClCore.prime_cromermann_simulator"><a class="viewcode-back" href="../../../bornagain.simulate.clcore.html#bornagain.simulate.clcore.ClCore.prime_cromermann_simulator">[docs]</a>    <span class="k">def</span> <span class="nf">prime_cromermann_simulator</span><span class="p">(</span>
            <span class="bp">self</span><span class="p">,</span>
            <span class="n">q_vecs</span><span class="p">,</span>
            <span class="n">atomic_nums</span><span class="o">=</span><span class="kc">None</span><span class="p">,</span>
            <span class="n">incoherent</span><span class="o">=</span><span class="kc">False</span><span class="p">):</span>
=======
<div class="viewcode-block" id="ClCore.prime_cromermann_simulator"><a class="viewcode-back" href="../../../bornagain.simulate.clcore.html#bornagain.simulate.clcore.ClCore.prime_cromermann_simulator">[docs]</a>    <span class="k">def</span> <span class="nf">prime_cromermann_simulator</span><span class="p">(</span><span class="bp">self</span><span class="p">,</span> <span class="n">q_vecs</span><span class="p">,</span> <span class="n">atomic_nums</span><span class="o">=</span><span class="kc">None</span><span class="p">,</span> <span class="n">incoherent</span><span class="o">=</span><span class="kc">False</span><span class="p">):</span>
>>>>>>> a62e0080
        <span class="sd">&quot;&quot;&quot;</span>
<span class="sd">        Prepare special array data for cromermann simulation</span>

<span class="sd">        Arguments:</span>
<span class="sd">            q_vecs (np.ndarray) :</span>
<span class="sd">                Npixels x 3 array of cartesian pixels qx, qy, qz</span>
<span class="sd">            atomic_num (np.ndarray) :</span>
<span class="sd">                Natoms x 1 array of atomic numbers corresponding</span>
<span class="sd">                to the atoms in the target</span>
<span class="sd">            incoherent bool:</span>
<span class="sd">                Whether to make form factors random</span>
<span class="sd">        &quot;&quot;&quot;</span>

        <span class="bp">self</span><span class="o">.</span><span class="n">q_vecs</span> <span class="o">=</span> <span class="n">q_vecs</span>

        <span class="bp">self</span><span class="o">.</span><span class="n">Npix</span> <span class="o">=</span> <span class="bp">self</span><span class="o">.</span><span class="n">int_t</span><span class="p">(</span><span class="n">q_vecs</span><span class="o">.</span><span class="n">shape</span><span class="p">[</span><span class="mi">0</span><span class="p">])</span>

        <span class="c1"># allow these to overflow</span>
        <span class="bp">self</span><span class="o">.</span><span class="n">Nextra_pix</span> <span class="o">=</span> <span class="bp">self</span><span class="o">.</span><span class="n">int_t</span><span class="p">(</span>
            <span class="bp">self</span><span class="o">.</span><span class="n">group_size</span> <span class="o">-</span> <span class="bp">self</span><span class="o">.</span><span class="n">Npix</span> <span class="o">%</span>
            <span class="bp">self</span><span class="o">.</span><span class="n">group_size</span><span class="p">)</span>

        <span class="k">if</span> <span class="n">atomic_nums</span> <span class="ow">is</span> <span class="kc">None</span><span class="p">:</span>
            <span class="k">if</span> <span class="ow">not</span> <span class="n">incoherent</span><span class="p">:</span>
                <span class="bp">self</span><span class="o">.</span><span class="n">form_facts_arr</span> <span class="o">=</span> <span class="n">np</span><span class="o">.</span><span class="n">ones</span><span class="p">(</span>
                    <span class="p">(</span><span class="bp">self</span><span class="o">.</span><span class="n">Npix</span> <span class="o">+</span> <span class="bp">self</span><span class="o">.</span><span class="n">Nextra_pix</span><span class="p">,</span> <span class="mi">1</span><span class="p">),</span> <span class="n">dtype</span><span class="o">=</span><span class="bp">self</span><span class="o">.</span><span class="n">real_t</span><span class="p">)</span>
            <span class="k">else</span><span class="p">:</span>
<<<<<<< HEAD
                <span class="bp">self</span><span class="o">.</span><span class="n">form_facts_arr</span> <span class="o">=</span> <span class="mi">2</span> <span class="o">*</span> <span class="n">np</span><span class="o">.</span><span class="n">pi</span> <span class="o">*</span> \
                    <span class="n">np</span><span class="o">.</span><span class="n">random</span><span class="o">.</span><span class="n">random</span><span class="p">((</span><span class="bp">self</span><span class="o">.</span><span class="n">Npix</span> <span class="o">+</span> <span class="bp">self</span><span class="o">.</span><span class="n">Nextra_pix</span><span class="p">,</span> <span class="mi">1</span><span class="p">))</span><span class="o">.</span><span class="n">astype</span><span class="p">(</span><span class="n">dtype</span><span class="o">=</span><span class="bp">self</span><span class="o">.</span><span class="n">real_t</span><span class="p">)</span>
=======
                <span class="bp">self</span><span class="o">.</span><span class="n">form_facts_arr</span> <span class="o">=</span> <span class="mi">2</span><span class="o">*</span><span class="n">np</span><span class="o">.</span><span class="n">pi</span> <span class="o">*</span> \
                        <span class="n">np</span><span class="o">.</span><span class="n">random</span><span class="o">.</span><span class="n">random</span><span class="p">((</span><span class="bp">self</span><span class="o">.</span><span class="n">Npix</span> <span class="o">+</span> <span class="bp">self</span><span class="o">.</span><span class="n">Nextra_pix</span><span class="p">,</span> <span class="mi">1</span><span class="p">))</span><span class="o">.</span><span class="n">astype</span><span class="p">(</span> <span class="n">dtype</span><span class="o">=</span><span class="bp">self</span><span class="o">.</span><span class="n">real_t</span><span class="p">)</span>
>>>>>>> a62e0080
            <span class="bp">self</span><span class="o">.</span><span class="n">atomIDs</span> <span class="o">=</span> <span class="kc">None</span>
            <span class="bp">self</span><span class="o">.</span><span class="n">Nspecies</span> <span class="o">=</span> <span class="mi">1</span>
            <span class="bp">self</span><span class="o">.</span><span class="n">_load_amp_buffer</span><span class="p">()</span>
            <span class="bp">self</span><span class="o">.</span><span class="n">primed_cromermann</span> <span class="o">=</span> <span class="kc">True</span>
            <span class="k">return</span>

        <span class="n">croman_coef</span> <span class="o">=</span> <span class="n">refdata</span><span class="o">.</span><span class="n">get_cromermann_parameters</span><span class="p">(</span><span class="n">atomic_nums</span><span class="p">)</span>
        <span class="n">form_facts_dict</span> <span class="o">=</span> <span class="n">refdata</span><span class="o">.</span><span class="n">get_cmann_form_factors</span><span class="p">(</span>
            <span class="n">croman_coef</span><span class="p">,</span> <span class="bp">self</span><span class="o">.</span><span class="n">q_vecs</span><span class="p">)</span>

        <span class="n">lookup</span> <span class="o">=</span> <span class="p">{}</span>  <span class="c1"># for matching atomID to atomic number</span>

        <span class="bp">self</span><span class="o">.</span><span class="n">form_facts_arr</span> <span class="o">=</span> <span class="n">np</span><span class="o">.</span><span class="n">zeros</span><span class="p">(</span>
            <span class="p">(</span><span class="bp">self</span><span class="o">.</span><span class="n">Npix</span> <span class="o">+</span> <span class="bp">self</span><span class="o">.</span><span class="n">Nextra_pix</span><span class="p">,</span>
             <span class="nb">len</span><span class="p">(</span><span class="n">form_facts_dict</span><span class="p">)),</span>
            <span class="n">dtype</span><span class="o">=</span><span class="bp">self</span><span class="o">.</span><span class="n">real_t</span><span class="p">)</span>

        <span class="k">for</span> <span class="n">i</span><span class="p">,</span> <span class="n">z</span> <span class="ow">in</span> <span class="nb">enumerate</span><span class="p">(</span><span class="n">form_facts_dict</span><span class="p">):</span>
            <span class="n">lookup</span><span class="p">[</span><span class="n">z</span><span class="p">]</span> <span class="o">=</span> <span class="n">i</span>  <span class="c1"># set the key</span>
            <span class="bp">self</span><span class="o">.</span><span class="n">form_facts_arr</span><span class="p">[:</span><span class="bp">self</span><span class="o">.</span><span class="n">Npix</span><span class="p">,</span> <span class="n">i</span><span class="p">]</span> <span class="o">=</span> <span class="n">form_facts_dict</span><span class="p">[</span><span class="n">z</span><span class="p">]</span>

        <span class="bp">self</span><span class="o">.</span><span class="n">atomIDs</span> <span class="o">=</span> <span class="n">np</span><span class="o">.</span><span class="n">array</span><span class="p">([</span><span class="n">lookup</span><span class="p">[</span><span class="n">z</span><span class="p">]</span> <span class="k">for</span> <span class="n">z</span> <span class="ow">in</span> <span class="n">atomic_nums</span><span class="p">])</span>

        <span class="bp">self</span><span class="o">.</span><span class="n">Nspecies</span> <span class="o">=</span> <span class="n">np</span><span class="o">.</span><span class="n">unique</span><span class="p">(</span><span class="n">atomic_nums</span><span class="p">)</span><span class="o">.</span><span class="n">size</span>

        <span class="c1"># can easily change this later if necessary...</span>
        <span class="k">assert</span> <span class="p">(</span><span class="bp">self</span><span class="o">.</span><span class="n">Nspecies</span> <span class="o">&lt;</span> <span class="mi">13</span><span class="p">)</span>
        <span class="c1"># ^ this assertion is so we can pass inputs to GPU as a float16, 3 q vectors and 13 atom species</span>
        <span class="c1"># where one is reserved to be a dummie</span>

        <span class="c1">#       load the amplitudes</span>
        <span class="bp">self</span><span class="o">.</span><span class="n">_load_amp_buffer</span><span class="p">()</span>

        <span class="bp">self</span><span class="o">.</span><span class="n">primed_cromermann</span> <span class="o">=</span> <span class="kc">True</span></div>

<div class="viewcode-block" id="ClCore.get_r_cromermann"><a class="viewcode-back" href="../../../bornagain.simulate.clcore.html#bornagain.simulate.clcore.ClCore.get_r_cromermann">[docs]</a>    <span class="k">def</span> <span class="nf">get_r_cromermann</span><span class="p">(</span><span class="bp">self</span><span class="p">,</span> <span class="n">atom_vecs</span><span class="p">,</span> <span class="n">sub_com</span><span class="o">=</span><span class="kc">False</span><span class="p">):</span>

        <span class="sa">r</span><span class="sd">&quot;&quot;&quot;</span>
<span class="sd">        combine atomic vectors and atomic flux factors into an openCL buffer</span>

<span class="sd">        Arguments:</span>
<span class="sd">            atom_vecs (np.ndarray):</span>
<span class="sd">                Atomic positions</span>

<span class="sd">            sub_com (bool):</span>
<span class="sd">                Whether to sub the center of mass from the atom vecs</span>

<span class="sd">        Returns:</span>
<span class="sd">            pyopenCL buffer data :</span>
<span class="sd">                Natoms x 4 contiguous openCL buffer array</span>
<span class="sd">        &quot;&quot;&quot;</span>

        <span class="k">assert</span> <span class="p">(</span><span class="bp">self</span><span class="o">.</span><span class="n">primed_cromermann</span><span class="p">),</span> <span class="s2">&quot;run ClCore.prime_comermann_simulator first&quot;</span>

        <span class="k">if</span> <span class="n">sub_com</span><span class="p">:</span>
            <span class="n">atom_vecs</span> <span class="o">-=</span> <span class="n">atom_vecs</span><span class="o">.</span><span class="n">mean</span><span class="p">(</span><span class="mi">0</span><span class="p">)</span>

        <span class="bp">self</span><span class="o">.</span><span class="n">_load_r_buffer</span><span class="p">(</span><span class="n">atom_vecs</span><span class="p">)</span>

        <span class="k">return</span> <span class="bp">self</span><span class="o">.</span><span class="n">r_buff</span><span class="o">.</span><span class="n">data</span></div>

    <span class="k">def</span> <span class="nf">_load_r_buffer</span><span class="p">(</span><span class="bp">self</span><span class="p">,</span> <span class="n">atom_vecs</span><span class="p">):</span>
        <span class="sd">&quot;&quot;&quot;</span>
<span class="sd">        makes the r buffer for use in the cromer-mann simulator, where</span>
<span class="sd">        r-vector is Nx4, the last dimension being atomic number</span>
<span class="sd">        used for lookup of form factor</span>
<span class="sd">        &quot;&quot;&quot;</span>
        <span class="k">if</span> <span class="bp">self</span><span class="o">.</span><span class="n">atomIDs</span> <span class="ow">is</span> <span class="ow">not</span> <span class="kc">None</span><span class="p">:</span>
            <span class="bp">self</span><span class="o">.</span><span class="n">r_vecs</span> <span class="o">=</span> <span class="n">np</span><span class="o">.</span><span class="n">concatenate</span><span class="p">(</span>
                <span class="p">(</span><span class="n">atom_vecs</span><span class="p">,</span> <span class="bp">self</span><span class="o">.</span><span class="n">atomIDs</span><span class="p">[:,</span> <span class="kc">None</span><span class="p">]),</span> <span class="n">axis</span><span class="o">=</span><span class="mi">1</span><span class="p">)</span>
        <span class="k">else</span><span class="p">:</span>
            <span class="bp">self</span><span class="o">.</span><span class="n">r_vecs</span> <span class="o">=</span> <span class="n">np</span><span class="o">.</span><span class="n">concatenate</span><span class="p">(</span>
                <span class="p">(</span><span class="n">atom_vecs</span><span class="p">,</span> <span class="n">np</span><span class="o">.</span><span class="n">zeros</span><span class="p">((</span><span class="n">atom_vecs</span><span class="o">.</span><span class="n">shape</span><span class="p">[</span><span class="mi">0</span><span class="p">],</span> <span class="mi">1</span><span class="p">))),</span> <span class="n">axis</span><span class="o">=</span><span class="mi">1</span><span class="p">)</span>

        <span class="bp">self</span><span class="o">.</span><span class="n">Nato</span> <span class="o">=</span> <span class="bp">self</span><span class="o">.</span><span class="n">r_vecs</span><span class="o">.</span><span class="n">shape</span><span class="p">[</span><span class="mi">0</span><span class="p">]</span>

        <span class="bp">self</span><span class="o">.</span><span class="n">r_buff</span> <span class="o">=</span> <span class="bp">self</span><span class="o">.</span><span class="n">to_device</span><span class="p">(</span><span class="bp">self</span><span class="o">.</span><span class="n">r_vecs</span><span class="p">,</span> <span class="n">dtype</span><span class="o">=</span><span class="bp">self</span><span class="o">.</span><span class="n">real_t</span><span class="p">)</span>

<div class="viewcode-block" id="ClCore.get_q_cromermann"><a class="viewcode-back" href="../../../bornagain.simulate.clcore.html#bornagain.simulate.clcore.ClCore.get_q_cromermann">[docs]</a>    <span class="k">def</span> <span class="nf">get_q_cromermann</span><span class="p">(</span><span class="bp">self</span><span class="p">):</span>
        <span class="sd">&quot;&quot;&quot;</span>
<span class="sd">        combine form factors and q-vectors and load onto a CL buffer</span>

<span class="sd">        Arguments:</span>

<span class="sd">            q_vecs (np.ndarray) :</span>
<span class="sd">                Npixels x 3 array (inverse angstroms)</span>

<span class="sd">            atomic_nums (np.ndarray) :</span>
<span class="sd">                Natoms x 1 array of atomic numbers</span>

<span class="sd">        Returns:</span>
<span class="sd">            pyopenCL buffer data :</span>
<span class="sd">                Npixelbuff x 16 contiguous openCL buffer array</span>
<span class="sd">                where Npixel buff is the first multiple of</span>
<span class="sd">                group_size that is greater than Npixels</span>

<span class="sd">        &quot;&quot;&quot;</span>

        <span class="k">assert</span> <span class="p">(</span><span class="bp">self</span><span class="o">.</span><span class="n">primed_cromermann</span><span class="p">),</span> <span class="s2">&quot;run ClCore.prime_comermann_simulator first&quot;</span>

        <span class="c1">#       load onto device</span>
        <span class="bp">self</span><span class="o">.</span><span class="n">_load_q_buffer</span><span class="p">()</span>

        <span class="k">return</span> <span class="bp">self</span><span class="o">.</span><span class="n">q_buff</span><span class="o">.</span><span class="n">data</span></div>

    <span class="k">def</span> <span class="nf">_load_q_buffer</span><span class="p">(</span><span class="bp">self</span><span class="p">):</span>
        <span class="sd">&quot;&quot;&quot;</span>
<span class="sd">        makes the q_buffer so that is it integer mutiple of group size</span>
<span class="sd">        this is for the cromer-mann simnulator</span>
<span class="sd">        &quot;&quot;&quot;</span>
        <span class="n">q_zeros</span> <span class="o">=</span> <span class="n">np</span><span class="o">.</span><span class="n">zeros</span><span class="p">((</span><span class="bp">self</span><span class="o">.</span><span class="n">Npix</span> <span class="o">+</span> <span class="bp">self</span><span class="o">.</span><span class="n">Nextra_pix</span><span class="p">,</span> <span class="mi">16</span><span class="p">))</span>
        <span class="n">q_zeros</span><span class="p">[:</span><span class="bp">self</span><span class="o">.</span><span class="n">Npix</span><span class="p">,</span> <span class="p">:</span><span class="mi">3</span><span class="p">]</span> <span class="o">=</span> <span class="bp">self</span><span class="o">.</span><span class="n">q_vecs</span>
        <span class="n">q_zeros</span><span class="p">[:,</span> <span class="mi">3</span><span class="p">:</span><span class="mi">3</span> <span class="o">+</span> <span class="bp">self</span><span class="o">.</span><span class="n">Nspecies</span><span class="p">]</span> <span class="o">=</span> <span class="bp">self</span><span class="o">.</span><span class="n">form_facts_arr</span>
        <span class="bp">self</span><span class="o">.</span><span class="n">q_buff</span> <span class="o">=</span> <span class="bp">self</span><span class="o">.</span><span class="n">to_device</span><span class="p">(</span><span class="n">q_zeros</span><span class="p">,</span> <span class="n">dtype</span><span class="o">=</span><span class="bp">self</span><span class="o">.</span><span class="n">real_t</span><span class="p">)</span>

    <span class="k">def</span> <span class="nf">_load_amp_buffer</span><span class="p">(</span><span class="bp">self</span><span class="p">):</span>
        <span class="sd">&quot;&quot;&quot;</span>
<span class="sd">        makes the amplitude buffer so that it is integer multiple of groupsize</span>
<span class="sd">        &quot;&quot;&quot;</span>
        <span class="c1">#make output buffer; initialize as 0s</span>
        <span class="bp">self</span><span class="o">.</span><span class="n">A_buff</span> <span class="o">=</span> <span class="bp">self</span><span class="o">.</span><span class="n">to_device</span><span class="p">(</span>
            <span class="n">np</span><span class="o">.</span><span class="n">zeros</span><span class="p">(</span><span class="bp">self</span><span class="o">.</span><span class="n">Npix</span> <span class="o">+</span> <span class="bp">self</span><span class="o">.</span><span class="n">Nextra_pix</span><span class="p">),</span> <span class="n">dtype</span><span class="o">=</span><span class="bp">self</span><span class="o">.</span><span class="n">complex_t</span><span class="p">)</span>

        <span class="bp">self</span><span class="o">.</span><span class="n">_A_buff_data</span> <span class="o">=</span> <span class="bp">self</span><span class="o">.</span><span class="n">A_buff</span><span class="o">.</span><span class="n">data</span>

<div class="viewcode-block" id="ClCore.run_cromermann"><a class="viewcode-back" href="../../../bornagain.simulate.clcore.html#bornagain.simulate.clcore.ClCore.run_cromermann">[docs]</a>    <span class="k">def</span> <span class="nf">run_cromermann</span><span class="p">(</span><span class="bp">self</span><span class="p">,</span> <span class="n">q_buff_data</span><span class="p">,</span> <span class="n">r_buff_data</span><span class="p">,</span>
<<<<<<< HEAD
                       <span class="n">rand_rot</span><span class="o">=</span><span class="kc">False</span><span class="p">,</span> <span class="n">force_rot_mat</span><span class="o">=</span><span class="kc">None</span><span class="p">,</span> <span class="n">com</span><span class="o">=</span><span class="kc">None</span><span class="p">):</span>
        <span class="sd">&quot;&quot;&quot;</span>
<span class="sd">        Run the qrf kam simulator.</span>
=======
                    <span class="n">rand_rot</span><span class="o">=</span><span class="kc">False</span><span class="p">,</span> <span class="n">force_rot_mat</span><span class="o">=</span><span class="kc">None</span><span class="p">,</span> <span class="n">com</span><span class="o">=</span><span class="kc">None</span><span class="p">):</span>

        <span class="sa">r</span><span class="sd">&quot;&quot;&quot;</span>
<span class="sd">        Run the cromer-mann form-factor simulator.</span>
>>>>>>> a62e0080

<span class="sd">        Arguments</span>
<span class="sd">            q_buff_data (pyopenCL buffer data) :</span>
<span class="sd">                should have shape NpixelsCLx16 where</span>
<span class="sd">                NpixelsCL is the first multiple of group_size greater than</span>
<span class="sd">                Npixels.</span>
<span class="sd">                Use :func:`get_group_size` to check the currently</span>
<span class="sd">                set group_size. The data stored in</span>
<span class="sd">                q[Npixels,:3] should be the q-vectors.</span>
<span class="sd">                The data stored in q[Npixels,3:Nspecies] should be the</span>
<span class="sd">                q-dependent atomic form factors for up to Nspecies=13</span>
<span class="sd">                atom species See :func:`prime_comermann_simulator`</span>
<span class="sd">                for details regarding the form factor storage and atom</span>
<span class="sd">                species identifier</span>

<span class="sd">            r_buff_data (pyopenCL buffer data) :</span>
<span class="sd">                Should have shape Natomsx4. The data stored in</span>
<span class="sd">                r_buff_data[:,:3] are the atomic positions in cartesian</span>
<span class="sd">                (x,y,z).  The data stored in r_buff_data[:,3] are</span>
<span class="sd">                the atom species identifiers (0,1,..Nspecies-1)</span>
<span class="sd">                mapping the atom species here to the form factor value</span>
<span class="sd">                in q_buff_data.</span>

<span class="sd">            rand_rot (bool) :</span>
<span class="sd">                Randomly rotate the molecule</span>

<span class="sd">            force_rand_rot (np.ndarray) :</span>
<<<<<<< HEAD
<span class="sd">                Supply a specific rotation matrix</span>
=======
<span class="sd">                Supply a specific rotation matrix that operates on molecules</span>
>>>>>>> a62e0080

<span class="sd">            com (np.ndarray) :</span>
<span class="sd">                Offset the center of mass of the molecule</span>

<span class="sd">        .. note::</span>
<span class="sd">            For atom r_i the atom species identifier is sp_i =</span>
<span class="sd">            r_buff_data[r_i,3].</span>
<span class="sd">            Then, for pixel q_i, the simulator can find the corresponding</span>
<span class="sd">            form factor in q_buff_dat[q_i,3+sp_i].</span>
<span class="sd">            I know it is confusing, but it&#39;s efficient.</span>
<span class="sd">        &quot;&quot;&quot;</span>

        <span class="c1">#       set the rotation</span>
        <span class="k">if</span> <span class="n">rand_rot</span><span class="p">:</span>
            <span class="bp">self</span><span class="o">.</span><span class="n">rot_mat</span> <span class="o">=</span> <span class="n">ba</span><span class="o">.</span><span class="n">utils</span><span class="o">.</span><span class="n">random_rotation</span><span class="p">()</span><span class="o">.</span><span class="n">ravel</span><span class="p">()</span><span class="o">.</span><span class="n">astype</span><span class="p">(</span><span class="bp">self</span><span class="o">.</span><span class="n">real_t</span><span class="p">)</span>
        <span class="k">elif</span> <span class="n">force_rot_mat</span> <span class="ow">is</span> <span class="ow">not</span> <span class="kc">None</span><span class="p">:</span>
            <span class="bp">self</span><span class="o">.</span><span class="n">rot_mat</span> <span class="o">=</span> <span class="n">force_rot_mat</span><span class="o">.</span><span class="n">astype</span><span class="p">(</span><span class="bp">self</span><span class="o">.</span><span class="n">real_t</span><span class="p">)</span>
        <span class="k">else</span><span class="p">:</span>
            <span class="bp">self</span><span class="o">.</span><span class="n">rot_mat</span> <span class="o">=</span> <span class="n">np</span><span class="o">.</span><span class="n">eye</span><span class="p">(</span><span class="mi">3</span><span class="p">)</span><span class="o">.</span><span class="n">ravel</span><span class="p">()</span><span class="o">.</span><span class="n">astype</span><span class="p">(</span><span class="bp">self</span><span class="o">.</span><span class="n">real_t</span><span class="p">)</span>

        <span class="bp">self</span><span class="o">.</span><span class="n">_set_rand_rot</span><span class="p">()</span>

        <span class="c1">#       set the center of mass</span>
        <span class="k">if</span> <span class="n">com</span> <span class="ow">is</span> <span class="ow">not</span> <span class="kc">None</span><span class="p">:</span>
            <span class="bp">self</span><span class="o">.</span><span class="n">com_vec</span> <span class="o">=</span> <span class="n">com</span><span class="o">.</span><span class="n">astype</span><span class="p">(</span><span class="bp">self</span><span class="o">.</span><span class="n">real_t</span><span class="p">)</span>
        <span class="k">else</span><span class="p">:</span>
            <span class="bp">self</span><span class="o">.</span><span class="n">com_vec</span> <span class="o">=</span> <span class="n">np</span><span class="o">.</span><span class="n">zeros</span><span class="p">(</span><span class="mi">3</span><span class="p">)</span><span class="o">.</span><span class="n">astype</span><span class="p">(</span><span class="bp">self</span><span class="o">.</span><span class="n">real_t</span><span class="p">)</span>
        <span class="bp">self</span><span class="o">.</span><span class="n">_set_com_vec</span><span class="p">()</span>

        <span class="c1">#       run the program</span>
<<<<<<< HEAD
        <span class="bp">self</span><span class="o">.</span><span class="n">qrf_kam_cl</span><span class="p">(</span><span class="bp">self</span><span class="o">.</span><span class="n">queue</span><span class="p">,</span> <span class="p">(</span><span class="nb">int</span><span class="p">(</span><span class="bp">self</span><span class="o">.</span><span class="n">Npix</span> <span class="o">+</span> <span class="bp">self</span><span class="o">.</span><span class="n">Nextra_pix</span><span class="p">),),</span>
                        <span class="p">(</span><span class="bp">self</span><span class="o">.</span><span class="n">group_size</span><span class="p">,),</span> <span class="n">q_buff_data</span><span class="p">,</span> <span class="n">r_buff_data</span><span class="p">,</span>
                        <span class="bp">self</span><span class="o">.</span><span class="n">rot_buff</span><span class="o">.</span><span class="n">data</span><span class="p">,</span> <span class="bp">self</span><span class="o">.</span><span class="n">com_buff</span><span class="o">.</span><span class="n">data</span><span class="p">,</span>
                        <span class="bp">self</span><span class="o">.</span><span class="n">_A_buff_data</span><span class="p">,</span> <span class="bp">self</span><span class="o">.</span><span class="n">Nato</span><span class="p">)</span></div>
=======
        <span class="bp">self</span><span class="o">.</span><span class="n">qrf_cromer_mann_cl</span><span class="p">(</span> <span class="bp">self</span><span class="o">.</span><span class="n">queue</span><span class="p">,</span> <span class="p">(</span><span class="nb">int</span><span class="p">(</span><span class="bp">self</span><span class="o">.</span><span class="n">Npix</span> <span class="o">+</span> <span class="bp">self</span><span class="o">.</span><span class="n">Nextra_pix</span><span class="p">),),</span>
            <span class="p">(</span><span class="bp">self</span><span class="o">.</span><span class="n">group_size</span><span class="p">,),</span> <span class="n">q_buff_data</span><span class="p">,</span> <span class="n">r_buff_data</span><span class="p">,</span>
            <span class="bp">self</span><span class="o">.</span><span class="n">rot_buff</span><span class="o">.</span><span class="n">data</span><span class="p">,</span> <span class="bp">self</span><span class="o">.</span><span class="n">com_buff</span><span class="o">.</span><span class="n">data</span><span class="p">,</span>
            <span class="bp">self</span><span class="o">.</span><span class="n">_A_buff_data</span><span class="p">,</span> <span class="bp">self</span><span class="o">.</span><span class="n">Nato</span><span class="p">)</span></div>
>>>>>>> a62e0080

    <span class="k">def</span> <span class="nf">_set_rand_rot</span><span class="p">(</span><span class="bp">self</span><span class="p">):</span>
        <span class="sa">r</span><span class="sd">&quot;&quot;&quot;Sets the random rotation matrix on device&quot;&quot;&quot;</span>

        <span class="bp">self</span><span class="o">.</span><span class="n">rot_buff</span> <span class="o">=</span> <span class="bp">self</span><span class="o">.</span><span class="n">to_device</span><span class="p">(</span><span class="bp">self</span><span class="o">.</span><span class="n">rot_mat</span><span class="p">,</span> <span class="n">dtype</span><span class="o">=</span><span class="bp">self</span><span class="o">.</span><span class="n">real_t</span><span class="p">)</span>

    <span class="k">def</span> <span class="nf">_set_com_vec</span><span class="p">(</span><span class="bp">self</span><span class="p">):</span>
        <span class="sd">&quot;&quot;&quot;sets the center-of mass vectors on the device&quot;&quot;&quot;</span>
        <span class="bp">self</span><span class="o">.</span><span class="n">com_buff</span> <span class="o">=</span> <span class="bp">self</span><span class="o">.</span><span class="n">to_device</span><span class="p">(</span><span class="bp">self</span><span class="o">.</span><span class="n">com_vec</span><span class="p">,</span> <span class="n">dtype</span><span class="o">=</span><span class="bp">self</span><span class="o">.</span><span class="n">real_t</span><span class="p">)</span>

<div class="viewcode-block" id="ClCore.release_amplitudes"><a class="viewcode-back" href="../../../bornagain.simulate.clcore.html#bornagain.simulate.clcore.ClCore.release_amplitudes">[docs]</a>    <span class="k">def</span> <span class="nf">release_amplitudes</span><span class="p">(</span><span class="bp">self</span><span class="p">,</span> <span class="n">reset</span><span class="o">=</span><span class="kc">False</span><span class="p">):</span>
        <span class="sa">r</span><span class="sd">&quot;&quot;&quot;</span>
<span class="sd">        Releases the amplitude buffer from the GPU</span>

<span class="sd">        Arguments:</span>
<span class="sd">            reset (bool) : Reset the amplitude buffer to 0&#39;s on the GPU</span>

<span class="sd">        Returns (np.ndarray) : Scattering amplitudes</span>
<span class="sd">        &quot;&quot;&quot;</span>

        <span class="n">Amps</span> <span class="o">=</span> <span class="bp">self</span><span class="o">.</span><span class="n">A_buff</span><span class="o">.</span><span class="n">get</span><span class="p">()[:</span><span class="o">-</span><span class="bp">self</span><span class="o">.</span><span class="n">Nextra_pix</span><span class="p">]</span>
        <span class="k">if</span> <span class="n">reset</span><span class="p">:</span>
            <span class="bp">self</span><span class="o">.</span><span class="n">_load_amp_buffer</span><span class="p">()</span>
        <span class="k">return</span> <span class="n">Amps</span></div></div>


<div class="viewcode-block" id="helpme"><a class="viewcode-back" href="../../../bornagain.simulate.clcore.html#bornagain.simulate.clcore.helpme">[docs]</a><span class="k">def</span> <span class="nf">helpme</span><span class="p">():</span>

    <span class="sa">r</span><span class="sd">&quot;&quot;&quot;</span>

<span class="sd">    Same as helpme() function.</span>

<span class="sd">    &quot;&quot;&quot;</span>

    <span class="n">help</span><span class="p">()</span></div>

<div class="viewcode-block" id="help"><a class="viewcode-back" href="../../../bornagain.simulate.clcore.html#bornagain.simulate.clcore.help">[docs]</a><span class="k">def</span> <span class="nf">help</span><span class="p">():</span>

    <span class="sa">r</span><span class="sd">&quot;&quot;&quot;</span>
<span class="sd">    Print out some useful information about platforms and devices that are</span>
<span class="sd">    available for running simulations.</span>
<span class="sd">    &quot;&quot;&quot;</span>

    <span class="k">def</span> <span class="nf">print_info</span><span class="p">(</span><span class="n">obj</span><span class="p">,</span> <span class="n">info_cls</span><span class="p">):</span>
        <span class="k">for</span> <span class="n">info_name</span> <span class="ow">in</span> <span class="nb">sorted</span><span class="p">(</span><span class="nb">dir</span><span class="p">(</span><span class="n">info_cls</span><span class="p">)):</span>
            <span class="k">if</span> <span class="ow">not</span> <span class="n">info_name</span><span class="o">.</span><span class="n">startswith</span><span class="p">(</span><span class="s2">&quot;_&quot;</span><span class="p">)</span> <span class="ow">and</span> <span class="n">info_name</span> <span class="o">!=</span> <span class="s2">&quot;to_string&quot;</span><span class="p">:</span>
                <span class="n">info</span> <span class="o">=</span> <span class="nb">getattr</span><span class="p">(</span><span class="n">info_cls</span><span class="p">,</span> <span class="n">info_name</span><span class="p">)</span>
                <span class="k">try</span><span class="p">:</span>
                    <span class="n">info_value</span> <span class="o">=</span> <span class="n">obj</span><span class="o">.</span><span class="n">get_info</span><span class="p">(</span><span class="n">info</span><span class="p">)</span>
                <span class="k">except</span> <span class="ne">BaseException</span><span class="p">:</span>
                    <span class="n">info_value</span> <span class="o">=</span> <span class="s2">&quot;&lt;error&gt;&quot;</span>

<<<<<<< HEAD
                <span class="k">if</span> <span class="p">(</span><span class="n">info_cls</span> <span class="o">==</span> <span class="n">cl</span><span class="o">.</span><span class="n">device_info</span> <span class="ow">and</span> <span class="n">info_name</span> <span class="o">==</span>
                        <span class="s2">&quot;PARTITION_TYPES_EXT&quot;</span> <span class="ow">and</span> <span class="nb">isinstance</span><span class="p">(</span><span class="n">info_value</span><span class="p">,</span> <span class="nb">list</span><span class="p">)):</span>
                    <span class="nb">print</span><span class="p">(</span>
                        <span class="s2">&quot;</span><span class="si">%s</span><span class="s2">: </span><span class="si">%s</span><span class="s2">&quot;</span> <span class="o">%</span>
                        <span class="p">(</span><span class="n">info_name</span><span class="p">,</span> <span class="p">[</span>
                            <span class="n">cl</span><span class="o">.</span><span class="n">device_partition_property_ext</span><span class="o">.</span><span class="n">to_string</span><span class="p">(</span>
                                <span class="n">v</span><span class="p">,</span> <span class="s2">&quot;&lt;unknown device partition property </span><span class="si">%d</span><span class="s2">&gt;&quot;</span><span class="p">)</span> <span class="k">for</span> <span class="n">v</span> <span class="ow">in</span> <span class="n">info_value</span><span class="p">]))</span>
=======
                <span class="k">if</span> <span class="p">(</span><span class="n">info_cls</span> <span class="o">==</span> <span class="n">cl</span><span class="o">.</span><span class="n">device_info</span> <span class="ow">and</span> <span class="n">info_name</span> <span class="o">==</span> <span class="s2">&quot;PARTITION_TYPES_EXT&quot;</span>
                    <span class="ow">and</span> <span class="nb">isinstance</span><span class="p">(</span><span class="n">info_value</span><span class="p">,</span> <span class="nb">list</span><span class="p">)):</span>
                    <span class="nb">print</span><span class="p">(</span><span class="s2">&quot;</span><span class="si">%s</span><span class="s2">: </span><span class="si">%s</span><span class="s2">&quot;</span> <span class="o">%</span> <span class="p">(</span><span class="n">info_name</span><span class="p">,</span> <span class="p">[</span>
                        <span class="n">cl</span><span class="o">.</span><span class="n">device_partition_property_ext</span><span class="o">.</span><span class="n">to_string</span><span class="p">(</span><span class="n">v</span><span class="p">,</span>
                                                    <span class="s2">&quot;&lt;unknown device partition property </span><span class="si">%d</span><span class="s2">&gt;&quot;</span><span class="p">)</span>
                        <span class="k">for</span> <span class="n">v</span> <span class="ow">in</span> <span class="n">info_value</span><span class="p">]))</span>
>>>>>>> a62e0080
                <span class="k">else</span><span class="p">:</span>
                    <span class="k">try</span><span class="p">:</span>
                        <span class="nb">print</span><span class="p">(</span><span class="s2">&quot;</span><span class="si">%s</span><span class="s2">: </span><span class="si">%s</span><span class="s2">&quot;</span> <span class="o">%</span> <span class="p">(</span><span class="n">info_name</span><span class="p">,</span> <span class="n">info_value</span><span class="p">))</span>
                    <span class="k">except</span> <span class="ne">BaseException</span><span class="p">:</span>
                        <span class="nb">print</span><span class="p">(</span><span class="s2">&quot;</span><span class="si">%s</span><span class="s2">: &lt;error&gt;&quot;</span> <span class="o">%</span> <span class="n">info_name</span><span class="p">)</span>

    <span class="n">short</span> <span class="o">=</span> <span class="kc">False</span>

    <span class="k">for</span> <span class="n">platform</span> <span class="ow">in</span> <span class="n">cl</span><span class="o">.</span><span class="n">get_platforms</span><span class="p">():</span>
        <span class="nb">print</span><span class="p">(</span><span class="mi">75</span> <span class="o">*</span> <span class="s2">&quot;=&quot;</span><span class="p">)</span>
        <span class="nb">print</span><span class="p">(</span><span class="n">platform</span><span class="p">)</span>
        <span class="nb">print</span><span class="p">(</span><span class="mi">75</span> <span class="o">*</span> <span class="s2">&quot;=&quot;</span><span class="p">)</span>
        <span class="k">if</span> <span class="ow">not</span> <span class="n">short</span><span class="p">:</span>
            <span class="n">print_info</span><span class="p">(</span><span class="n">platform</span><span class="p">,</span> <span class="n">cl</span><span class="o">.</span><span class="n">platform_info</span><span class="p">)</span>

        <span class="k">for</span> <span class="n">device</span> <span class="ow">in</span> <span class="n">platform</span><span class="o">.</span><span class="n">get_devices</span><span class="p">():</span>
            <span class="k">if</span> <span class="ow">not</span> <span class="n">short</span><span class="p">:</span>
                <span class="nb">print</span><span class="p">(</span><span class="mi">75</span> <span class="o">*</span> <span class="s2">&quot;-&quot;</span><span class="p">)</span>
            <span class="nb">print</span><span class="p">(</span><span class="n">device</span><span class="p">)</span>
            <span class="k">if</span> <span class="ow">not</span> <span class="n">short</span><span class="p">:</span>
                <span class="nb">print</span><span class="p">(</span><span class="mi">75</span> <span class="o">*</span> <span class="s2">&quot;-&quot;</span><span class="p">)</span>
                <span class="n">print_info</span><span class="p">(</span><span class="n">device</span><span class="p">,</span> <span class="n">cl</span><span class="o">.</span><span class="n">device_info</span><span class="p">)</span>
                <span class="n">ctx</span> <span class="o">=</span> <span class="n">cl</span><span class="o">.</span><span class="n">Context</span><span class="p">([</span><span class="n">device</span><span class="p">])</span>
                <span class="k">for</span> <span class="n">mf</span> <span class="ow">in</span> <span class="p">[</span>
                    <span class="n">cl</span><span class="o">.</span><span class="n">mem_flags</span><span class="o">.</span><span class="n">READ_ONLY</span><span class="p">,</span>
                    <span class="c1"># cl.mem_flags.READ_WRITE,</span>
                    <span class="c1"># cl.mem_flags.WRITE_ONLY</span>
                <span class="p">]:</span>
                    <span class="k">for</span> <span class="n">itype</span> <span class="ow">in</span> <span class="p">[</span>
                        <span class="n">cl</span><span class="o">.</span><span class="n">mem_object_type</span><span class="o">.</span><span class="n">IMAGE2D</span><span class="p">,</span>
                        <span class="n">cl</span><span class="o">.</span><span class="n">mem_object_type</span><span class="o">.</span><span class="n">IMAGE3D</span>
                    <span class="p">]:</span>
                        <span class="k">try</span><span class="p">:</span>
                            <span class="n">formats</span> <span class="o">=</span> <span class="n">cl</span><span class="o">.</span><span class="n">get_supported_image_formats</span><span class="p">(</span>
                                <span class="n">ctx</span><span class="p">,</span> <span class="n">mf</span><span class="p">,</span> <span class="n">itype</span><span class="p">)</span>
                        <span class="k">except</span> <span class="ne">BaseException</span><span class="p">:</span>
                            <span class="n">formats</span> <span class="o">=</span> <span class="s2">&quot;&lt;error&gt;&quot;</span>
                        <span class="k">else</span><span class="p">:</span>
                            <span class="k">def</span> <span class="nf">str_chd_type</span><span class="p">(</span><span class="n">chdtype</span><span class="p">):</span>
                                <span class="n">result</span> <span class="o">=</span> <span class="n">cl</span><span class="o">.</span><span class="n">channel_type</span><span class="o">.</span><span class="n">to_string</span><span class="p">(</span>
                                    <span class="n">chdtype</span><span class="p">,</span> <span class="s2">&quot;&lt;unknown channel data type </span><span class="si">%d</span><span class="s2">&gt;&quot;</span><span class="p">)</span>

                                <span class="n">result</span> <span class="o">=</span> <span class="n">result</span><span class="o">.</span><span class="n">replace</span><span class="p">(</span><span class="s2">&quot;_INT&quot;</span><span class="p">,</span> <span class="s2">&quot;&quot;</span><span class="p">)</span>
                                <span class="n">result</span> <span class="o">=</span> <span class="n">result</span><span class="o">.</span><span class="n">replace</span><span class="p">(</span><span class="s2">&quot;UNSIGNED&quot;</span><span class="p">,</span> <span class="s2">&quot;U&quot;</span><span class="p">)</span>
                                <span class="n">result</span> <span class="o">=</span> <span class="n">result</span><span class="o">.</span><span class="n">replace</span><span class="p">(</span><span class="s2">&quot;SIGNED&quot;</span><span class="p">,</span> <span class="s2">&quot;S&quot;</span><span class="p">)</span>
                                <span class="n">result</span> <span class="o">=</span> <span class="n">result</span><span class="o">.</span><span class="n">replace</span><span class="p">(</span><span class="s2">&quot;NORM&quot;</span><span class="p">,</span> <span class="s2">&quot;N&quot;</span><span class="p">)</span>
                                <span class="n">result</span> <span class="o">=</span> <span class="n">result</span><span class="o">.</span><span class="n">replace</span><span class="p">(</span><span class="s2">&quot;FLOAT&quot;</span><span class="p">,</span> <span class="s2">&quot;F&quot;</span><span class="p">)</span>
                                <span class="k">return</span> <span class="n">result</span>

                            <span class="n">formats</span> <span class="o">=</span> <span class="s2">&quot;, &quot;</span><span class="o">.</span><span class="n">join</span><span class="p">(</span>
                                <span class="s2">&quot;</span><span class="si">%s</span><span class="s2">-</span><span class="si">%s</span><span class="s2">&quot;</span> <span class="o">%</span>
                                <span class="p">(</span><span class="n">cl</span><span class="o">.</span><span class="n">channel_order</span><span class="o">.</span><span class="n">to_string</span><span class="p">(</span>
                                    <span class="n">iform</span><span class="o">.</span><span class="n">channel_order</span><span class="p">,</span> <span class="s2">&quot;&lt;unknown channel order 0x</span><span class="si">%x</span><span class="s2">&gt;&quot;</span><span class="p">),</span> <span class="n">str_chd_type</span><span class="p">(</span>
                                    <span class="n">iform</span><span class="o">.</span><span class="n">channel_data_type</span><span class="p">))</span> <span class="k">for</span> <span class="n">iform</span> <span class="ow">in</span> <span class="n">formats</span><span class="p">)</span>

                        <span class="nb">print</span><span class="p">(</span><span class="s2">&quot;</span><span class="si">%s</span><span class="s2"> </span><span class="si">%s</span><span class="s2"> FORMATS: </span><span class="si">%s</span><span class="se">\n</span><span class="s2">&quot;</span> <span class="o">%</span> <span class="p">(</span>
                            <span class="n">cl</span><span class="o">.</span><span class="n">mem_object_type</span><span class="o">.</span><span class="n">to_string</span><span class="p">(</span><span class="n">itype</span><span class="p">),</span>
                            <span class="n">cl</span><span class="o">.</span><span class="n">mem_flags</span><span class="o">.</span><span class="n">to_string</span><span class="p">(</span><span class="n">mf</span><span class="p">),</span>
                            <span class="n">formats</span><span class="p">))</span>
                <span class="k">del</span> <span class="n">ctx</span>

    <span class="nb">print</span><span class="p">(</span><span class="s1">&#39;&#39;</span><span class="p">)</span>
    <span class="nb">print</span><span class="p">(</span><span class="s1">&#39;&#39;</span><span class="p">)</span>
    <span class="nb">print</span><span class="p">(</span><span class="s1">&#39;&#39;</span><span class="p">)</span>
    <span class="nb">print</span><span class="p">(</span><span class="s1">&#39;&#39;</span><span class="p">)</span>
    <span class="nb">print</span><span class="p">(</span><span class="s1">&#39;Summary of platforms and devices (see details above):&#39;</span><span class="p">)</span>
    <span class="nb">print</span><span class="p">(</span><span class="mi">75</span> <span class="o">*</span> <span class="s2">&quot;=&quot;</span><span class="p">)</span>
    <span class="n">i</span> <span class="o">=</span> <span class="mi">0</span>
    <span class="k">for</span> <span class="n">platform</span> <span class="ow">in</span> <span class="n">cl</span><span class="o">.</span><span class="n">get_platforms</span><span class="p">():</span>
        <span class="nb">print</span><span class="p">(</span><span class="n">i</span><span class="p">,</span> <span class="n">platform</span><span class="p">)</span>
        <span class="n">i</span> <span class="o">+=</span> <span class="mi">1</span>
        <span class="n">j</span> <span class="o">=</span> <span class="mi">0</span>
        <span class="k">for</span> <span class="n">device</span> <span class="ow">in</span> <span class="n">platform</span><span class="o">.</span><span class="n">get_devices</span><span class="p">():</span>
            <span class="nb">print</span><span class="p">(</span><span class="mi">2</span> <span class="o">*</span> <span class="s1">&#39;-&#39;</span><span class="p">,</span> <span class="n">j</span><span class="p">,</span> <span class="n">device</span><span class="p">)</span>
            <span class="n">j</span> <span class="o">+=</span> <span class="mi">1</span>
    <span class="nb">print</span><span class="p">(</span><span class="mi">75</span> <span class="o">*</span> <span class="s2">&quot;=&quot;</span><span class="p">)</span>
    <span class="nb">print</span><span class="p">(</span><span class="s1">&#39;&#39;</span><span class="p">)</span>
    <span class="nb">print</span><span class="p">(</span><span class="s2">&quot;You can set the environment variable PYOPENCL_CTX to choose the &quot;</span><span class="p">)</span>
    <span class="nb">print</span><span class="p">(</span><span class="s2">&quot;device and platform automatically.  For example,&quot;</span><span class="p">)</span>
    <span class="nb">print</span><span class="p">(</span><span class="s2">&quot;&gt; export PYOPENCL_CTX=&#39;1&#39;&quot;</span><span class="p">)</span></div>

<<<<<<< HEAD

<div class="viewcode-block" id="test"><a class="viewcode-back" href="../../../bornagain.simulate.clcore.html#bornagain.simulate.clcore.test">[docs]</a><span class="k">def</span> <span class="nf">test</span><span class="p">():</span>
    <span class="kn">import</span> <span class="nn">pkg_resources</span>
    <span class="kn">from</span> <span class="nn">bornagain</span> <span class="k">import</span> <span class="n">Molecule</span>
    <span class="n">pdb</span> <span class="o">=</span> <span class="n">pkg_resources</span><span class="o">.</span><span class="n">resource_filename</span><span class="p">(</span><span class="s1">&#39;bornagain&#39;</span><span class="p">,</span> <span class="s1">&#39;&#39;</span><span class="p">)</span><span class="o">.</span><span class="n">replace</span><span class="p">(</span>
        <span class="s1">&#39;bornagain/bornagain&#39;</span><span class="p">,</span> <span class="s1">&#39;bornagain/examples/data/pdb/2LYZ.pdb&#39;</span><span class="p">)</span>
    <span class="n">mol</span> <span class="o">=</span> <span class="n">Molecule</span><span class="p">(</span><span class="n">pdb</span><span class="p">)</span>
    <span class="n">form_facts</span> <span class="o">=</span> <span class="n">np</span><span class="o">.</span><span class="n">ones</span><span class="p">(</span><span class="n">mol</span><span class="o">.</span><span class="n">atom_vecs</span><span class="o">.</span><span class="n">shape</span><span class="p">[</span><span class="mi">0</span><span class="p">],</span> <span class="n">np</span><span class="o">.</span><span class="n">complex64</span><span class="p">)</span>

    <span class="kn">import</span> <span class="nn">time</span>
    <span class="n">n_pixels</span> <span class="o">=</span> <span class="mi">2048</span>
    <span class="n">D</span> <span class="o">=</span> <span class="n">ba</span><span class="o">.</span><span class="n">detector</span><span class="o">.</span><span class="n">SimpleDetector</span><span class="p">(</span><span class="n">n_pixels</span><span class="o">=</span><span class="n">n_pixels</span><span class="p">)</span>
    <span class="nb">print</span> <span class="p">(</span><span class="s2">&quot;</span><span class="se">\t</span><span class="s2">Simulating into </span><span class="si">%d</span><span class="s2"> pixels&quot;</span> <span class="o">%</span> <span class="n">D</span><span class="o">.</span><span class="n">Q</span><span class="o">.</span><span class="n">shape</span><span class="p">[</span><span class="mi">0</span><span class="p">])</span>

    <span class="c1">#   test q-independent</span>
    <span class="n">core</span> <span class="o">=</span> <span class="n">ClCore</span><span class="p">(</span><span class="n">double_precision</span><span class="o">=</span><span class="kc">True</span><span class="p">)</span>
    <span class="n">Npix</span> <span class="o">=</span> <span class="n">D</span><span class="o">.</span><span class="n">n_pixels</span>
    <span class="n">q</span> <span class="o">=</span> <span class="n">core</span><span class="o">.</span><span class="n">to_device</span><span class="p">(</span><span class="n">D</span><span class="o">.</span><span class="n">Q</span><span class="p">)</span>
    <span class="n">r</span> <span class="o">=</span> <span class="n">core</span><span class="o">.</span><span class="n">to_device</span><span class="p">(</span><span class="n">mol</span><span class="o">.</span><span class="n">atom_vecs</span><span class="p">,</span> <span class="n">dtype</span><span class="o">=</span><span class="n">core</span><span class="o">.</span><span class="n">real_t</span><span class="p">)</span>
    <span class="n">ff</span> <span class="o">=</span> <span class="n">np</span><span class="o">.</span><span class="n">zeros</span><span class="p">(</span><span class="n">mol</span><span class="o">.</span><span class="n">atom_vecs</span><span class="o">.</span><span class="n">shape</span><span class="p">[</span><span class="mi">0</span><span class="p">],</span> <span class="n">dtype</span><span class="o">=</span><span class="n">core</span><span class="o">.</span><span class="n">complex_t</span><span class="p">)</span>
    <span class="n">ff</span><span class="o">.</span><span class="n">real</span> <span class="o">=</span> <span class="mi">1</span>
    <span class="n">f</span> <span class="o">=</span> <span class="n">core</span><span class="o">.</span><span class="n">to_device</span><span class="p">(</span><span class="n">ff</span><span class="p">,</span> <span class="n">dtype</span><span class="o">=</span><span class="n">core</span><span class="o">.</span><span class="n">complex_t</span><span class="p">)</span>

    <span class="n">core</span><span class="o">.</span><span class="n">init_amps</span><span class="p">(</span><span class="n">Npix</span><span class="p">)</span>
    <span class="nb">print</span><span class="p">(</span><span class="s2">&quot;Testing phase_factor_qrf&quot;</span><span class="p">)</span>
    <span class="n">t</span> <span class="o">=</span> <span class="n">time</span><span class="o">.</span><span class="n">time</span><span class="p">()</span>
    <span class="n">core</span><span class="o">.</span><span class="n">phase_factor_qrf_inplace</span><span class="p">(</span><span class="n">q</span><span class="p">,</span> <span class="n">r</span><span class="p">,</span> <span class="n">f</span><span class="p">)</span>
    <span class="n">A</span> <span class="o">=</span> <span class="n">core</span><span class="o">.</span><span class="n">release_amps</span><span class="p">(</span><span class="n">reset</span><span class="o">=</span><span class="kc">True</span><span class="p">)</span>
    <span class="nb">print</span> <span class="p">(</span><span class="s2">&quot;</span><span class="se">\t</span><span class="s2">Took </span><span class="si">%f</span><span class="s2">.4 seconds&quot;</span> <span class="o">%</span> <span class="p">(</span><span class="n">time</span><span class="o">.</span><span class="n">time</span><span class="p">()</span> <span class="o">-</span> <span class="n">t</span><span class="p">))</span>
    <span class="n">_</span> <span class="o">=</span> <span class="n">D</span><span class="o">.</span><span class="n">readout</span><span class="p">(</span><span class="n">A</span><span class="p">)</span>
    <span class="n">D</span><span class="o">.</span><span class="n">display</span><span class="p">()</span>

    <span class="c1">#   now test the cromermann simulation</span>
    <span class="nb">print</span><span class="p">(</span><span class="s2">&quot;Testing cromermann&quot;</span><span class="p">)</span>
    <span class="n">core</span><span class="o">.</span><span class="n">prime_cromermann_simulator</span><span class="p">(</span><span class="n">D</span><span class="o">.</span><span class="n">Q</span><span class="p">,</span> <span class="kc">None</span><span class="p">)</span>
    <span class="n">q</span> <span class="o">=</span> <span class="n">core</span><span class="o">.</span><span class="n">get_q_cromermann</span><span class="p">()</span>

    <span class="n">t</span> <span class="o">=</span> <span class="n">time</span><span class="o">.</span><span class="n">time</span><span class="p">()</span>
    <span class="n">r</span> <span class="o">=</span> <span class="n">core</span><span class="o">.</span><span class="n">get_r_cromermann</span><span class="p">(</span><span class="n">mol</span><span class="o">.</span><span class="n">atom_vecs</span><span class="p">,</span> <span class="n">sub_com</span><span class="o">=</span><span class="kc">False</span><span class="p">)</span>
    <span class="n">core</span><span class="o">.</span><span class="n">run_cromermann</span><span class="p">(</span><span class="n">q</span><span class="p">,</span> <span class="n">r</span><span class="p">,</span> <span class="n">rand_rot</span><span class="o">=</span><span class="kc">False</span><span class="p">)</span>
    <span class="n">A2</span> <span class="o">=</span> <span class="n">core</span><span class="o">.</span><span class="n">release_amplitudes</span><span class="p">()</span>
    <span class="nb">print</span> <span class="p">(</span><span class="s2">&quot;</span><span class="se">\t</span><span class="s2">Took </span><span class="si">%f</span><span class="s2">.4 seconds&quot;</span> <span class="o">%</span> <span class="p">(</span><span class="n">time</span><span class="o">.</span><span class="n">time</span><span class="p">()</span> <span class="o">-</span> <span class="n">t</span><span class="p">))</span>
    <span class="n">_</span> <span class="o">=</span> <span class="n">D</span><span class="o">.</span><span class="n">readout</span><span class="p">(</span><span class="n">A2</span><span class="p">)</span>
    <span class="n">D</span><span class="o">.</span><span class="n">display</span><span class="p">()</span>

    <span class="c1"># there is slightttt difference between the two methods at low q, not sure</span>
    <span class="c1"># why...</span>
    <span class="n">_</span> <span class="o">=</span> <span class="n">D</span><span class="o">.</span><span class="n">readout</span><span class="p">(</span><span class="n">A</span> <span class="o">-</span> <span class="n">A2</span><span class="p">)</span>
    <span class="n">D</span><span class="o">.</span><span class="n">display</span><span class="p">()</span>

    <span class="nb">print</span><span class="p">(</span><span class="s2">&quot;Passed testing mode!&quot;</span><span class="p">)</span></div>


<span class="k">if</span> <span class="n">__name__</span> <span class="o">==</span> <span class="s2">&quot;__main__&quot;</span><span class="p">:</span>
    <span class="n">test</span><span class="p">()</span>
=======
>>>>>>> a62e0080
</pre></div>

           </div>
           
          </div>
          <footer>
  

  <hr/>

  <div role="contentinfo">
    <p>

    </p>
  </div>
  Built with <a href="http://sphinx-doc.org/">Sphinx</a> using a <a href="https://github.com/rtfd/sphinx_rtd_theme">theme</a> provided by <a href="https://readthedocs.org">Read the Docs</a>. 

</footer>

        </div>
      </div>

    </section>

  </div>
  


  

<<<<<<< HEAD
    <script type="text/javascript">
        var DOCUMENTATION_OPTIONS = {
            URL_ROOT:'../../../',
            VERSION:'0.2018.9.9',
            LANGUAGE:'None',
            COLLAPSE_INDEX:false,
            FILE_SUFFIX:'.html',
            HAS_SOURCE:  true,
            SOURCELINK_SUFFIX: '.txt'
        };
    </script>
      <script type="text/javascript" src="../../../_static/jquery.js"></script>
      <script type="text/javascript" src="../../../_static/underscore.js"></script>
      <script type="text/javascript" src="../../../_static/doctools.js"></script>
      <script type="text/javascript" src="https://cdn.mathjax.org/mathjax/latest/MathJax.js?config=TeX-AMS-MML_HTMLorMML"></script>
=======
    
    
      <script type="text/javascript" id="documentation_options" data-url_root="../../../" src="../../../_static/documentation_options.js"></script>
        <script type="text/javascript" src="../../../_static/jquery.js"></script>
        <script type="text/javascript" src="../../../_static/underscore.js"></script>
        <script type="text/javascript" src="../../../_static/doctools.js"></script>
        <script async="async" type="text/javascript" src="https://cdnjs.cloudflare.com/ajax/libs/mathjax/2.7.1/MathJax.js?config=TeX-AMS-MML_HTMLorMML"></script>
    
>>>>>>> a62e0080

  

  <script type="text/javascript" src="../../../_static/js/theme.js"></script>

  <script type="text/javascript">
      jQuery(function () {
          SphinxRtdTheme.Navigation.enable(true);
      });
  </script> 

</body>
</html><|MERGE_RESOLUTION|>--- conflicted
+++ resolved
@@ -87,12 +87,8 @@
 <li class="toctree-l1"><a class="reference internal" href="../../../targets.html">Targets</a></li>
 <li class="toctree-l1"><a class="reference internal" href="../../../geometry.html">Detectors</a></li>
 <li class="toctree-l1"><a class="reference internal" href="../../../simulations.html">Simulations</a></li>
-<<<<<<< HEAD
-<li class="toctree-l1"><a class="reference internal" href="../../../coding.html">Coding guidlines</a></li>
-=======
 <li class="toctree-l1"><a class="reference internal" href="../../../coding.html">Notes for Developers</a></li>
 <li class="toctree-l1"><a class="reference internal" href="../../../numpy.html">Numpy, vectors, rotations, etc.</a></li>
->>>>>>> a62e0080
 <li class="toctree-l1"><a class="reference internal" href="../../../modules.html">bornagain</a></li>
 </ul>
 
@@ -159,16 +155,6 @@
            <div itemprop="articleBody">
             
   <h1>Source code for bornagain.simulate.clcore</h1><div class="highlight"><pre>
-<<<<<<< HEAD
-<span></span><span class="sd">&quot;&quot;&quot;</span>
-<span class="sd">This module contains some core functions that are useful for simulating</span>
-<span class="sd">diffraction on GPU devices.  It is not finished yet...</span>
-
-<span class="sd">Some environment variables that affect this module:</span>
-<span class="sd">&#39;BORNAGAIN_CL_GROUPSIZE&#39; : This sets the default groupsize.  It will</span>
-<span class="sd">otherwise be 32.  If you are using a CPU you might want to set</span>
-<span class="sd">BORNAGAIN_CL_GROUPSIZE=1 .</span>
-=======
 <span></span><span class="sa">r</span><span class="sd">&quot;&quot;&quot;</span>
 <span class="sd">This module contains some core functions that are useful for simulating diffraction on GPU devices.  It is not</span>
 <span class="sd">finished yet...</span>
@@ -181,7 +167,6 @@
 <span class="sd">* PYOPENCL_CTX: This sets the device and platform automatically.</span>
 
 <span class="sd">Using the above variables allows you to run the same code on different devices.</span>
->>>>>>> a62e0080
 <span class="sd">&quot;&quot;&quot;</span>
 
 <span class="kn">from</span> <span class="nn">__future__</span> <span class="k">import</span> <span class="p">(</span><span class="n">absolute_import</span><span class="p">,</span> <span class="n">division</span><span class="p">,</span> <span class="n">print_function</span><span class="p">,</span> <span class="n">unicode_literals</span><span class="p">)</span>
@@ -201,9 +186,9 @@
 <span class="n">clcore_file</span> <span class="o">=</span> <span class="n">pkg_resources</span><span class="o">.</span><span class="n">resource_filename</span><span class="p">(</span><span class="s1">&#39;bornagain.simulate&#39;</span><span class="p">,</span> <span class="s1">&#39;clcore.cpp&#39;</span><span class="p">)</span>
 
 
-
 <div class="viewcode-block" id="create_some_gpu_context"><a class="viewcode-back" href="../../../bornagain.simulate.clcore.html#bornagain.simulate.clcore.create_some_gpu_context">[docs]</a><span class="k">def</span> <span class="nf">create_some_gpu_context</span><span class="p">():</span>
-    <span class="sd">r&quot;&quot;&quot;</span>
+
+    <span class="sa">r</span><span class="sd">&quot;&quot;&quot;</span>
 
 <span class="sd">    Since cl.create_some_context() sometimes forces a CPU on macs, this function will attempt to use a GPU</span>
 <span class="sd">    context if possible.</span>
@@ -216,7 +201,7 @@
         <span class="n">platform</span> <span class="o">=</span> <span class="n">cl</span><span class="o">.</span><span class="n">get_platforms</span><span class="p">()</span>
         <span class="n">devices</span> <span class="o">=</span> <span class="n">platform</span><span class="p">[</span><span class="mi">0</span><span class="p">]</span><span class="o">.</span><span class="n">get_devices</span><span class="p">(</span><span class="n">device_type</span><span class="o">=</span><span class="n">cl</span><span class="o">.</span><span class="n">device_type</span><span class="o">.</span><span class="n">GPU</span><span class="p">)</span>
         <span class="n">context</span> <span class="o">=</span> <span class="n">cl</span><span class="o">.</span><span class="n">Context</span><span class="p">(</span><span class="n">devices</span><span class="o">=</span><span class="n">devices</span><span class="p">)</span>
-    <span class="k">except</span> <span class="ne">BaseException</span><span class="p">:</span>
+    <span class="k">except</span><span class="p">:</span>
         <span class="n">context</span> <span class="o">=</span> <span class="n">cl</span><span class="o">.</span><span class="n">create_some_context</span><span class="p">()</span>
 
     <span class="k">return</span> <span class="n">context</span></div>
@@ -300,25 +285,17 @@
         <span class="k">if</span> <span class="bp">self</span><span class="o">.</span><span class="n">double_precision</span><span class="p">:</span>
             <span class="n">max_group_size</span> <span class="o">=</span> <span class="nb">int</span><span class="p">(</span><span class="n">max_group_size</span> <span class="o">/</span> <span class="mi">2</span><span class="p">)</span>
         <span class="k">if</span> <span class="n">group_size</span> <span class="o">&gt;</span> <span class="n">max_group_size</span><span class="p">:</span>
-<<<<<<< HEAD
-            <span class="n">sys</span><span class="o">.</span><span class="n">stderr</span><span class="o">.</span><span class="n">write</span><span class="p">(</span>
-                <span class="s1">&#39;Changing group size from </span><span class="si">%d</span><span class="s1"> to </span><span class="si">%d</span><span class="s1">.</span><span class="se">\n</span><span class="s1">&#39;</span>
-                <span class="s1">&#39;Set BORNAGAIN_CL_GROUPSIZE=</span><span class="si">%d</span><span class="s1"> to avoid this error.</span><span class="se">\n</span><span class="s1">&#39;</span> <span class="o">%</span>
-                <span class="p">(</span><span class="n">group_size</span><span class="p">,</span> <span class="n">max_group_size</span><span class="p">,</span> <span class="n">max_group_size</span><span class="p">))</span>
-=======
             <span class="c1"># FIXME: messages of the type below should be printed only in debug mode.</span>
             <span class="c1"># sys.stderr.write(&#39;Changing group size from %d to %d.\n&#39;</span>
             <span class="c1">#                  &#39;Set BORNAGAIN_CL_GROUPSIZE=%d to avoid this error.\n&#39;</span>
             <span class="c1">#                  % (group_size, max_group_size, max_group_size))</span>
->>>>>>> a62e0080
             <span class="n">group_size</span> <span class="o">=</span> <span class="n">max_group_size</span>
         <span class="bp">self</span><span class="o">.</span><span class="n">group_size</span> <span class="o">=</span> <span class="n">group_size</span></div>
 
     <span class="k">def</span> <span class="nf">_double_precision_is_available</span><span class="p">(</span><span class="bp">self</span><span class="p">):</span>
         <span class="k">if</span> <span class="s1">&#39;cl_khr_fp64&#39;</span> <span class="ow">not</span> <span class="ow">in</span> <span class="bp">self</span><span class="o">.</span><span class="n">queue</span><span class="o">.</span><span class="n">device</span><span class="o">.</span><span class="n">extensions</span><span class="o">.</span><span class="n">split</span><span class="p">():</span>
             <span class="k">return</span> <span class="kc">False</span>
-        <span class="c1"># TODO: fix stupid errors to do with Apple&#39;s CL double implementation?</span>
-        <span class="c1"># Why doesn&#39;t double work on apple?</span>
+        <span class="c1"># TODO: fix stupid errors to do with Apple&#39;s CL double implementation?  Why doesn&#39;t double work on apple?</span>
         <span class="k">if</span> <span class="bp">self</span><span class="o">.</span><span class="n">queue</span><span class="o">.</span><span class="n">device</span><span class="o">.</span><span class="n">platform</span><span class="o">.</span><span class="n">name</span> <span class="o">==</span> <span class="s1">&#39;Apple&#39;</span><span class="p">:</span>
             <span class="k">return</span> <span class="kc">False</span>
         <span class="k">return</span> <span class="kc">True</span>
@@ -340,8 +317,7 @@
                 <span class="bp">self</span><span class="o">.</span><span class="n">_use_float</span><span class="p">()</span>
 
     <span class="k">def</span> <span class="nf">_use_double</span><span class="p">(</span><span class="bp">self</span><span class="p">):</span>
-        <span class="c1"># TODO: Decide if integers should be made double also.  As of now, they</span>
-        <span class="c1"># are all single precision.</span>
+        <span class="c1"># TODO: Decide if integers should be made double also.  As of now, they are all single precision.</span>
         <span class="bp">self</span><span class="o">.</span><span class="n">int_t</span> <span class="o">=</span> <span class="n">np</span><span class="o">.</span><span class="n">int32</span>
         <span class="bp">self</span><span class="o">.</span><span class="n">real_t</span> <span class="o">=</span> <span class="n">np</span><span class="o">.</span><span class="n">float64</span>
         <span class="bp">self</span><span class="o">.</span><span class="n">complex_t</span> <span class="o">=</span> <span class="n">np</span><span class="o">.</span><span class="n">complex128</span>
@@ -365,8 +341,7 @@
         <span class="bp">self</span><span class="o">.</span><span class="n">_load_gaussian_lattice_transform_intensities_pad</span><span class="p">()</span>
 
     <span class="k">def</span> <span class="nf">_build_openCL_programs</span><span class="p">(</span><span class="bp">self</span><span class="p">):</span>
-        <span class="n">clcore_file</span> <span class="o">=</span> <span class="n">pkg_resources</span><span class="o">.</span><span class="n">resource_filename</span><span class="p">(</span>
-            <span class="s1">&#39;bornagain.simulate&#39;</span><span class="p">,</span> <span class="s1">&#39;clcore.cpp&#39;</span><span class="p">)</span>
+        <span class="n">clcore_file</span> <span class="o">=</span> <span class="n">pkg_resources</span><span class="o">.</span><span class="n">resource_filename</span><span class="p">(</span><span class="s1">&#39;bornagain.simulate&#39;</span><span class="p">,</span> <span class="s1">&#39;clcore.cpp&#39;</span><span class="p">)</span>
         <span class="n">kern_str</span> <span class="o">=</span> <span class="nb">open</span><span class="p">(</span><span class="n">clcore_file</span><span class="p">)</span><span class="o">.</span><span class="n">read</span><span class="p">()</span>
         <span class="n">build_opts</span> <span class="o">=</span> <span class="p">[]</span>
         <span class="k">if</span> <span class="bp">self</span><span class="o">.</span><span class="n">double_precision</span><span class="p">:</span>
@@ -374,10 +349,7 @@
             <span class="n">build_opts</span><span class="o">.</span><span class="n">append</span><span class="p">(</span><span class="s1">&#39;CONFIG_USE_DOUBLE=1&#39;</span><span class="p">)</span>
         <span class="n">build_opts</span><span class="o">.</span><span class="n">append</span><span class="p">(</span><span class="s1">&#39;-D&#39;</span><span class="p">)</span>
         <span class="n">build_opts</span><span class="o">.</span><span class="n">append</span><span class="p">(</span><span class="s1">&#39;GROUP_SIZE=</span><span class="si">%d</span><span class="s1">&#39;</span> <span class="o">%</span> <span class="p">(</span><span class="bp">self</span><span class="o">.</span><span class="n">group_size</span><span class="p">))</span>
-        <span class="bp">self</span><span class="o">.</span><span class="n">programs</span> <span class="o">=</span> <span class="n">cl</span><span class="o">.</span><span class="n">Program</span><span class="p">(</span>
-            <span class="bp">self</span><span class="o">.</span><span class="n">context</span><span class="p">,</span>
-            <span class="n">kern_str</span><span class="p">)</span><span class="o">.</span><span class="n">build</span><span class="p">(</span>
-            <span class="n">options</span><span class="o">=</span><span class="n">build_opts</span><span class="p">)</span>
+        <span class="bp">self</span><span class="o">.</span><span class="n">programs</span> <span class="o">=</span> <span class="n">cl</span><span class="o">.</span><span class="n">Program</span><span class="p">(</span><span class="bp">self</span><span class="o">.</span><span class="n">context</span><span class="p">,</span> <span class="n">kern_str</span><span class="p">)</span><span class="o">.</span><span class="n">build</span><span class="p">(</span><span class="n">options</span><span class="o">=</span><span class="n">build_opts</span><span class="p">)</span>
 
     <span class="k">def</span> <span class="nf">_load_get_group_size</span><span class="p">(</span><span class="bp">self</span><span class="p">):</span>
         <span class="bp">self</span><span class="o">.</span><span class="n">get_group_size_cl</span> <span class="o">=</span> <span class="bp">self</span><span class="o">.</span><span class="n">programs</span><span class="o">.</span><span class="n">get_group_size</span>
@@ -391,82 +363,28 @@
     <span class="k">def</span> <span class="nf">_load_phase_factor_pad</span><span class="p">(</span><span class="bp">self</span><span class="p">):</span>
         <span class="bp">self</span><span class="o">.</span><span class="n">phase_factor_pad_cl</span> <span class="o">=</span> <span class="bp">self</span><span class="o">.</span><span class="n">programs</span><span class="o">.</span><span class="n">phase_factor_pad</span>
         <span class="bp">self</span><span class="o">.</span><span class="n">phase_factor_pad_cl</span><span class="o">.</span><span class="n">set_scalar_arg_dtypes</span><span class="p">(</span>
-<<<<<<< HEAD
-            <span class="p">[</span>
-                <span class="kc">None</span><span class="p">,</span>
-                <span class="kc">None</span><span class="p">,</span>
-                <span class="kc">None</span><span class="p">,</span>
-                <span class="kc">None</span><span class="p">,</span>
-                <span class="bp">self</span><span class="o">.</span><span class="n">int_t</span><span class="p">,</span>
-                <span class="bp">self</span><span class="o">.</span><span class="n">int_t</span><span class="p">,</span>
-                <span class="bp">self</span><span class="o">.</span><span class="n">int_t</span><span class="p">,</span>
-                <span class="bp">self</span><span class="o">.</span><span class="n">int_t</span><span class="p">,</span>
-                <span class="bp">self</span><span class="o">.</span><span class="n">real_t</span><span class="p">,</span>
-                <span class="kc">None</span><span class="p">,</span>
-                <span class="kc">None</span><span class="p">,</span>
-                <span class="kc">None</span><span class="p">,</span>
-                <span class="kc">None</span><span class="p">,</span>
-                <span class="bp">self</span><span class="o">.</span><span class="n">int_t</span><span class="p">])</span>
-=======
             <span class="p">[</span><span class="kc">None</span><span class="p">,</span> <span class="kc">None</span><span class="p">,</span> <span class="kc">None</span><span class="p">,</span> <span class="kc">None</span><span class="p">,</span> <span class="bp">self</span><span class="o">.</span><span class="n">int_t</span><span class="p">,</span> <span class="bp">self</span><span class="o">.</span><span class="n">int_t</span><span class="p">,</span> <span class="bp">self</span><span class="o">.</span><span class="n">int_t</span><span class="p">,</span> <span class="bp">self</span><span class="o">.</span><span class="n">int_t</span><span class="p">,</span><span class="bp">self</span><span class="o">.</span><span class="n">real_t</span><span class="p">,</span>
              <span class="kc">None</span><span class="p">,</span> <span class="kc">None</span><span class="p">,</span> <span class="kc">None</span><span class="p">,</span> <span class="kc">None</span><span class="p">,</span> <span class="bp">self</span><span class="o">.</span><span class="n">int_t</span><span class="p">])</span>
->>>>>>> a62e0080
 
     <span class="k">def</span> <span class="nf">_load_phase_factor_mesh</span><span class="p">(</span><span class="bp">self</span><span class="p">):</span>
         <span class="bp">self</span><span class="o">.</span><span class="n">phase_factor_mesh_cl</span> <span class="o">=</span> <span class="bp">self</span><span class="o">.</span><span class="n">programs</span><span class="o">.</span><span class="n">phase_factor_mesh</span>
-        <span class="bp">self</span><span class="o">.</span><span class="n">phase_factor_mesh_cl</span><span class="o">.</span><span class="n">set_scalar_arg_dtypes</span><span class="p">(</span>
-            <span class="p">[</span><span class="kc">None</span><span class="p">,</span> <span class="kc">None</span><span class="p">,</span> <span class="kc">None</span><span class="p">,</span> <span class="bp">self</span><span class="o">.</span><span class="n">int_t</span><span class="p">,</span> <span class="bp">self</span><span class="o">.</span><span class="n">int_t</span><span class="p">,</span> <span class="kc">None</span><span class="p">,</span> <span class="kc">None</span><span class="p">,</span> <span class="kc">None</span><span class="p">])</span>
+        <span class="bp">self</span><span class="o">.</span><span class="n">phase_factor_mesh_cl</span><span class="o">.</span><span class="n">set_scalar_arg_dtypes</span><span class="p">([</span><span class="kc">None</span><span class="p">,</span> <span class="kc">None</span><span class="p">,</span> <span class="kc">None</span><span class="p">,</span> <span class="bp">self</span><span class="o">.</span><span class="n">int_t</span><span class="p">,</span> <span class="bp">self</span><span class="o">.</span><span class="n">int_t</span><span class="p">,</span> <span class="kc">None</span><span class="p">,</span> <span class="kc">None</span><span class="p">,</span> <span class="kc">None</span><span class="p">])</span>
 
     <span class="k">def</span> <span class="nf">_load_buffer_mesh_lookup</span><span class="p">(</span><span class="bp">self</span><span class="p">):</span>
         <span class="bp">self</span><span class="o">.</span><span class="n">buffer_mesh_lookup_cl</span> <span class="o">=</span> <span class="bp">self</span><span class="o">.</span><span class="n">programs</span><span class="o">.</span><span class="n">buffer_mesh_lookup</span>
-        <span class="bp">self</span><span class="o">.</span><span class="n">buffer_mesh_lookup_cl</span><span class="o">.</span><span class="n">set_scalar_arg_dtypes</span><span class="p">(</span>
-            <span class="p">[</span><span class="kc">None</span><span class="p">,</span> <span class="kc">None</span><span class="p">,</span> <span class="kc">None</span><span class="p">,</span> <span class="bp">self</span><span class="o">.</span><span class="n">int_t</span><span class="p">,</span> <span class="kc">None</span><span class="p">,</span> <span class="kc">None</span><span class="p">,</span> <span class="kc">None</span><span class="p">,</span> <span class="kc">None</span><span class="p">])</span>
+        <span class="bp">self</span><span class="o">.</span><span class="n">buffer_mesh_lookup_cl</span><span class="o">.</span><span class="n">set_scalar_arg_dtypes</span><span class="p">([</span><span class="kc">None</span><span class="p">,</span> <span class="kc">None</span><span class="p">,</span> <span class="kc">None</span><span class="p">,</span> <span class="bp">self</span><span class="o">.</span><span class="n">int_t</span><span class="p">,</span> <span class="kc">None</span><span class="p">,</span> <span class="kc">None</span><span class="p">,</span> <span class="kc">None</span><span class="p">,</span> <span class="kc">None</span><span class="p">])</span>
 
     <span class="k">def</span> <span class="nf">_load_lattice_transform_intensities_pad</span><span class="p">(</span><span class="bp">self</span><span class="p">):</span>
         <span class="bp">self</span><span class="o">.</span><span class="n">lattice_transform_intensities_pad_cl</span> <span class="o">=</span> <span class="bp">self</span><span class="o">.</span><span class="n">programs</span><span class="o">.</span><span class="n">lattice_transform_intensities_pad</span>
         <span class="bp">self</span><span class="o">.</span><span class="n">lattice_transform_intensities_pad_cl</span><span class="o">.</span><span class="n">set_scalar_arg_dtypes</span><span class="p">(</span>
-<<<<<<< HEAD
-            <span class="p">[</span>
-                <span class="kc">None</span><span class="p">,</span>
-                <span class="kc">None</span><span class="p">,</span>
-                <span class="kc">None</span><span class="p">,</span>
-                <span class="kc">None</span><span class="p">,</span>
-                <span class="bp">self</span><span class="o">.</span><span class="n">int_t</span><span class="p">,</span>
-                <span class="bp">self</span><span class="o">.</span><span class="n">int_t</span><span class="p">,</span>
-                <span class="bp">self</span><span class="o">.</span><span class="n">int_t</span><span class="p">,</span>
-                <span class="bp">self</span><span class="o">.</span><span class="n">real_t</span><span class="p">,</span>
-                <span class="kc">None</span><span class="p">,</span>
-                <span class="kc">None</span><span class="p">,</span>
-                <span class="kc">None</span><span class="p">,</span>
-                <span class="kc">None</span><span class="p">,</span>
-                <span class="bp">self</span><span class="o">.</span><span class="n">int_t</span><span class="p">])</span>
-=======
             <span class="p">[</span><span class="kc">None</span><span class="p">,</span> <span class="kc">None</span><span class="p">,</span> <span class="kc">None</span><span class="p">,</span> <span class="kc">None</span><span class="p">,</span> <span class="bp">self</span><span class="o">.</span><span class="n">int_t</span><span class="p">,</span> <span class="bp">self</span><span class="o">.</span><span class="n">int_t</span><span class="p">,</span> <span class="bp">self</span><span class="o">.</span><span class="n">int_t</span><span class="p">,</span> <span class="bp">self</span><span class="o">.</span><span class="n">real_t</span><span class="p">,</span> <span class="kc">None</span><span class="p">,</span> <span class="kc">None</span><span class="p">,</span> <span class="kc">None</span><span class="p">,</span> <span class="kc">None</span><span class="p">,</span>
              <span class="bp">self</span><span class="o">.</span><span class="n">int_t</span><span class="p">])</span>
->>>>>>> a62e0080
 
     <span class="k">def</span> <span class="nf">_load_gaussian_lattice_transform_intensities_pad</span><span class="p">(</span><span class="bp">self</span><span class="p">):</span>
         <span class="bp">self</span><span class="o">.</span><span class="n">gaussian_lattice_transform_intensities_pad_cl</span> <span class="o">=</span> <span class="bp">self</span><span class="o">.</span><span class="n">programs</span><span class="o">.</span><span class="n">gaussian_lattice_transform_intensities_pad</span>
         <span class="bp">self</span><span class="o">.</span><span class="n">gaussian_lattice_transform_intensities_pad_cl</span><span class="o">.</span><span class="n">set_scalar_arg_dtypes</span><span class="p">(</span>
-<<<<<<< HEAD
-            <span class="p">[</span>
-                <span class="kc">None</span><span class="p">,</span>
-                <span class="kc">None</span><span class="p">,</span>
-                <span class="kc">None</span><span class="p">,</span>
-                <span class="kc">None</span><span class="p">,</span>
-                <span class="bp">self</span><span class="o">.</span><span class="n">int_t</span><span class="p">,</span>
-                <span class="bp">self</span><span class="o">.</span><span class="n">int_t</span><span class="p">,</span>
-                <span class="bp">self</span><span class="o">.</span><span class="n">int_t</span><span class="p">,</span>
-                <span class="bp">self</span><span class="o">.</span><span class="n">real_t</span><span class="p">,</span>
-                <span class="kc">None</span><span class="p">,</span>
-                <span class="kc">None</span><span class="p">,</span>
-                <span class="kc">None</span><span class="p">,</span>
-                <span class="kc">None</span><span class="p">,</span>
-                <span class="bp">self</span><span class="o">.</span><span class="n">int_t</span><span class="p">])</span>
-=======
             <span class="p">[</span><span class="kc">None</span><span class="p">,</span> <span class="kc">None</span><span class="p">,</span> <span class="kc">None</span><span class="p">,</span> <span class="kc">None</span><span class="p">,</span> <span class="bp">self</span><span class="o">.</span><span class="n">int_t</span><span class="p">,</span> <span class="bp">self</span><span class="o">.</span><span class="n">int_t</span><span class="p">,</span> <span class="bp">self</span><span class="o">.</span><span class="n">int_t</span><span class="p">,</span> <span class="bp">self</span><span class="o">.</span><span class="n">real_t</span><span class="p">,</span> <span class="kc">None</span><span class="p">,</span> <span class="kc">None</span><span class="p">,</span> <span class="kc">None</span><span class="p">,</span> <span class="kc">None</span><span class="p">,</span>
              <span class="bp">self</span><span class="o">.</span><span class="n">int_t</span><span class="p">])</span>
->>>>>>> a62e0080
 
     <span class="k">def</span> <span class="nf">_load_test_rotate_vec</span><span class="p">(</span><span class="bp">self</span><span class="p">):</span>
         <span class="bp">self</span><span class="o">.</span><span class="n">test_rotate_vec_cl</span> <span class="o">=</span> <span class="bp">self</span><span class="o">.</span><span class="n">programs</span><span class="o">.</span><span class="n">test_rotate_vec</span>
@@ -474,24 +392,11 @@
 
     <span class="k">def</span> <span class="nf">_load_mod_squared_complex_to_real</span><span class="p">(</span><span class="bp">self</span><span class="p">):</span>
         <span class="bp">self</span><span class="o">.</span><span class="n">mod_squared_complex_to_real_cl</span> <span class="o">=</span> <span class="bp">self</span><span class="o">.</span><span class="n">programs</span><span class="o">.</span><span class="n">mod_squared_complex_to_real</span>
-        <span class="bp">self</span><span class="o">.</span><span class="n">mod_squared_complex_to_real_cl</span><span class="o">.</span><span class="n">set_scalar_arg_dtypes</span><span class="p">(</span>
-            <span class="p">[</span><span class="kc">None</span><span class="p">,</span> <span class="kc">None</span><span class="p">,</span> <span class="bp">self</span><span class="o">.</span><span class="n">int_t</span><span class="p">])</span>
-
-<<<<<<< HEAD
-    <span class="k">def</span> <span class="nf">_load_qrf_default</span><span class="p">(</span><span class="bp">self</span><span class="p">):</span>
-        <span class="bp">self</span><span class="o">.</span><span class="n">qrf_default_cl</span> <span class="o">=</span> <span class="bp">self</span><span class="o">.</span><span class="n">programs</span><span class="o">.</span><span class="n">qrf_default</span>
-        <span class="bp">self</span><span class="o">.</span><span class="n">qrf_default_cl</span><span class="o">.</span><span class="n">set_scalar_arg_dtypes</span><span class="p">(</span>
-            <span class="p">[</span><span class="kc">None</span><span class="p">,</span> <span class="kc">None</span><span class="p">,</span> <span class="kc">None</span><span class="p">,</span> <span class="kc">None</span><span class="p">,</span> <span class="bp">self</span><span class="o">.</span><span class="n">int_t</span><span class="p">])</span>
-
-    <span class="k">def</span> <span class="nf">_load_qrf_kam</span><span class="p">(</span><span class="bp">self</span><span class="p">):</span>
-        <span class="bp">self</span><span class="o">.</span><span class="n">qrf_kam_cl</span> <span class="o">=</span> <span class="bp">self</span><span class="o">.</span><span class="n">programs</span><span class="o">.</span><span class="n">qrf_kam</span>
-        <span class="bp">self</span><span class="o">.</span><span class="n">qrf_kam_cl</span><span class="o">.</span><span class="n">set_scalar_arg_dtypes</span><span class="p">(</span>
-            <span class="p">[</span><span class="kc">None</span><span class="p">,</span> <span class="kc">None</span><span class="p">,</span> <span class="kc">None</span><span class="p">,</span> <span class="kc">None</span><span class="p">,</span> <span class="kc">None</span><span class="p">,</span> <span class="bp">self</span><span class="o">.</span><span class="n">int_t</span><span class="p">])</span>
-=======
+        <span class="bp">self</span><span class="o">.</span><span class="n">mod_squared_complex_to_real_cl</span><span class="o">.</span><span class="n">set_scalar_arg_dtypes</span><span class="p">([</span><span class="kc">None</span><span class="p">,</span> <span class="kc">None</span><span class="p">,</span> <span class="bp">self</span><span class="o">.</span><span class="n">int_t</span><span class="p">])</span>
+
     <span class="k">def</span> <span class="nf">_load_qrf_cromer_mann</span><span class="p">(</span><span class="bp">self</span><span class="p">):</span>
         <span class="bp">self</span><span class="o">.</span><span class="n">qrf_cromer_mann_cl</span> <span class="o">=</span> <span class="bp">self</span><span class="o">.</span><span class="n">programs</span><span class="o">.</span><span class="n">qrf_cromer_mann</span>
         <span class="bp">self</span><span class="o">.</span><span class="n">qrf_cromer_mann_cl</span><span class="o">.</span><span class="n">set_scalar_arg_dtypes</span><span class="p">([</span><span class="kc">None</span><span class="p">,</span> <span class="kc">None</span><span class="p">,</span> <span class="kc">None</span><span class="p">,</span> <span class="kc">None</span><span class="p">,</span> <span class="kc">None</span><span class="p">,</span> <span class="bp">self</span><span class="o">.</span><span class="n">int_t</span><span class="p">])</span>
->>>>>>> a62e0080
 
 <div class="viewcode-block" id="ClCore.vec4"><a class="viewcode-back" href="../../../bornagain.simulate.clcore.html#bornagain.simulate.clcore.ClCore.vec4">[docs]</a>    <span class="k">def</span> <span class="nf">vec4</span><span class="p">(</span><span class="bp">self</span><span class="p">,</span> <span class="n">x</span><span class="p">,</span> <span class="n">dtype</span><span class="o">=</span><span class="kc">None</span><span class="p">):</span>
 
@@ -499,13 +404,6 @@
 <span class="sd">        Evdidently pyopencl does not deal with 3-vectors very well, so we use</span>
 <span class="sd">        4-vectors and pad with a zero at the end.</span>
 
-<<<<<<< HEAD
-<span class="sd">        Arguments:</span>
-<span class="sd">            - x, np.ndarray</span>
-
-<span class="sd">            - dtype, np.dtype</span>
-<span class="sd">                default is np.float32</span>
-=======
 <span class="sd">        From Derek: I tested this at one point and found no difference... maybe newer pyopenCL is better..</span>
 
 <span class="sd">        This just does a trivial operation:</span>
@@ -515,7 +413,6 @@
 <span class="sd">            x np.ndarray:</span>
 
 <span class="sd">            dtype np.dtype: Examples: np.complex, np.double</span>
->>>>>>> a62e0080
 
 <span class="sd">        Returns:</span>
 <span class="sd">            - numpy array of length 4</span>
@@ -550,8 +447,8 @@
         <span class="n">R16</span><span class="p">[</span><span class="mi">0</span><span class="p">:</span><span class="mi">9</span><span class="p">]</span> <span class="o">=</span> <span class="n">R</span><span class="o">.</span><span class="n">flatten</span><span class="p">()</span><span class="o">.</span><span class="n">astype</span><span class="p">(</span><span class="n">dtype</span><span class="p">)</span>
         <span class="k">return</span> <span class="n">R16</span></div>
 
-    <span class="nd">@staticmethod</span>
-<div class="viewcode-block" id="ClCore.to_device_static"><a class="viewcode-back" href="../../../bornagain.simulate.clcore.html#bornagain.simulate.clcore.ClCore.to_device_static">[docs]</a>    <span class="k">def</span> <span class="nf">to_device_static</span><span class="p">(</span><span class="n">array</span><span class="p">,</span> <span class="n">dtype</span><span class="p">,</span> <span class="n">queue</span><span class="p">):</span>
+<div class="viewcode-block" id="ClCore.to_device_static"><a class="viewcode-back" href="../../../bornagain.simulate.clcore.html#bornagain.simulate.clcore.ClCore.to_device_static">[docs]</a>    <span class="nd">@staticmethod</span>
+    <span class="k">def</span> <span class="nf">to_device_static</span><span class="p">(</span><span class="n">array</span><span class="p">,</span> <span class="n">dtype</span><span class="p">,</span> <span class="n">queue</span><span class="p">):</span>
         <span class="sd">&quot;&quot;&quot;</span>
 <span class="sd">        Static method</span>
 
@@ -575,12 +472,8 @@
         <span class="k">return</span> <span class="n">cl</span><span class="o">.</span><span class="n">array</span><span class="o">.</span><span class="n">to_device</span><span class="p">(</span><span class="n">queue</span><span class="p">,</span> <span class="n">np</span><span class="o">.</span><span class="n">ascontiguousarray</span><span class="p">(</span><span class="n">array</span><span class="o">.</span><span class="n">astype</span><span class="p">(</span><span class="n">dtype</span><span class="p">)))</span></div>
 
 <div class="viewcode-block" id="ClCore.to_device"><a class="viewcode-back" href="../../../bornagain.simulate.clcore.html#bornagain.simulate.clcore.ClCore.to_device">[docs]</a>    <span class="k">def</span> <span class="nf">to_device</span><span class="p">(</span><span class="bp">self</span><span class="p">,</span> <span class="n">array</span><span class="o">=</span><span class="kc">None</span><span class="p">,</span> <span class="n">shape</span><span class="o">=</span><span class="kc">None</span><span class="p">,</span> <span class="n">dtype</span><span class="o">=</span><span class="kc">None</span><span class="p">):</span>
-<<<<<<< HEAD
-        <span class="sd">&quot;&quot;&quot;</span>
-=======
-
-        <span class="sa">r</span><span class="sd">&quot;&quot;&quot;</span>
->>>>>>> a62e0080
+
+        <span class="sa">r</span><span class="sd">&quot;&quot;&quot;</span>
 <span class="sd">        This is a thin wrapper for pyopencl.array.to_device().  It will convert a numpy</span>
 <span class="sd">        array into a pyopencl.array and send it to the device memory.  So far this only</span>
 <span class="sd">        deals with float and comlex arrays, and it should figure out which type it is.</span>
@@ -643,38 +536,21 @@
         <span class="k">return</span> <span class="n">vec_out_dev</span><span class="o">.</span><span class="n">get</span><span class="p">()[</span><span class="mi">0</span><span class="p">:</span><span class="mi">3</span><span class="p">]</span></div>
 
 <div class="viewcode-block" id="ClCore.mod_squared_complex_to_real"><a class="viewcode-back" href="../../../bornagain.simulate.clcore.html#bornagain.simulate.clcore.ClCore.mod_squared_complex_to_real">[docs]</a>    <span class="k">def</span> <span class="nf">mod_squared_complex_to_real</span><span class="p">(</span><span class="bp">self</span><span class="p">,</span> <span class="n">A</span><span class="p">,</span> <span class="n">I</span><span class="p">):</span>
-<<<<<<< HEAD
-        <span class="sd">&#39;&#39;&#39;</span>
-<span class="sd">        Compute the real-valued modulus square of complex numbers.</span>
-<span class="sd">        Good example of a function that shouldn&#39;t exist, but I needed to add</span>
-<span class="sd">        it here because the pyopencl.array.Array class fails at this seemingly</span>
-<span class="sd">        simple task.</span>
-<span class="sd">        &#39;&#39;&#39;</span>
-=======
 
         <span class="sa">r</span><span class="sd">&quot;&quot;&quot;</span>
 <span class="sd">        Compute the real-valued modulus square of complex numbers.  Good example of a function that</span>
 <span class="sd">        shouldn&#39;t exist, but I needed to add it here because the pyopencl.array.Array class fails to</span>
 <span class="sd">        do this operation correctly on some computers.</span>
 <span class="sd">        &quot;&quot;&quot;</span>
->>>>>>> a62e0080
 
         <span class="n">A_dev</span> <span class="o">=</span> <span class="bp">self</span><span class="o">.</span><span class="n">to_device</span><span class="p">(</span><span class="n">A</span><span class="p">,</span> <span class="n">dtype</span><span class="o">=</span><span class="bp">self</span><span class="o">.</span><span class="n">complex_t</span><span class="p">)</span>
         <span class="n">I_dev</span> <span class="o">=</span> <span class="bp">self</span><span class="o">.</span><span class="n">to_device</span><span class="p">(</span><span class="n">I</span><span class="p">,</span> <span class="n">dtype</span><span class="o">=</span><span class="bp">self</span><span class="o">.</span><span class="n">real_t</span><span class="p">)</span>
         <span class="n">n</span> <span class="o">=</span> <span class="bp">self</span><span class="o">.</span><span class="n">int_t</span><span class="p">(</span><span class="n">np</span><span class="o">.</span><span class="n">prod</span><span class="p">(</span><span class="n">A</span><span class="o">.</span><span class="n">shape</span><span class="p">))</span>
 
-<<<<<<< HEAD
-        <span class="n">global_size</span> <span class="o">=</span> <span class="n">np</span><span class="o">.</span><span class="n">int</span><span class="p">(</span><span class="n">np</span><span class="o">.</span><span class="n">ceil</span><span class="p">(</span><span class="n">n</span> <span class="o">/</span> <span class="n">np</span><span class="o">.</span><span class="n">float</span><span class="p">(</span><span class="bp">self</span><span class="o">.</span><span class="n">group_size</span><span class="p">))</span> <span class="o">*</span>
-                             <span class="bp">self</span><span class="o">.</span><span class="n">group_size</span><span class="p">)</span>
-
-        <span class="bp">self</span><span class="o">.</span><span class="n">mod_squared_complex_to_real_cl</span><span class="p">(</span>
-            <span class="bp">self</span><span class="o">.</span><span class="n">queue</span><span class="p">,</span> <span class="p">(</span><span class="n">global_size</span><span class="p">,),</span> <span class="p">(</span><span class="bp">self</span><span class="o">.</span><span class="n">group_size</span><span class="p">,),</span> <span class="n">A</span><span class="o">.</span><span class="n">data</span><span class="p">,</span> <span class="n">I</span><span class="o">.</span><span class="n">data</span><span class="p">,</span> <span class="n">n</span><span class="p">)</span></div>
-=======
         <span class="n">global_size</span> <span class="o">=</span> <span class="n">np</span><span class="o">.</span><span class="n">int</span><span class="p">(</span><span class="n">np</span><span class="o">.</span><span class="n">ceil</span><span class="p">(</span><span class="n">n</span> <span class="o">/</span> <span class="n">np</span><span class="o">.</span><span class="n">float</span><span class="p">(</span><span class="bp">self</span><span class="o">.</span><span class="n">group_size</span><span class="p">))</span> <span class="o">*</span> <span class="bp">self</span><span class="o">.</span><span class="n">group_size</span><span class="p">)</span>
 
         <span class="bp">self</span><span class="o">.</span><span class="n">mod_squared_complex_to_real_cl</span><span class="p">(</span><span class="bp">self</span><span class="o">.</span><span class="n">queue</span><span class="p">,</span> <span class="p">(</span><span class="n">global_size</span><span class="p">,),</span>
                                             <span class="p">(</span><span class="bp">self</span><span class="o">.</span><span class="n">group_size</span><span class="p">,),</span> <span class="n">A_dev</span><span class="o">.</span><span class="n">data</span><span class="p">,</span> <span class="n">I_dev</span><span class="o">.</span><span class="n">data</span><span class="p">,</span> <span class="n">n</span><span class="p">)</span></div>
->>>>>>> a62e0080
 
 <div class="viewcode-block" id="ClCore.phase_factor_qrf_chunk"><a class="viewcode-back" href="../../../bornagain.simulate.clcore.html#bornagain.simulate.clcore.ClCore.phase_factor_qrf_chunk">[docs]</a>    <span class="k">def</span> <span class="nf">phase_factor_qrf_chunk</span><span class="p">(</span><span class="bp">self</span><span class="p">,</span> <span class="n">q</span><span class="p">,</span> <span class="n">r</span><span class="p">,</span> <span class="n">f</span><span class="p">,</span> <span class="n">Nchunk</span><span class="p">,</span> <span class="n">q_is_qdev</span><span class="o">=</span><span class="kc">False</span><span class="p">):</span>
 
@@ -695,32 +571,19 @@
 <span class="sd">        Returns:</span>
 <span class="sd">            (numpy/cl complex array [N]): Diffraction amplitudes.  Will be a cl array</span>
 <span class="sd">              if there are input cl arrays.</span>
-<<<<<<< HEAD
-<span class="sd">        &#39;&#39;&#39;</span>
-        <span class="c1"># this is an inplace method, so we add amplitudes</span>
-        <span class="n">add</span> <span class="o">=</span> <span class="bp">self</span><span class="o">.</span><span class="n">int_t</span><span class="p">(</span><span class="mi">1</span><span class="p">)</span>  <span class="c1"># inplace</span>
-
-        <span class="c1"># if R is None:</span>
-=======
 <span class="sd">        &quot;&quot;&quot;</span>
 
         <span class="c1"># this is an inplace method, so we add amplitudes</span>
         <span class="n">add</span><span class="o">=</span><span class="bp">self</span><span class="o">.</span><span class="n">int_t</span><span class="p">(</span><span class="mi">1</span><span class="p">)</span> <span class="c1"># inplace</span>
 
         <span class="c1">#if R is None:</span>
->>>>>>> a62e0080
         <span class="n">R</span> <span class="o">=</span> <span class="n">np</span><span class="o">.</span><span class="n">eye</span><span class="p">(</span><span class="mi">3</span><span class="p">,</span> <span class="n">dtype</span><span class="o">=</span><span class="bp">self</span><span class="o">.</span><span class="n">real_t</span><span class="p">)</span>
         <span class="n">R</span> <span class="o">=</span> <span class="bp">self</span><span class="o">.</span><span class="n">vec16</span><span class="p">(</span><span class="n">R</span><span class="p">,</span> <span class="n">dtype</span><span class="o">=</span><span class="bp">self</span><span class="o">.</span><span class="n">real_t</span><span class="p">)</span>
 
         <span class="n">n_pixels</span> <span class="o">=</span> <span class="bp">self</span><span class="o">.</span><span class="n">int_t</span><span class="p">(</span><span class="n">q</span><span class="o">.</span><span class="n">shape</span><span class="p">[</span><span class="mi">0</span><span class="p">])</span>
 
-<<<<<<< HEAD
-        <span class="n">global_size</span> <span class="o">=</span> <span class="n">np</span><span class="o">.</span><span class="n">int</span><span class="p">(</span><span class="n">np</span><span class="o">.</span><span class="n">ceil</span><span class="p">(</span><span class="n">n_pixels</span> <span class="o">/</span> <span class="n">np</span><span class="o">.</span><span class="n">float</span><span class="p">(</span><span class="bp">self</span><span class="o">.</span><span class="n">group_size</span><span class="p">))</span> <span class="o">*</span>
-                             <span class="bp">self</span><span class="o">.</span><span class="n">group_size</span><span class="p">)</span>
-=======
         <span class="n">global_size</span> <span class="o">=</span> <span class="n">np</span><span class="o">.</span><span class="n">int</span><span class="p">(</span><span class="n">np</span><span class="o">.</span><span class="n">ceil</span><span class="p">(</span><span class="n">n_pixels</span> <span class="o">/</span> <span class="n">np</span><span class="o">.</span><span class="n">float</span><span class="p">(</span><span class="bp">self</span><span class="o">.</span><span class="n">group_size</span><span class="p">))</span>
                              <span class="o">*</span> <span class="bp">self</span><span class="o">.</span><span class="n">group_size</span><span class="p">)</span>
->>>>>>> a62e0080
 
         <span class="k">if</span> <span class="ow">not</span> <span class="n">q_is_qdev</span><span class="p">:</span>
             <span class="n">q_dev</span> <span class="o">=</span> <span class="bp">self</span><span class="o">.</span><span class="n">to_device</span><span class="p">(</span><span class="n">q</span><span class="p">,</span> <span class="n">dtype</span><span class="o">=</span><span class="bp">self</span><span class="o">.</span><span class="n">real_t</span><span class="p">)</span>
@@ -729,11 +592,7 @@
 
         <span class="n">n_atoms</span> <span class="o">=</span> <span class="bp">self</span><span class="o">.</span><span class="n">int_t</span><span class="p">(</span><span class="n">r</span><span class="o">.</span><span class="n">shape</span><span class="p">[</span><span class="mi">0</span><span class="p">])</span>
 
-<<<<<<< HEAD
-        <span class="n">r_split</span> <span class="o">=</span> <span class="n">np</span><span class="o">.</span><span class="n">array_split</span><span class="p">(</span><span class="n">np</span><span class="o">.</span><span class="n">arange</span><span class="p">(</span><span class="n">n_atoms</span><span class="p">),</span> <span class="n">Nchunk</span><span class="p">)</span>
-=======
         <span class="n">r_split</span> <span class="o">=</span> <span class="n">np</span><span class="o">.</span><span class="n">array_split</span><span class="p">(</span> <span class="n">np</span><span class="o">.</span><span class="n">arange</span><span class="p">(</span> <span class="n">n_atoms</span><span class="p">),</span> <span class="n">Nchunk</span><span class="p">)</span>
->>>>>>> a62e0080
         <span class="k">for</span> <span class="n">r_rng</span> <span class="ow">in</span> <span class="n">r_split</span><span class="p">:</span>
             <span class="n">r_chunk</span> <span class="o">=</span> <span class="n">r</span><span class="p">[</span><span class="n">r_rng</span><span class="p">]</span>
             <span class="n">f_chunk</span> <span class="o">=</span> <span class="n">f</span><span class="p">[</span><span class="n">r_rng</span><span class="p">]</span>
@@ -758,12 +617,8 @@
 <span class="sd">            q (numpy/cl float array [N,3]): Scattering vectors (2\pi/\lambda).</span>
 <span class="sd">            r (numpy/cl float array [M,3]): Atomic coordinates.</span>
 <span class="sd">            f (numpy/cl complex array [M]): Complex scattering factors.</span>
-<<<<<<< HEAD
-<span class="sd">            R (numpy array [3,3]): Rotation matrix acting on q vectors.</span>
-=======
 <span class="sd">            R (numpy array [3,3]): Rotation matrix acting on atom vectors</span>
 <span class="sd">                (we quietly transpose R and let it operate on q-vectors for speedups)</span>
->>>>>>> a62e0080
 <span class="sd">            a (cl complex array [N]): Optional container for complex scattering</span>
 <span class="sd">              amplitudes.</span>
 
@@ -784,12 +639,12 @@
             <span class="n">q_dev</span> <span class="o">=</span> <span class="n">q</span>
         <span class="n">r_dev</span> <span class="o">=</span> <span class="bp">self</span><span class="o">.</span><span class="n">to_device</span><span class="p">(</span><span class="n">r</span><span class="p">,</span> <span class="n">dtype</span><span class="o">=</span><span class="bp">self</span><span class="o">.</span><span class="n">real_t</span><span class="p">)</span>
         <span class="n">f_dev</span> <span class="o">=</span> <span class="bp">self</span><span class="o">.</span><span class="n">to_device</span><span class="p">(</span><span class="n">f</span><span class="p">,</span> <span class="n">dtype</span><span class="o">=</span><span class="bp">self</span><span class="o">.</span><span class="n">complex_t</span><span class="p">)</span>
-        <span class="c1"># R16_dev = self.to_device(R16, dtype=self.real_t)</span>
-
-        <span class="n">global_size</span> <span class="o">=</span> <span class="n">np</span><span class="o">.</span><span class="n">int</span><span class="p">(</span><span class="n">np</span><span class="o">.</span><span class="n">ceil</span><span class="p">(</span><span class="n">n_pixels</span> <span class="o">/</span> <span class="n">np</span><span class="o">.</span><span class="n">float</span><span class="p">(</span><span class="bp">self</span><span class="o">.</span><span class="n">group_size</span><span class="p">))</span> <span class="o">*</span>
-                             <span class="bp">self</span><span class="o">.</span><span class="n">group_size</span><span class="p">)</span>
-
-        <span class="n">add</span> <span class="o">=</span> <span class="bp">self</span><span class="o">.</span><span class="n">int_t</span><span class="p">(</span><span class="mi">1</span><span class="p">)</span>  <span class="c1"># inplace always adds...</span>
+        <span class="c1">#R16_dev = self.to_device(R16, dtype=self.real_t)</span>
+
+        <span class="n">global_size</span> <span class="o">=</span> <span class="n">np</span><span class="o">.</span><span class="n">int</span><span class="p">(</span><span class="n">np</span><span class="o">.</span><span class="n">ceil</span><span class="p">(</span><span class="n">n_pixels</span> <span class="o">/</span> <span class="n">np</span><span class="o">.</span><span class="n">float</span><span class="p">(</span><span class="bp">self</span><span class="o">.</span><span class="n">group_size</span><span class="p">))</span>
+                             <span class="o">*</span> <span class="bp">self</span><span class="o">.</span><span class="n">group_size</span><span class="p">)</span>
+
+        <span class="n">add</span><span class="o">=</span><span class="bp">self</span><span class="o">.</span><span class="n">int_t</span><span class="p">(</span><span class="mi">1</span><span class="p">)</span> <span class="c1"># inplace always adds...</span>
         <span class="bp">self</span><span class="o">.</span><span class="n">phase_factor_qrf_cl</span><span class="p">(</span><span class="bp">self</span><span class="o">.</span><span class="n">queue</span><span class="p">,</span> <span class="p">(</span><span class="n">global_size</span><span class="p">,),</span>
                                  <span class="p">(</span><span class="bp">self</span><span class="o">.</span><span class="n">group_size</span><span class="p">,),</span> <span class="n">q_dev</span><span class="o">.</span><span class="n">data</span><span class="p">,</span>
                                  <span class="n">r_dev</span><span class="o">.</span><span class="n">data</span><span class="p">,</span>
@@ -818,12 +673,6 @@
             <span class="k">return</span> <span class="mi">0</span></div>
 
 <div class="viewcode-block" id="ClCore.init_amps"><a class="viewcode-back" href="../../../bornagain.simulate.clcore.html#bornagain.simulate.clcore.ClCore.init_amps">[docs]</a>    <span class="k">def</span> <span class="nf">init_amps</span><span class="p">(</span><span class="bp">self</span><span class="p">,</span> <span class="n">Npix</span><span class="p">):</span>
-<<<<<<< HEAD
-        <span class="bp">self</span><span class="o">.</span><span class="n">a_dev</span> <span class="o">=</span> <span class="bp">self</span><span class="o">.</span><span class="n">to_device</span><span class="p">(</span>
-            <span class="n">np</span><span class="o">.</span><span class="n">zeros</span><span class="p">(</span><span class="n">Npix</span><span class="p">),</span>
-            <span class="n">dtype</span><span class="o">=</span><span class="bp">self</span><span class="o">.</span><span class="n">complex_t</span><span class="p">,</span>
-            <span class="n">shape</span><span class="o">=</span><span class="p">(</span><span class="n">Npix</span><span class="p">))</span></div>
-=======
 
         <span class="sa">r</span><span class="sd">&quot;&quot;&quot;</span>
 
@@ -837,7 +686,6 @@
 <span class="sd">        &quot;&quot;&quot;</span>
 
         <span class="bp">self</span><span class="o">.</span><span class="n">a_dev</span> <span class="o">=</span> <span class="bp">self</span><span class="o">.</span><span class="n">to_device</span><span class="p">(</span><span class="n">np</span><span class="o">.</span><span class="n">zeros</span><span class="p">(</span><span class="n">Npix</span><span class="p">),</span> <span class="n">dtype</span><span class="o">=</span><span class="bp">self</span><span class="o">.</span><span class="n">complex_t</span><span class="p">,</span> <span class="n">shape</span><span class="o">=</span><span class="p">(</span><span class="n">Npix</span><span class="p">))</span></div>
->>>>>>> a62e0080
 
 <div class="viewcode-block" id="ClCore.release_amps"><a class="viewcode-back" href="../../../bornagain.simulate.clcore.html#bornagain.simulate.clcore.ClCore.release_amps">[docs]</a>    <span class="k">def</span> <span class="nf">release_amps</span><span class="p">(</span><span class="bp">self</span><span class="p">,</span> <span class="n">reset</span><span class="o">=</span><span class="kc">False</span><span class="p">):</span>
 
@@ -893,8 +741,8 @@
         <span class="n">f_dev</span> <span class="o">=</span> <span class="bp">self</span><span class="o">.</span><span class="n">to_device</span><span class="p">(</span><span class="n">f</span><span class="p">,</span> <span class="n">dtype</span><span class="o">=</span><span class="bp">self</span><span class="o">.</span><span class="n">complex_t</span><span class="p">)</span>
         <span class="n">a_dev</span> <span class="o">=</span> <span class="bp">self</span><span class="o">.</span><span class="n">to_device</span><span class="p">(</span><span class="n">a</span><span class="p">,</span> <span class="n">dtype</span><span class="o">=</span><span class="bp">self</span><span class="o">.</span><span class="n">complex_t</span><span class="p">,</span> <span class="n">shape</span><span class="o">=</span><span class="p">(</span><span class="n">n_pixels</span><span class="p">))</span>
 
-        <span class="n">global_size</span> <span class="o">=</span> <span class="n">np</span><span class="o">.</span><span class="n">int</span><span class="p">(</span><span class="n">np</span><span class="o">.</span><span class="n">ceil</span><span class="p">(</span><span class="n">n_pixels</span> <span class="o">/</span> <span class="n">np</span><span class="o">.</span><span class="n">float</span><span class="p">(</span><span class="bp">self</span><span class="o">.</span><span class="n">group_size</span><span class="p">))</span> <span class="o">*</span>
-                             <span class="bp">self</span><span class="o">.</span><span class="n">group_size</span><span class="p">)</span>
+        <span class="n">global_size</span> <span class="o">=</span> <span class="n">np</span><span class="o">.</span><span class="n">int</span><span class="p">(</span><span class="n">np</span><span class="o">.</span><span class="n">ceil</span><span class="p">(</span><span class="n">n_pixels</span> <span class="o">/</span> <span class="n">np</span><span class="o">.</span><span class="n">float</span><span class="p">(</span><span class="bp">self</span><span class="o">.</span><span class="n">group_size</span><span class="p">))</span>
+                             <span class="o">*</span> <span class="bp">self</span><span class="o">.</span><span class="n">group_size</span><span class="p">)</span>
 
         <span class="bp">self</span><span class="o">.</span><span class="n">phase_factor_qrf_cl</span><span class="p">(</span><span class="bp">self</span><span class="o">.</span><span class="n">queue</span><span class="p">,</span> <span class="p">(</span><span class="n">global_size</span><span class="p">,),</span>
                                  <span class="p">(</span><span class="bp">self</span><span class="o">.</span><span class="n">group_size</span><span class="p">,),</span> <span class="n">q_dev</span><span class="o">.</span><span class="n">data</span><span class="p">,</span> <span class="n">r_dev</span><span class="o">.</span><span class="n">data</span><span class="p">,</span>
@@ -907,27 +755,9 @@
         <span class="k">else</span><span class="p">:</span>
             <span class="k">return</span> <span class="n">a_dev</span></div>
 
-<<<<<<< HEAD
-<div class="viewcode-block" id="ClCore.phase_factor_pad"><a class="viewcode-back" href="../../../bornagain.simulate.clcore.html#bornagain.simulate.clcore.ClCore.phase_factor_pad">[docs]</a>    <span class="k">def</span> <span class="nf">phase_factor_pad</span><span class="p">(</span>
-            <span class="bp">self</span><span class="p">,</span>
-            <span class="n">r</span><span class="p">,</span>
-            <span class="n">f</span><span class="p">,</span>
-            <span class="n">T</span><span class="p">,</span>
-            <span class="n">F</span><span class="p">,</span>
-            <span class="n">S</span><span class="p">,</span>
-            <span class="n">B</span><span class="p">,</span>
-            <span class="n">nF</span><span class="p">,</span>
-            <span class="n">nS</span><span class="p">,</span>
-            <span class="n">w</span><span class="p">,</span>
-            <span class="n">R</span><span class="o">=</span><span class="kc">None</span><span class="p">,</span>
-            <span class="n">a</span><span class="o">=</span><span class="kc">None</span><span class="p">,</span>
-            <span class="n">add</span><span class="o">=</span><span class="kc">False</span><span class="p">):</span>
-        <span class="sd">&#39;&#39;&#39;</span>
-=======
 <div class="viewcode-block" id="ClCore.phase_factor_pad"><a class="viewcode-back" href="../../../bornagain.simulate.clcore.html#bornagain.simulate.clcore.ClCore.phase_factor_pad">[docs]</a>    <span class="k">def</span> <span class="nf">phase_factor_pad</span><span class="p">(</span><span class="bp">self</span><span class="p">,</span> <span class="n">r</span><span class="p">,</span> <span class="n">f</span><span class="p">,</span> <span class="n">T</span><span class="p">,</span> <span class="n">F</span><span class="p">,</span> <span class="n">S</span><span class="p">,</span> <span class="n">B</span><span class="p">,</span> <span class="n">nF</span><span class="p">,</span> <span class="n">nS</span><span class="p">,</span> <span class="n">w</span><span class="p">,</span> <span class="n">R</span><span class="o">=</span><span class="kc">None</span><span class="p">,</span> <span class="n">a</span><span class="o">=</span><span class="kc">None</span><span class="p">,</span> <span class="n">add</span><span class="o">=</span><span class="kc">False</span><span class="p">):</span>
 
         <span class="sa">r</span><span class="sd">&quot;&quot;&quot;</span>
->>>>>>> a62e0080
 <span class="sd">        This should simulate detector panels.</span>
 
 <span class="sd">        Arguments:</span>
@@ -959,11 +789,7 @@
 
         <span class="k">if</span> <span class="n">R</span> <span class="ow">is</span> <span class="kc">None</span><span class="p">:</span>
             <span class="n">R</span> <span class="o">=</span> <span class="n">np</span><span class="o">.</span><span class="n">eye</span><span class="p">(</span><span class="mi">3</span><span class="p">)</span>
-<<<<<<< HEAD
-        <span class="n">R</span> <span class="o">=</span> <span class="bp">self</span><span class="o">.</span><span class="n">vec16</span><span class="p">(</span><span class="n">R</span><span class="p">,</span> <span class="n">dtype</span><span class="o">=</span><span class="bp">self</span><span class="o">.</span><span class="n">real_t</span><span class="p">)</span>
-=======
         <span class="n">R</span> <span class="o">=</span> <span class="bp">self</span><span class="o">.</span><span class="n">vec16</span><span class="p">(</span><span class="n">R</span><span class="o">.</span><span class="n">T</span><span class="p">,</span><span class="n">dtype</span><span class="o">=</span><span class="bp">self</span><span class="o">.</span><span class="n">real_t</span><span class="p">)</span>
->>>>>>> a62e0080
         <span class="k">if</span> <span class="n">add</span><span class="p">:</span>
             <span class="n">add</span> <span class="o">=</span> <span class="mi">1</span>
         <span class="k">else</span><span class="p">:</span>
@@ -1041,8 +867,8 @@
         <span class="n">q_min</span> <span class="o">=</span> <span class="bp">self</span><span class="o">.</span><span class="n">vec4</span><span class="p">(</span><span class="n">q_min</span><span class="p">,</span> <span class="n">dtype</span><span class="o">=</span><span class="bp">self</span><span class="o">.</span><span class="n">real_t</span><span class="p">)</span>
         <span class="n">a_dev</span> <span class="o">=</span> <span class="bp">self</span><span class="o">.</span><span class="n">to_device</span><span class="p">(</span><span class="n">a</span><span class="p">,</span> <span class="n">dtype</span><span class="o">=</span><span class="bp">self</span><span class="o">.</span><span class="n">complex_t</span><span class="p">,</span> <span class="n">shape</span><span class="o">=</span><span class="p">(</span><span class="n">n_pixels</span><span class="p">))</span>
 
-        <span class="n">global_size</span> <span class="o">=</span> <span class="n">np</span><span class="o">.</span><span class="n">int</span><span class="p">(</span><span class="n">np</span><span class="o">.</span><span class="n">ceil</span><span class="p">(</span><span class="n">n_pixels</span> <span class="o">/</span> <span class="n">np</span><span class="o">.</span><span class="n">float</span><span class="p">(</span><span class="bp">self</span><span class="o">.</span><span class="n">group_size</span><span class="p">))</span> <span class="o">*</span>
-                             <span class="bp">self</span><span class="o">.</span><span class="n">group_size</span><span class="p">)</span>
+        <span class="n">global_size</span> <span class="o">=</span> <span class="n">np</span><span class="o">.</span><span class="n">int</span><span class="p">(</span><span class="n">np</span><span class="o">.</span><span class="n">ceil</span><span class="p">(</span><span class="n">n_pixels</span> <span class="o">/</span> <span class="n">np</span><span class="o">.</span><span class="n">float</span><span class="p">(</span><span class="bp">self</span><span class="o">.</span><span class="n">group_size</span><span class="p">))</span>
+                             <span class="o">*</span> <span class="bp">self</span><span class="o">.</span><span class="n">group_size</span><span class="p">)</span>
 
         <span class="bp">self</span><span class="o">.</span><span class="n">phase_factor_mesh_cl</span><span class="p">(</span><span class="bp">self</span><span class="o">.</span><span class="n">queue</span><span class="p">,</span> <span class="p">(</span><span class="n">global_size</span><span class="p">,),</span>
                                   <span class="p">(</span><span class="bp">self</span><span class="o">.</span><span class="n">group_size</span><span class="p">,),</span> <span class="n">r_dev</span><span class="o">.</span><span class="n">data</span><span class="p">,</span> <span class="n">f_dev</span><span class="o">.</span><span class="n">data</span><span class="p">,</span>
@@ -1102,23 +928,12 @@
         <span class="n">q_min</span> <span class="o">=</span> <span class="bp">self</span><span class="o">.</span><span class="n">vec4</span><span class="p">(</span><span class="n">q_min</span><span class="p">,</span> <span class="n">dtype</span><span class="o">=</span><span class="bp">self</span><span class="o">.</span><span class="n">real_t</span><span class="p">)</span>
         <span class="n">a_out_dev</span> <span class="o">=</span> <span class="bp">self</span><span class="o">.</span><span class="n">to_device</span><span class="p">(</span><span class="n">a</span><span class="p">,</span> <span class="n">dtype</span><span class="o">=</span><span class="bp">self</span><span class="o">.</span><span class="n">complex_t</span><span class="p">,</span> <span class="n">shape</span><span class="o">=</span><span class="p">(</span><span class="n">n_pixels</span><span class="p">))</span>
 
-        <span class="n">global_size</span> <span class="o">=</span> <span class="n">np</span><span class="o">.</span><span class="n">int</span><span class="p">(</span><span class="n">np</span><span class="o">.</span><span class="n">ceil</span><span class="p">(</span><span class="n">n_pixels</span> <span class="o">/</span> <span class="n">np</span><span class="o">.</span><span class="n">float</span><span class="p">(</span><span class="bp">self</span><span class="o">.</span><span class="n">group_size</span><span class="p">))</span> <span class="o">*</span>
-                             <span class="bp">self</span><span class="o">.</span><span class="n">group_size</span><span class="p">)</span>
-
-        <span class="bp">self</span><span class="o">.</span><span class="n">buffer_mesh_lookup_cl</span><span class="p">(</span>
-            <span class="bp">self</span><span class="o">.</span><span class="n">queue</span><span class="p">,</span>
-            <span class="p">(</span><span class="n">global_size</span><span class="p">,</span>
-             <span class="p">),</span>
-            <span class="p">(</span><span class="bp">self</span><span class="o">.</span><span class="n">group_size</span><span class="p">,</span>
-             <span class="p">),</span>
-            <span class="n">a_map_dev</span><span class="o">.</span><span class="n">data</span><span class="p">,</span>
-            <span class="n">q_dev</span><span class="o">.</span><span class="n">data</span><span class="p">,</span>
-            <span class="n">a_out_dev</span><span class="o">.</span><span class="n">data</span><span class="p">,</span>
-            <span class="n">n_pixels</span><span class="p">,</span>
-            <span class="n">N</span><span class="p">,</span>
-            <span class="n">deltaQ</span><span class="p">,</span>
-            <span class="n">q_min</span><span class="p">,</span>
-            <span class="n">R</span><span class="p">)</span>
+        <span class="n">global_size</span> <span class="o">=</span> <span class="n">np</span><span class="o">.</span><span class="n">int</span><span class="p">(</span><span class="n">np</span><span class="o">.</span><span class="n">ceil</span><span class="p">(</span><span class="n">n_pixels</span> <span class="o">/</span> <span class="n">np</span><span class="o">.</span><span class="n">float</span><span class="p">(</span><span class="bp">self</span><span class="o">.</span><span class="n">group_size</span><span class="p">))</span>
+                             <span class="o">*</span> <span class="bp">self</span><span class="o">.</span><span class="n">group_size</span><span class="p">)</span>
+
+        <span class="bp">self</span><span class="o">.</span><span class="n">buffer_mesh_lookup_cl</span><span class="p">(</span><span class="bp">self</span><span class="o">.</span><span class="n">queue</span><span class="p">,</span> <span class="p">(</span><span class="n">global_size</span><span class="p">,),</span> <span class="p">(</span><span class="bp">self</span><span class="o">.</span><span class="n">group_size</span><span class="p">,),</span>
+                                   <span class="n">a_map_dev</span><span class="o">.</span><span class="n">data</span><span class="p">,</span> <span class="n">q_dev</span><span class="o">.</span><span class="n">data</span><span class="p">,</span> <span class="n">a_out_dev</span><span class="o">.</span><span class="n">data</span><span class="p">,</span>
+                                   <span class="n">n_pixels</span><span class="p">,</span> <span class="n">N</span><span class="p">,</span> <span class="n">deltaQ</span><span class="p">,</span> <span class="n">q_min</span><span class="p">,</span> <span class="n">R</span><span class="p">)</span>
         <span class="bp">self</span><span class="o">.</span><span class="n">queue</span><span class="o">.</span><span class="n">finish</span><span class="p">()</span>
 
         <span class="k">if</span> <span class="n">a</span> <span class="ow">is</span> <span class="kc">None</span><span class="p">:</span>
@@ -1185,19 +1000,11 @@
         <span class="k">else</span><span class="p">:</span>
             <span class="k">return</span> <span class="n">I_dev</span></div>
 
-<<<<<<< HEAD
-<div class="viewcode-block" id="ClCore.gaussian_lattice_transform_intensities_pad"><a class="viewcode-back" href="../../../bornagain.simulate.clcore.html#bornagain.simulate.clcore.ClCore.gaussian_lattice_transform_intensities_pad">[docs]</a>    <span class="k">def</span> <span class="nf">gaussian_lattice_transform_intensities_pad</span><span class="p">(</span>
-            <span class="bp">self</span><span class="p">,</span> <span class="n">abc</span><span class="p">,</span> <span class="n">N</span><span class="p">,</span> <span class="n">T</span><span class="p">,</span> <span class="n">F</span><span class="p">,</span> <span class="n">S</span><span class="p">,</span> <span class="n">B</span><span class="p">,</span> <span class="n">nF</span><span class="p">,</span> <span class="n">nS</span><span class="p">,</span> <span class="n">w</span><span class="p">,</span> <span class="n">R</span><span class="o">=</span><span class="kc">None</span><span class="p">,</span> <span class="n">I</span><span class="o">=</span><span class="kc">None</span><span class="p">,</span> <span class="n">add</span><span class="o">=</span><span class="kc">False</span><span class="p">):</span>
-        <span class="sd">&quot;&quot;&quot;</span>
-<span class="sd">        Calculate crystal lattice transform intensities for a pixel-array detector.  Uses a Gaussian approximation</span>
-<span class="sd">        to the lattice transform.</span>
-=======
 <div class="viewcode-block" id="ClCore.gaussian_lattice_transform_intensities_pad"><a class="viewcode-back" href="../../../bornagain.simulate.clcore.html#bornagain.simulate.clcore.ClCore.gaussian_lattice_transform_intensities_pad">[docs]</a>    <span class="k">def</span> <span class="nf">gaussian_lattice_transform_intensities_pad</span><span class="p">(</span><span class="bp">self</span><span class="p">,</span> <span class="n">abc</span><span class="p">,</span> <span class="n">N</span><span class="p">,</span> <span class="n">T</span><span class="p">,</span> <span class="n">F</span><span class="p">,</span> <span class="n">S</span><span class="p">,</span> <span class="n">B</span><span class="p">,</span> <span class="n">nF</span><span class="p">,</span> <span class="n">nS</span><span class="p">,</span> <span class="n">w</span><span class="p">,</span>
                                                    <span class="n">R</span><span class="o">=</span><span class="kc">None</span><span class="p">,</span> <span class="n">I</span><span class="o">=</span><span class="kc">None</span><span class="p">,</span> <span class="n">add</span><span class="o">=</span><span class="kc">False</span><span class="p">):</span>
         <span class="sa">r</span><span class="sd">&quot;&quot;&quot;</span>
 <span class="sd">        Calculate crystal lattice transform intensities for a pixel-array detector.  Uses a Gaussian</span>
 <span class="sd">        approximation to the lattice transform.</span>
->>>>>>> a62e0080
 
 <span class="sd">        Arguments:</span>
 <span class="sd">            abc (numpy array) : A 3x3 array containing real-space basis vectors.  Vectors are contiguous</span>
@@ -1243,25 +1050,10 @@
 
         <span class="n">global_size</span> <span class="o">=</span> <span class="n">np</span><span class="o">.</span><span class="n">int</span><span class="p">(</span><span class="n">np</span><span class="o">.</span><span class="n">ceil</span><span class="p">(</span><span class="n">n_pixels</span> <span class="o">/</span> <span class="n">np</span><span class="o">.</span><span class="n">float</span><span class="p">(</span><span class="bp">self</span><span class="o">.</span><span class="n">group_size</span><span class="p">))</span> <span class="o">*</span>
                              <span class="bp">self</span><span class="o">.</span><span class="n">group_size</span><span class="p">)</span>
-        <span class="bp">self</span><span class="o">.</span><span class="n">gaussian_lattice_transform_intensities_pad_cl</span><span class="p">(</span>
-            <span class="bp">self</span><span class="o">.</span><span class="n">queue</span><span class="p">,</span>
-            <span class="p">(</span><span class="n">global_size</span><span class="p">,</span>
-             <span class="p">),</span>
-            <span class="p">(</span><span class="bp">self</span><span class="o">.</span><span class="n">group_size</span><span class="p">,</span>
-             <span class="p">),</span>
-            <span class="n">abc</span><span class="p">,</span>
-            <span class="n">N</span><span class="p">,</span>
-            <span class="n">R</span><span class="p">,</span>
-            <span class="n">I_dev</span><span class="o">.</span><span class="n">data</span><span class="p">,</span>
-            <span class="n">n_pixels</span><span class="p">,</span>
-            <span class="n">nF</span><span class="p">,</span>
-            <span class="n">nS</span><span class="p">,</span>
-            <span class="n">w</span><span class="p">,</span>
-            <span class="n">T</span><span class="p">,</span>
-            <span class="n">F</span><span class="p">,</span>
-            <span class="n">S</span><span class="p">,</span>
-            <span class="n">B</span><span class="p">,</span>
-            <span class="n">add</span><span class="p">)</span>
+        <span class="bp">self</span><span class="o">.</span><span class="n">gaussian_lattice_transform_intensities_pad_cl</span><span class="p">(</span><span class="bp">self</span><span class="o">.</span><span class="n">queue</span><span class="p">,</span> <span class="p">(</span><span class="n">global_size</span><span class="p">,),</span>
+                                                  <span class="p">(</span><span class="bp">self</span><span class="o">.</span><span class="n">group_size</span><span class="p">,),</span> <span class="n">abc</span><span class="p">,</span>
+                                                  <span class="n">N</span><span class="p">,</span> <span class="n">R</span><span class="p">,</span> <span class="n">I_dev</span><span class="o">.</span><span class="n">data</span><span class="p">,</span> <span class="n">n_pixels</span><span class="p">,</span>
+                                                  <span class="n">nF</span><span class="p">,</span> <span class="n">nS</span><span class="p">,</span> <span class="n">w</span><span class="p">,</span> <span class="n">T</span><span class="p">,</span> <span class="n">F</span><span class="p">,</span> <span class="n">S</span><span class="p">,</span> <span class="n">B</span><span class="p">,</span> <span class="n">add</span><span class="p">)</span>
         <span class="bp">self</span><span class="o">.</span><span class="n">queue</span><span class="o">.</span><span class="n">finish</span><span class="p">()</span>
 
         <span class="k">if</span> <span class="n">I</span> <span class="ow">is</span> <span class="kc">None</span><span class="p">:</span>
@@ -1269,15 +1061,7 @@
         <span class="k">else</span><span class="p">:</span>
             <span class="k">return</span> <span class="n">I_dev</span></div>
 
-<<<<<<< HEAD
-<div class="viewcode-block" id="ClCore.prime_cromermann_simulator"><a class="viewcode-back" href="../../../bornagain.simulate.clcore.html#bornagain.simulate.clcore.ClCore.prime_cromermann_simulator">[docs]</a>    <span class="k">def</span> <span class="nf">prime_cromermann_simulator</span><span class="p">(</span>
-            <span class="bp">self</span><span class="p">,</span>
-            <span class="n">q_vecs</span><span class="p">,</span>
-            <span class="n">atomic_nums</span><span class="o">=</span><span class="kc">None</span><span class="p">,</span>
-            <span class="n">incoherent</span><span class="o">=</span><span class="kc">False</span><span class="p">):</span>
-=======
 <div class="viewcode-block" id="ClCore.prime_cromermann_simulator"><a class="viewcode-back" href="../../../bornagain.simulate.clcore.html#bornagain.simulate.clcore.ClCore.prime_cromermann_simulator">[docs]</a>    <span class="k">def</span> <span class="nf">prime_cromermann_simulator</span><span class="p">(</span><span class="bp">self</span><span class="p">,</span> <span class="n">q_vecs</span><span class="p">,</span> <span class="n">atomic_nums</span><span class="o">=</span><span class="kc">None</span><span class="p">,</span> <span class="n">incoherent</span><span class="o">=</span><span class="kc">False</span><span class="p">):</span>
->>>>>>> a62e0080
         <span class="sd">&quot;&quot;&quot;</span>
 <span class="sd">        Prepare special array data for cromermann simulation</span>
 
@@ -1296,22 +1080,14 @@
         <span class="bp">self</span><span class="o">.</span><span class="n">Npix</span> <span class="o">=</span> <span class="bp">self</span><span class="o">.</span><span class="n">int_t</span><span class="p">(</span><span class="n">q_vecs</span><span class="o">.</span><span class="n">shape</span><span class="p">[</span><span class="mi">0</span><span class="p">])</span>
 
         <span class="c1"># allow these to overflow</span>
-        <span class="bp">self</span><span class="o">.</span><span class="n">Nextra_pix</span> <span class="o">=</span> <span class="bp">self</span><span class="o">.</span><span class="n">int_t</span><span class="p">(</span>
-            <span class="bp">self</span><span class="o">.</span><span class="n">group_size</span> <span class="o">-</span> <span class="bp">self</span><span class="o">.</span><span class="n">Npix</span> <span class="o">%</span>
-            <span class="bp">self</span><span class="o">.</span><span class="n">group_size</span><span class="p">)</span>
+        <span class="bp">self</span><span class="o">.</span><span class="n">Nextra_pix</span> <span class="o">=</span> <span class="bp">self</span><span class="o">.</span><span class="n">int_t</span><span class="p">(</span><span class="bp">self</span><span class="o">.</span><span class="n">group_size</span> <span class="o">-</span> <span class="bp">self</span><span class="o">.</span><span class="n">Npix</span> <span class="o">%</span> <span class="bp">self</span><span class="o">.</span><span class="n">group_size</span><span class="p">)</span>
 
         <span class="k">if</span> <span class="n">atomic_nums</span> <span class="ow">is</span> <span class="kc">None</span><span class="p">:</span>
             <span class="k">if</span> <span class="ow">not</span> <span class="n">incoherent</span><span class="p">:</span>
-                <span class="bp">self</span><span class="o">.</span><span class="n">form_facts_arr</span> <span class="o">=</span> <span class="n">np</span><span class="o">.</span><span class="n">ones</span><span class="p">(</span>
-                    <span class="p">(</span><span class="bp">self</span><span class="o">.</span><span class="n">Npix</span> <span class="o">+</span> <span class="bp">self</span><span class="o">.</span><span class="n">Nextra_pix</span><span class="p">,</span> <span class="mi">1</span><span class="p">),</span> <span class="n">dtype</span><span class="o">=</span><span class="bp">self</span><span class="o">.</span><span class="n">real_t</span><span class="p">)</span>
+                <span class="bp">self</span><span class="o">.</span><span class="n">form_facts_arr</span> <span class="o">=</span> <span class="n">np</span><span class="o">.</span><span class="n">ones</span><span class="p">((</span><span class="bp">self</span><span class="o">.</span><span class="n">Npix</span> <span class="o">+</span> <span class="bp">self</span><span class="o">.</span><span class="n">Nextra_pix</span><span class="p">,</span> <span class="mi">1</span><span class="p">),</span> <span class="n">dtype</span><span class="o">=</span><span class="bp">self</span><span class="o">.</span><span class="n">real_t</span><span class="p">)</span>
             <span class="k">else</span><span class="p">:</span>
-<<<<<<< HEAD
-                <span class="bp">self</span><span class="o">.</span><span class="n">form_facts_arr</span> <span class="o">=</span> <span class="mi">2</span> <span class="o">*</span> <span class="n">np</span><span class="o">.</span><span class="n">pi</span> <span class="o">*</span> \
-                    <span class="n">np</span><span class="o">.</span><span class="n">random</span><span class="o">.</span><span class="n">random</span><span class="p">((</span><span class="bp">self</span><span class="o">.</span><span class="n">Npix</span> <span class="o">+</span> <span class="bp">self</span><span class="o">.</span><span class="n">Nextra_pix</span><span class="p">,</span> <span class="mi">1</span><span class="p">))</span><span class="o">.</span><span class="n">astype</span><span class="p">(</span><span class="n">dtype</span><span class="o">=</span><span class="bp">self</span><span class="o">.</span><span class="n">real_t</span><span class="p">)</span>
-=======
                 <span class="bp">self</span><span class="o">.</span><span class="n">form_facts_arr</span> <span class="o">=</span> <span class="mi">2</span><span class="o">*</span><span class="n">np</span><span class="o">.</span><span class="n">pi</span> <span class="o">*</span> \
                         <span class="n">np</span><span class="o">.</span><span class="n">random</span><span class="o">.</span><span class="n">random</span><span class="p">((</span><span class="bp">self</span><span class="o">.</span><span class="n">Npix</span> <span class="o">+</span> <span class="bp">self</span><span class="o">.</span><span class="n">Nextra_pix</span><span class="p">,</span> <span class="mi">1</span><span class="p">))</span><span class="o">.</span><span class="n">astype</span><span class="p">(</span> <span class="n">dtype</span><span class="o">=</span><span class="bp">self</span><span class="o">.</span><span class="n">real_t</span><span class="p">)</span>
->>>>>>> a62e0080
             <span class="bp">self</span><span class="o">.</span><span class="n">atomIDs</span> <span class="o">=</span> <span class="kc">None</span>
             <span class="bp">self</span><span class="o">.</span><span class="n">Nspecies</span> <span class="o">=</span> <span class="mi">1</span>
             <span class="bp">self</span><span class="o">.</span><span class="n">_load_amp_buffer</span><span class="p">()</span>
@@ -1319,15 +1095,12 @@
             <span class="k">return</span>
 
         <span class="n">croman_coef</span> <span class="o">=</span> <span class="n">refdata</span><span class="o">.</span><span class="n">get_cromermann_parameters</span><span class="p">(</span><span class="n">atomic_nums</span><span class="p">)</span>
-        <span class="n">form_facts_dict</span> <span class="o">=</span> <span class="n">refdata</span><span class="o">.</span><span class="n">get_cmann_form_factors</span><span class="p">(</span>
-            <span class="n">croman_coef</span><span class="p">,</span> <span class="bp">self</span><span class="o">.</span><span class="n">q_vecs</span><span class="p">)</span>
+        <span class="n">form_facts_dict</span> <span class="o">=</span> <span class="n">refdata</span><span class="o">.</span><span class="n">get_cmann_form_factors</span><span class="p">(</span><span class="n">croman_coef</span><span class="p">,</span> <span class="bp">self</span><span class="o">.</span><span class="n">q_vecs</span><span class="p">)</span>
 
         <span class="n">lookup</span> <span class="o">=</span> <span class="p">{}</span>  <span class="c1"># for matching atomID to atomic number</span>
 
         <span class="bp">self</span><span class="o">.</span><span class="n">form_facts_arr</span> <span class="o">=</span> <span class="n">np</span><span class="o">.</span><span class="n">zeros</span><span class="p">(</span>
-            <span class="p">(</span><span class="bp">self</span><span class="o">.</span><span class="n">Npix</span> <span class="o">+</span> <span class="bp">self</span><span class="o">.</span><span class="n">Nextra_pix</span><span class="p">,</span>
-             <span class="nb">len</span><span class="p">(</span><span class="n">form_facts_dict</span><span class="p">)),</span>
-            <span class="n">dtype</span><span class="o">=</span><span class="bp">self</span><span class="o">.</span><span class="n">real_t</span><span class="p">)</span>
+            <span class="p">(</span><span class="bp">self</span><span class="o">.</span><span class="n">Npix</span> <span class="o">+</span> <span class="bp">self</span><span class="o">.</span><span class="n">Nextra_pix</span><span class="p">,</span> <span class="nb">len</span><span class="p">(</span><span class="n">form_facts_dict</span><span class="p">)),</span> <span class="n">dtype</span><span class="o">=</span><span class="bp">self</span><span class="o">.</span><span class="n">real_t</span><span class="p">)</span>
 
         <span class="k">for</span> <span class="n">i</span><span class="p">,</span> <span class="n">z</span> <span class="ow">in</span> <span class="nb">enumerate</span><span class="p">(</span><span class="n">form_facts_dict</span><span class="p">):</span>
             <span class="n">lookup</span><span class="p">[</span><span class="n">z</span><span class="p">]</span> <span class="o">=</span> <span class="n">i</span>  <span class="c1"># set the key</span>
@@ -1337,8 +1110,7 @@
 
         <span class="bp">self</span><span class="o">.</span><span class="n">Nspecies</span> <span class="o">=</span> <span class="n">np</span><span class="o">.</span><span class="n">unique</span><span class="p">(</span><span class="n">atomic_nums</span><span class="p">)</span><span class="o">.</span><span class="n">size</span>
 
-        <span class="c1"># can easily change this later if necessary...</span>
-        <span class="k">assert</span> <span class="p">(</span><span class="bp">self</span><span class="o">.</span><span class="n">Nspecies</span> <span class="o">&lt;</span> <span class="mi">13</span><span class="p">)</span>
+        <span class="k">assert</span> <span class="p">(</span><span class="bp">self</span><span class="o">.</span><span class="n">Nspecies</span> <span class="o">&lt;</span> <span class="mi">13</span><span class="p">)</span>  <span class="c1"># can easily change this later if necessary...</span>
         <span class="c1"># ^ this assertion is so we can pass inputs to GPU as a float16, 3 q vectors and 13 atom species</span>
         <span class="c1"># where one is reserved to be a dummie</span>
 
@@ -1438,16 +1210,10 @@
         <span class="bp">self</span><span class="o">.</span><span class="n">_A_buff_data</span> <span class="o">=</span> <span class="bp">self</span><span class="o">.</span><span class="n">A_buff</span><span class="o">.</span><span class="n">data</span>
 
 <div class="viewcode-block" id="ClCore.run_cromermann"><a class="viewcode-back" href="../../../bornagain.simulate.clcore.html#bornagain.simulate.clcore.ClCore.run_cromermann">[docs]</a>    <span class="k">def</span> <span class="nf">run_cromermann</span><span class="p">(</span><span class="bp">self</span><span class="p">,</span> <span class="n">q_buff_data</span><span class="p">,</span> <span class="n">r_buff_data</span><span class="p">,</span>
-<<<<<<< HEAD
-                       <span class="n">rand_rot</span><span class="o">=</span><span class="kc">False</span><span class="p">,</span> <span class="n">force_rot_mat</span><span class="o">=</span><span class="kc">None</span><span class="p">,</span> <span class="n">com</span><span class="o">=</span><span class="kc">None</span><span class="p">):</span>
-        <span class="sd">&quot;&quot;&quot;</span>
-<span class="sd">        Run the qrf kam simulator.</span>
-=======
                     <span class="n">rand_rot</span><span class="o">=</span><span class="kc">False</span><span class="p">,</span> <span class="n">force_rot_mat</span><span class="o">=</span><span class="kc">None</span><span class="p">,</span> <span class="n">com</span><span class="o">=</span><span class="kc">None</span><span class="p">):</span>
 
         <span class="sa">r</span><span class="sd">&quot;&quot;&quot;</span>
 <span class="sd">        Run the cromer-mann form-factor simulator.</span>
->>>>>>> a62e0080
 
 <span class="sd">        Arguments</span>
 <span class="sd">            q_buff_data (pyopenCL buffer data) :</span>
@@ -1475,11 +1241,7 @@
 <span class="sd">                Randomly rotate the molecule</span>
 
 <span class="sd">            force_rand_rot (np.ndarray) :</span>
-<<<<<<< HEAD
-<span class="sd">                Supply a specific rotation matrix</span>
-=======
 <span class="sd">                Supply a specific rotation matrix that operates on molecules</span>
->>>>>>> a62e0080
 
 <span class="sd">            com (np.ndarray) :</span>
 <span class="sd">                Offset the center of mass of the molecule</span>
@@ -1510,17 +1272,10 @@
         <span class="bp">self</span><span class="o">.</span><span class="n">_set_com_vec</span><span class="p">()</span>
 
         <span class="c1">#       run the program</span>
-<<<<<<< HEAD
-        <span class="bp">self</span><span class="o">.</span><span class="n">qrf_kam_cl</span><span class="p">(</span><span class="bp">self</span><span class="o">.</span><span class="n">queue</span><span class="p">,</span> <span class="p">(</span><span class="nb">int</span><span class="p">(</span><span class="bp">self</span><span class="o">.</span><span class="n">Npix</span> <span class="o">+</span> <span class="bp">self</span><span class="o">.</span><span class="n">Nextra_pix</span><span class="p">),),</span>
-                        <span class="p">(</span><span class="bp">self</span><span class="o">.</span><span class="n">group_size</span><span class="p">,),</span> <span class="n">q_buff_data</span><span class="p">,</span> <span class="n">r_buff_data</span><span class="p">,</span>
-                        <span class="bp">self</span><span class="o">.</span><span class="n">rot_buff</span><span class="o">.</span><span class="n">data</span><span class="p">,</span> <span class="bp">self</span><span class="o">.</span><span class="n">com_buff</span><span class="o">.</span><span class="n">data</span><span class="p">,</span>
-                        <span class="bp">self</span><span class="o">.</span><span class="n">_A_buff_data</span><span class="p">,</span> <span class="bp">self</span><span class="o">.</span><span class="n">Nato</span><span class="p">)</span></div>
-=======
         <span class="bp">self</span><span class="o">.</span><span class="n">qrf_cromer_mann_cl</span><span class="p">(</span> <span class="bp">self</span><span class="o">.</span><span class="n">queue</span><span class="p">,</span> <span class="p">(</span><span class="nb">int</span><span class="p">(</span><span class="bp">self</span><span class="o">.</span><span class="n">Npix</span> <span class="o">+</span> <span class="bp">self</span><span class="o">.</span><span class="n">Nextra_pix</span><span class="p">),),</span>
             <span class="p">(</span><span class="bp">self</span><span class="o">.</span><span class="n">group_size</span><span class="p">,),</span> <span class="n">q_buff_data</span><span class="p">,</span> <span class="n">r_buff_data</span><span class="p">,</span>
             <span class="bp">self</span><span class="o">.</span><span class="n">rot_buff</span><span class="o">.</span><span class="n">data</span><span class="p">,</span> <span class="bp">self</span><span class="o">.</span><span class="n">com_buff</span><span class="o">.</span><span class="n">data</span><span class="p">,</span>
             <span class="bp">self</span><span class="o">.</span><span class="n">_A_buff_data</span><span class="p">,</span> <span class="bp">self</span><span class="o">.</span><span class="n">Nato</span><span class="p">)</span></div>
->>>>>>> a62e0080
 
     <span class="k">def</span> <span class="nf">_set_rand_rot</span><span class="p">(</span><span class="bp">self</span><span class="p">):</span>
         <span class="sa">r</span><span class="sd">&quot;&quot;&quot;Sets the random rotation matrix on device&quot;&quot;&quot;</span>
@@ -1570,29 +1325,19 @@
                 <span class="n">info</span> <span class="o">=</span> <span class="nb">getattr</span><span class="p">(</span><span class="n">info_cls</span><span class="p">,</span> <span class="n">info_name</span><span class="p">)</span>
                 <span class="k">try</span><span class="p">:</span>
                     <span class="n">info_value</span> <span class="o">=</span> <span class="n">obj</span><span class="o">.</span><span class="n">get_info</span><span class="p">(</span><span class="n">info</span><span class="p">)</span>
-                <span class="k">except</span> <span class="ne">BaseException</span><span class="p">:</span>
+                <span class="k">except</span><span class="p">:</span>
                     <span class="n">info_value</span> <span class="o">=</span> <span class="s2">&quot;&lt;error&gt;&quot;</span>
 
-<<<<<<< HEAD
-                <span class="k">if</span> <span class="p">(</span><span class="n">info_cls</span> <span class="o">==</span> <span class="n">cl</span><span class="o">.</span><span class="n">device_info</span> <span class="ow">and</span> <span class="n">info_name</span> <span class="o">==</span>
-                        <span class="s2">&quot;PARTITION_TYPES_EXT&quot;</span> <span class="ow">and</span> <span class="nb">isinstance</span><span class="p">(</span><span class="n">info_value</span><span class="p">,</span> <span class="nb">list</span><span class="p">)):</span>
-                    <span class="nb">print</span><span class="p">(</span>
-                        <span class="s2">&quot;</span><span class="si">%s</span><span class="s2">: </span><span class="si">%s</span><span class="s2">&quot;</span> <span class="o">%</span>
-                        <span class="p">(</span><span class="n">info_name</span><span class="p">,</span> <span class="p">[</span>
-                            <span class="n">cl</span><span class="o">.</span><span class="n">device_partition_property_ext</span><span class="o">.</span><span class="n">to_string</span><span class="p">(</span>
-                                <span class="n">v</span><span class="p">,</span> <span class="s2">&quot;&lt;unknown device partition property </span><span class="si">%d</span><span class="s2">&gt;&quot;</span><span class="p">)</span> <span class="k">for</span> <span class="n">v</span> <span class="ow">in</span> <span class="n">info_value</span><span class="p">]))</span>
-=======
                 <span class="k">if</span> <span class="p">(</span><span class="n">info_cls</span> <span class="o">==</span> <span class="n">cl</span><span class="o">.</span><span class="n">device_info</span> <span class="ow">and</span> <span class="n">info_name</span> <span class="o">==</span> <span class="s2">&quot;PARTITION_TYPES_EXT&quot;</span>
                     <span class="ow">and</span> <span class="nb">isinstance</span><span class="p">(</span><span class="n">info_value</span><span class="p">,</span> <span class="nb">list</span><span class="p">)):</span>
                     <span class="nb">print</span><span class="p">(</span><span class="s2">&quot;</span><span class="si">%s</span><span class="s2">: </span><span class="si">%s</span><span class="s2">&quot;</span> <span class="o">%</span> <span class="p">(</span><span class="n">info_name</span><span class="p">,</span> <span class="p">[</span>
                         <span class="n">cl</span><span class="o">.</span><span class="n">device_partition_property_ext</span><span class="o">.</span><span class="n">to_string</span><span class="p">(</span><span class="n">v</span><span class="p">,</span>
                                                     <span class="s2">&quot;&lt;unknown device partition property </span><span class="si">%d</span><span class="s2">&gt;&quot;</span><span class="p">)</span>
                         <span class="k">for</span> <span class="n">v</span> <span class="ow">in</span> <span class="n">info_value</span><span class="p">]))</span>
->>>>>>> a62e0080
                 <span class="k">else</span><span class="p">:</span>
                     <span class="k">try</span><span class="p">:</span>
                         <span class="nb">print</span><span class="p">(</span><span class="s2">&quot;</span><span class="si">%s</span><span class="s2">: </span><span class="si">%s</span><span class="s2">&quot;</span> <span class="o">%</span> <span class="p">(</span><span class="n">info_name</span><span class="p">,</span> <span class="n">info_value</span><span class="p">))</span>
-                    <span class="k">except</span> <span class="ne">BaseException</span><span class="p">:</span>
+                    <span class="k">except</span><span class="p">:</span>
                         <span class="nb">print</span><span class="p">(</span><span class="s2">&quot;</span><span class="si">%s</span><span class="s2">: &lt;error&gt;&quot;</span> <span class="o">%</span> <span class="n">info_name</span><span class="p">)</span>
 
     <span class="n">short</span> <span class="o">=</span> <span class="kc">False</span>
@@ -1622,14 +1367,13 @@
                         <span class="n">cl</span><span class="o">.</span><span class="n">mem_object_type</span><span class="o">.</span><span class="n">IMAGE3D</span>
                     <span class="p">]:</span>
                         <span class="k">try</span><span class="p">:</span>
-                            <span class="n">formats</span> <span class="o">=</span> <span class="n">cl</span><span class="o">.</span><span class="n">get_supported_image_formats</span><span class="p">(</span>
-                                <span class="n">ctx</span><span class="p">,</span> <span class="n">mf</span><span class="p">,</span> <span class="n">itype</span><span class="p">)</span>
-                        <span class="k">except</span> <span class="ne">BaseException</span><span class="p">:</span>
+                            <span class="n">formats</span> <span class="o">=</span> <span class="n">cl</span><span class="o">.</span><span class="n">get_supported_image_formats</span><span class="p">(</span><span class="n">ctx</span><span class="p">,</span> <span class="n">mf</span><span class="p">,</span> <span class="n">itype</span><span class="p">)</span>
+                        <span class="k">except</span><span class="p">:</span>
                             <span class="n">formats</span> <span class="o">=</span> <span class="s2">&quot;&lt;error&gt;&quot;</span>
                         <span class="k">else</span><span class="p">:</span>
                             <span class="k">def</span> <span class="nf">str_chd_type</span><span class="p">(</span><span class="n">chdtype</span><span class="p">):</span>
-                                <span class="n">result</span> <span class="o">=</span> <span class="n">cl</span><span class="o">.</span><span class="n">channel_type</span><span class="o">.</span><span class="n">to_string</span><span class="p">(</span>
-                                    <span class="n">chdtype</span><span class="p">,</span> <span class="s2">&quot;&lt;unknown channel data type </span><span class="si">%d</span><span class="s2">&gt;&quot;</span><span class="p">)</span>
+                                <span class="n">result</span> <span class="o">=</span> <span class="n">cl</span><span class="o">.</span><span class="n">channel_type</span><span class="o">.</span><span class="n">to_string</span><span class="p">(</span><span class="n">chdtype</span><span class="p">,</span>
+                                                                   <span class="s2">&quot;&lt;unknown channel data type </span><span class="si">%d</span><span class="s2">&gt;&quot;</span><span class="p">)</span>
 
                                 <span class="n">result</span> <span class="o">=</span> <span class="n">result</span><span class="o">.</span><span class="n">replace</span><span class="p">(</span><span class="s2">&quot;_INT&quot;</span><span class="p">,</span> <span class="s2">&quot;&quot;</span><span class="p">)</span>
                                 <span class="n">result</span> <span class="o">=</span> <span class="n">result</span><span class="o">.</span><span class="n">replace</span><span class="p">(</span><span class="s2">&quot;UNSIGNED&quot;</span><span class="p">,</span> <span class="s2">&quot;U&quot;</span><span class="p">)</span>
@@ -1639,10 +1383,11 @@
                                 <span class="k">return</span> <span class="n">result</span>
 
                             <span class="n">formats</span> <span class="o">=</span> <span class="s2">&quot;, &quot;</span><span class="o">.</span><span class="n">join</span><span class="p">(</span>
-                                <span class="s2">&quot;</span><span class="si">%s</span><span class="s2">-</span><span class="si">%s</span><span class="s2">&quot;</span> <span class="o">%</span>
-                                <span class="p">(</span><span class="n">cl</span><span class="o">.</span><span class="n">channel_order</span><span class="o">.</span><span class="n">to_string</span><span class="p">(</span>
-                                    <span class="n">iform</span><span class="o">.</span><span class="n">channel_order</span><span class="p">,</span> <span class="s2">&quot;&lt;unknown channel order 0x</span><span class="si">%x</span><span class="s2">&gt;&quot;</span><span class="p">),</span> <span class="n">str_chd_type</span><span class="p">(</span>
-                                    <span class="n">iform</span><span class="o">.</span><span class="n">channel_data_type</span><span class="p">))</span> <span class="k">for</span> <span class="n">iform</span> <span class="ow">in</span> <span class="n">formats</span><span class="p">)</span>
+                                <span class="s2">&quot;</span><span class="si">%s</span><span class="s2">-</span><span class="si">%s</span><span class="s2">&quot;</span> <span class="o">%</span> <span class="p">(</span>
+                                    <span class="n">cl</span><span class="o">.</span><span class="n">channel_order</span><span class="o">.</span><span class="n">to_string</span><span class="p">(</span><span class="n">iform</span><span class="o">.</span><span class="n">channel_order</span><span class="p">,</span>
+                                                               <span class="s2">&quot;&lt;unknown channel order 0x</span><span class="si">%x</span><span class="s2">&gt;&quot;</span><span class="p">),</span>
+                                    <span class="n">str_chd_type</span><span class="p">(</span><span class="n">iform</span><span class="o">.</span><span class="n">channel_data_type</span><span class="p">))</span>
+                                <span class="k">for</span> <span class="n">iform</span> <span class="ow">in</span> <span class="n">formats</span><span class="p">)</span>
 
                         <span class="nb">print</span><span class="p">(</span><span class="s2">&quot;</span><span class="si">%s</span><span class="s2"> </span><span class="si">%s</span><span class="s2"> FORMATS: </span><span class="si">%s</span><span class="se">\n</span><span class="s2">&quot;</span> <span class="o">%</span> <span class="p">(</span>
                             <span class="n">cl</span><span class="o">.</span><span class="n">mem_object_type</span><span class="o">.</span><span class="n">to_string</span><span class="p">(</span><span class="n">itype</span><span class="p">),</span>
@@ -1670,64 +1415,6 @@
     <span class="nb">print</span><span class="p">(</span><span class="s2">&quot;device and platform automatically.  For example,&quot;</span><span class="p">)</span>
     <span class="nb">print</span><span class="p">(</span><span class="s2">&quot;&gt; export PYOPENCL_CTX=&#39;1&#39;&quot;</span><span class="p">)</span></div>
 
-<<<<<<< HEAD
-
-<div class="viewcode-block" id="test"><a class="viewcode-back" href="../../../bornagain.simulate.clcore.html#bornagain.simulate.clcore.test">[docs]</a><span class="k">def</span> <span class="nf">test</span><span class="p">():</span>
-    <span class="kn">import</span> <span class="nn">pkg_resources</span>
-    <span class="kn">from</span> <span class="nn">bornagain</span> <span class="k">import</span> <span class="n">Molecule</span>
-    <span class="n">pdb</span> <span class="o">=</span> <span class="n">pkg_resources</span><span class="o">.</span><span class="n">resource_filename</span><span class="p">(</span><span class="s1">&#39;bornagain&#39;</span><span class="p">,</span> <span class="s1">&#39;&#39;</span><span class="p">)</span><span class="o">.</span><span class="n">replace</span><span class="p">(</span>
-        <span class="s1">&#39;bornagain/bornagain&#39;</span><span class="p">,</span> <span class="s1">&#39;bornagain/examples/data/pdb/2LYZ.pdb&#39;</span><span class="p">)</span>
-    <span class="n">mol</span> <span class="o">=</span> <span class="n">Molecule</span><span class="p">(</span><span class="n">pdb</span><span class="p">)</span>
-    <span class="n">form_facts</span> <span class="o">=</span> <span class="n">np</span><span class="o">.</span><span class="n">ones</span><span class="p">(</span><span class="n">mol</span><span class="o">.</span><span class="n">atom_vecs</span><span class="o">.</span><span class="n">shape</span><span class="p">[</span><span class="mi">0</span><span class="p">],</span> <span class="n">np</span><span class="o">.</span><span class="n">complex64</span><span class="p">)</span>
-
-    <span class="kn">import</span> <span class="nn">time</span>
-    <span class="n">n_pixels</span> <span class="o">=</span> <span class="mi">2048</span>
-    <span class="n">D</span> <span class="o">=</span> <span class="n">ba</span><span class="o">.</span><span class="n">detector</span><span class="o">.</span><span class="n">SimpleDetector</span><span class="p">(</span><span class="n">n_pixels</span><span class="o">=</span><span class="n">n_pixels</span><span class="p">)</span>
-    <span class="nb">print</span> <span class="p">(</span><span class="s2">&quot;</span><span class="se">\t</span><span class="s2">Simulating into </span><span class="si">%d</span><span class="s2"> pixels&quot;</span> <span class="o">%</span> <span class="n">D</span><span class="o">.</span><span class="n">Q</span><span class="o">.</span><span class="n">shape</span><span class="p">[</span><span class="mi">0</span><span class="p">])</span>
-
-    <span class="c1">#   test q-independent</span>
-    <span class="n">core</span> <span class="o">=</span> <span class="n">ClCore</span><span class="p">(</span><span class="n">double_precision</span><span class="o">=</span><span class="kc">True</span><span class="p">)</span>
-    <span class="n">Npix</span> <span class="o">=</span> <span class="n">D</span><span class="o">.</span><span class="n">n_pixels</span>
-    <span class="n">q</span> <span class="o">=</span> <span class="n">core</span><span class="o">.</span><span class="n">to_device</span><span class="p">(</span><span class="n">D</span><span class="o">.</span><span class="n">Q</span><span class="p">)</span>
-    <span class="n">r</span> <span class="o">=</span> <span class="n">core</span><span class="o">.</span><span class="n">to_device</span><span class="p">(</span><span class="n">mol</span><span class="o">.</span><span class="n">atom_vecs</span><span class="p">,</span> <span class="n">dtype</span><span class="o">=</span><span class="n">core</span><span class="o">.</span><span class="n">real_t</span><span class="p">)</span>
-    <span class="n">ff</span> <span class="o">=</span> <span class="n">np</span><span class="o">.</span><span class="n">zeros</span><span class="p">(</span><span class="n">mol</span><span class="o">.</span><span class="n">atom_vecs</span><span class="o">.</span><span class="n">shape</span><span class="p">[</span><span class="mi">0</span><span class="p">],</span> <span class="n">dtype</span><span class="o">=</span><span class="n">core</span><span class="o">.</span><span class="n">complex_t</span><span class="p">)</span>
-    <span class="n">ff</span><span class="o">.</span><span class="n">real</span> <span class="o">=</span> <span class="mi">1</span>
-    <span class="n">f</span> <span class="o">=</span> <span class="n">core</span><span class="o">.</span><span class="n">to_device</span><span class="p">(</span><span class="n">ff</span><span class="p">,</span> <span class="n">dtype</span><span class="o">=</span><span class="n">core</span><span class="o">.</span><span class="n">complex_t</span><span class="p">)</span>
-
-    <span class="n">core</span><span class="o">.</span><span class="n">init_amps</span><span class="p">(</span><span class="n">Npix</span><span class="p">)</span>
-    <span class="nb">print</span><span class="p">(</span><span class="s2">&quot;Testing phase_factor_qrf&quot;</span><span class="p">)</span>
-    <span class="n">t</span> <span class="o">=</span> <span class="n">time</span><span class="o">.</span><span class="n">time</span><span class="p">()</span>
-    <span class="n">core</span><span class="o">.</span><span class="n">phase_factor_qrf_inplace</span><span class="p">(</span><span class="n">q</span><span class="p">,</span> <span class="n">r</span><span class="p">,</span> <span class="n">f</span><span class="p">)</span>
-    <span class="n">A</span> <span class="o">=</span> <span class="n">core</span><span class="o">.</span><span class="n">release_amps</span><span class="p">(</span><span class="n">reset</span><span class="o">=</span><span class="kc">True</span><span class="p">)</span>
-    <span class="nb">print</span> <span class="p">(</span><span class="s2">&quot;</span><span class="se">\t</span><span class="s2">Took </span><span class="si">%f</span><span class="s2">.4 seconds&quot;</span> <span class="o">%</span> <span class="p">(</span><span class="n">time</span><span class="o">.</span><span class="n">time</span><span class="p">()</span> <span class="o">-</span> <span class="n">t</span><span class="p">))</span>
-    <span class="n">_</span> <span class="o">=</span> <span class="n">D</span><span class="o">.</span><span class="n">readout</span><span class="p">(</span><span class="n">A</span><span class="p">)</span>
-    <span class="n">D</span><span class="o">.</span><span class="n">display</span><span class="p">()</span>
-
-    <span class="c1">#   now test the cromermann simulation</span>
-    <span class="nb">print</span><span class="p">(</span><span class="s2">&quot;Testing cromermann&quot;</span><span class="p">)</span>
-    <span class="n">core</span><span class="o">.</span><span class="n">prime_cromermann_simulator</span><span class="p">(</span><span class="n">D</span><span class="o">.</span><span class="n">Q</span><span class="p">,</span> <span class="kc">None</span><span class="p">)</span>
-    <span class="n">q</span> <span class="o">=</span> <span class="n">core</span><span class="o">.</span><span class="n">get_q_cromermann</span><span class="p">()</span>
-
-    <span class="n">t</span> <span class="o">=</span> <span class="n">time</span><span class="o">.</span><span class="n">time</span><span class="p">()</span>
-    <span class="n">r</span> <span class="o">=</span> <span class="n">core</span><span class="o">.</span><span class="n">get_r_cromermann</span><span class="p">(</span><span class="n">mol</span><span class="o">.</span><span class="n">atom_vecs</span><span class="p">,</span> <span class="n">sub_com</span><span class="o">=</span><span class="kc">False</span><span class="p">)</span>
-    <span class="n">core</span><span class="o">.</span><span class="n">run_cromermann</span><span class="p">(</span><span class="n">q</span><span class="p">,</span> <span class="n">r</span><span class="p">,</span> <span class="n">rand_rot</span><span class="o">=</span><span class="kc">False</span><span class="p">)</span>
-    <span class="n">A2</span> <span class="o">=</span> <span class="n">core</span><span class="o">.</span><span class="n">release_amplitudes</span><span class="p">()</span>
-    <span class="nb">print</span> <span class="p">(</span><span class="s2">&quot;</span><span class="se">\t</span><span class="s2">Took </span><span class="si">%f</span><span class="s2">.4 seconds&quot;</span> <span class="o">%</span> <span class="p">(</span><span class="n">time</span><span class="o">.</span><span class="n">time</span><span class="p">()</span> <span class="o">-</span> <span class="n">t</span><span class="p">))</span>
-    <span class="n">_</span> <span class="o">=</span> <span class="n">D</span><span class="o">.</span><span class="n">readout</span><span class="p">(</span><span class="n">A2</span><span class="p">)</span>
-    <span class="n">D</span><span class="o">.</span><span class="n">display</span><span class="p">()</span>
-
-    <span class="c1"># there is slightttt difference between the two methods at low q, not sure</span>
-    <span class="c1"># why...</span>
-    <span class="n">_</span> <span class="o">=</span> <span class="n">D</span><span class="o">.</span><span class="n">readout</span><span class="p">(</span><span class="n">A</span> <span class="o">-</span> <span class="n">A2</span><span class="p">)</span>
-    <span class="n">D</span><span class="o">.</span><span class="n">display</span><span class="p">()</span>
-
-    <span class="nb">print</span><span class="p">(</span><span class="s2">&quot;Passed testing mode!&quot;</span><span class="p">)</span></div>
-
-
-<span class="k">if</span> <span class="n">__name__</span> <span class="o">==</span> <span class="s2">&quot;__main__&quot;</span><span class="p">:</span>
-    <span class="n">test</span><span class="p">()</span>
-=======
->>>>>>> a62e0080
 </pre></div>
 
            </div>
@@ -1758,23 +1445,6 @@
 
   
 
-<<<<<<< HEAD
-    <script type="text/javascript">
-        var DOCUMENTATION_OPTIONS = {
-            URL_ROOT:'../../../',
-            VERSION:'0.2018.9.9',
-            LANGUAGE:'None',
-            COLLAPSE_INDEX:false,
-            FILE_SUFFIX:'.html',
-            HAS_SOURCE:  true,
-            SOURCELINK_SUFFIX: '.txt'
-        };
-    </script>
-      <script type="text/javascript" src="../../../_static/jquery.js"></script>
-      <script type="text/javascript" src="../../../_static/underscore.js"></script>
-      <script type="text/javascript" src="../../../_static/doctools.js"></script>
-      <script type="text/javascript" src="https://cdn.mathjax.org/mathjax/latest/MathJax.js?config=TeX-AMS-MML_HTMLorMML"></script>
-=======
     
     
       <script type="text/javascript" id="documentation_options" data-url_root="../../../" src="../../../_static/documentation_options.js"></script>
@@ -1783,7 +1453,6 @@
         <script type="text/javascript" src="../../../_static/doctools.js"></script>
         <script async="async" type="text/javascript" src="https://cdnjs.cloudflare.com/ajax/libs/mathjax/2.7.1/MathJax.js?config=TeX-AMS-MML_HTMLorMML"></script>
     
->>>>>>> a62e0080
 
   
 
