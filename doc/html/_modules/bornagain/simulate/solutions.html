--- conflicted
+++ resolved
@@ -87,12 +87,8 @@
 <li class="toctree-l1"><a class="reference internal" href="../../../targets.html">Targets</a></li>
 <li class="toctree-l1"><a class="reference internal" href="../../../geometry.html">Detectors</a></li>
 <li class="toctree-l1"><a class="reference internal" href="../../../simulations.html">Simulations</a></li>
-<<<<<<< HEAD
-<li class="toctree-l1"><a class="reference internal" href="../../../coding.html">Coding guidlines</a></li>
-=======
 <li class="toctree-l1"><a class="reference internal" href="../../../coding.html">Notes for Developers</a></li>
 <li class="toctree-l1"><a class="reference internal" href="../../../numpy.html">Numpy, vectors, rotations, etc.</a></li>
->>>>>>> a62e0080
 <li class="toctree-l1"><a class="reference internal" href="../../../modules.html">bornagain</a></li>
 </ul>
 
@@ -167,11 +163,10 @@
 <span class="c1"># import matplotlib.pyplot as plt</span>
 
 <span class="n">file_name</span> <span class="o">=</span> <span class="n">pkg_resources</span><span class="o">.</span><span class="n">resource_filename</span><span class="p">(</span><span class="s1">&#39;bornagain.simulate&#39;</span><span class="p">,</span>
-                                            <span class="s1">&#39;data/water_scattering_data.txt&#39;</span><span class="p">)</span>
-
-
-<span class="nd">@memoize</span>
-<div class="viewcode-block" id="load_data"><a class="viewcode-back" href="../../../bornagain.simulate.solutions.html#bornagain.simulate.solutions.load_data">[docs]</a><span class="k">def</span> <span class="nf">load_data</span><span class="p">():</span>
+                                                  <span class="s1">&#39;data/water_scattering_data.txt&#39;</span><span class="p">)</span>
+
+<div class="viewcode-block" id="load_data"><a class="viewcode-back" href="../../../bornagain.simulate.solutions.html#bornagain.simulate.solutions.load_data">[docs]</a><span class="nd">@memoize</span>
+<span class="k">def</span> <span class="nf">load_data</span><span class="p">():</span>
 
     <span class="k">with</span> <span class="nb">open</span><span class="p">(</span><span class="n">file_name</span><span class="p">,</span> <span class="s1">&#39;r&#39;</span><span class="p">)</span> <span class="k">as</span> <span class="n">f</span><span class="p">:</span>
         <span class="n">h</span> <span class="o">=</span> <span class="n">f</span><span class="o">.</span><span class="n">readline</span><span class="p">()</span>
@@ -183,10 +178,11 @@
     <span class="n">errors</span> <span class="o">=</span> <span class="n">d</span><span class="p">[:,</span> <span class="o">-</span><span class="mi">1</span><span class="p">]</span>
     <span class="n">intensities</span> <span class="o">=</span> <span class="n">d</span><span class="p">[:,</span> <span class="mi">1</span><span class="p">:</span><span class="o">-</span><span class="mi">1</span><span class="p">]</span>
 
-    <span class="k">return</span> <span class="mi">1</span><span class="n">e10</span> <span class="o">*</span> <span class="n">Q</span><span class="p">,</span> <span class="n">intensities</span><span class="p">,</span> <span class="n">temperatures</span></div>
+    <span class="k">return</span> <span class="mf">1e10</span><span class="o">*</span><span class="n">Q</span><span class="p">,</span> <span class="n">intensities</span><span class="p">,</span> <span class="n">temperatures</span></div>
 
 
 <div class="viewcode-block" id="get_water_profile"><a class="viewcode-back" href="../../../bornagain.simulate.solutions.html#bornagain.simulate.solutions.get_water_profile">[docs]</a><span class="k">def</span> <span class="nf">get_water_profile</span><span class="p">(</span><span class="n">q</span><span class="p">,</span> <span class="n">temperature</span><span class="o">=</span><span class="mi">298</span><span class="p">):</span>
+
     <span class="sd">&quot;&quot;&quot;</span>
 <span class="sd">    Get water scattering profile from Greg Hura&#39;s PhD thesis data.  Interpolates the data for given</span>
 <span class="sd">    q-vector magnitudes and temperature.  Temperatures range from 1, 11, 25, 44, 55, 66, 77 degrees</span>
@@ -215,14 +211,14 @@
     <span class="k">if</span> <span class="n">i</span> <span class="o">==</span> <span class="mi">0</span><span class="p">:</span>
         <span class="n">Iavg</span> <span class="o">=</span> <span class="n">I</span><span class="p">[:,</span> <span class="mi">0</span><span class="p">]</span>
     <span class="k">elif</span> <span class="n">out_of_range</span><span class="p">:</span>
-        <span class="n">Iavg</span> <span class="o">=</span> <span class="n">I</span><span class="p">[:,</span> <span class="n">n</span> <span class="o">-</span> <span class="mi">1</span><span class="p">]</span>
+        <span class="n">Iavg</span> <span class="o">=</span> <span class="n">I</span><span class="p">[:,</span> <span class="n">n</span><span class="o">-</span><span class="mi">1</span><span class="p">]</span>
     <span class="k">else</span><span class="p">:</span>
-        <span class="n">Tl</span> <span class="o">=</span> <span class="n">T</span><span class="p">[</span><span class="n">i</span> <span class="o">-</span> <span class="mi">1</span><span class="p">]</span>
+        <span class="n">Tl</span> <span class="o">=</span> <span class="n">T</span><span class="p">[</span><span class="n">i</span><span class="o">-</span><span class="mi">1</span><span class="p">]</span>
         <span class="n">Tr</span> <span class="o">=</span> <span class="n">T</span><span class="p">[</span><span class="n">i</span><span class="p">]</span>
         <span class="n">DT</span> <span class="o">=</span> <span class="n">Tr</span> <span class="o">-</span> <span class="n">Tl</span>
-        <span class="n">dl</span> <span class="o">=</span> <span class="p">(</span><span class="n">temperature</span> <span class="o">-</span> <span class="n">Tl</span><span class="p">)</span> <span class="o">/</span> <span class="n">DT</span>
-        <span class="n">dr</span> <span class="o">=</span> <span class="p">(</span><span class="n">Tr</span> <span class="o">-</span> <span class="n">temperature</span><span class="p">)</span> <span class="o">/</span> <span class="n">DT</span>
-        <span class="n">Iavg</span> <span class="o">=</span> <span class="n">dr</span> <span class="o">*</span> <span class="n">I</span><span class="p">[:,</span> <span class="n">i</span> <span class="o">-</span> <span class="mi">1</span><span class="p">]</span> <span class="o">+</span> <span class="n">dl</span> <span class="o">*</span> <span class="n">I</span><span class="p">[:,</span> <span class="n">i</span><span class="p">]</span>
+        <span class="n">dl</span> <span class="o">=</span> <span class="p">(</span><span class="n">temperature</span> <span class="o">-</span> <span class="n">Tl</span><span class="p">)</span><span class="o">/</span><span class="n">DT</span>
+        <span class="n">dr</span> <span class="o">=</span> <span class="p">(</span><span class="n">Tr</span> <span class="o">-</span> <span class="n">temperature</span><span class="p">)</span><span class="o">/</span><span class="n">DT</span>
+        <span class="n">Iavg</span> <span class="o">=</span> <span class="n">dr</span><span class="o">*</span><span class="n">I</span><span class="p">[:,</span> <span class="n">i</span><span class="o">-</span><span class="mi">1</span><span class="p">]</span> <span class="o">+</span> <span class="n">dl</span><span class="o">*</span><span class="n">I</span><span class="p">[:,</span> <span class="n">i</span><span class="p">]</span>
 
     <span class="n">II</span> <span class="o">=</span> <span class="n">np</span><span class="o">.</span><span class="n">interp</span><span class="p">(</span><span class="n">q</span><span class="p">,</span> <span class="n">Q</span><span class="p">,</span> <span class="n">Iavg</span><span class="p">)</span>
     <span class="k">return</span> <span class="n">II</span></div>
@@ -256,23 +252,6 @@
 
   
 
-<<<<<<< HEAD
-    <script type="text/javascript">
-        var DOCUMENTATION_OPTIONS = {
-            URL_ROOT:'../../../',
-            VERSION:'0.2018.9.9',
-            LANGUAGE:'None',
-            COLLAPSE_INDEX:false,
-            FILE_SUFFIX:'.html',
-            HAS_SOURCE:  true,
-            SOURCELINK_SUFFIX: '.txt'
-        };
-    </script>
-      <script type="text/javascript" src="../../../_static/jquery.js"></script>
-      <script type="text/javascript" src="../../../_static/underscore.js"></script>
-      <script type="text/javascript" src="../../../_static/doctools.js"></script>
-      <script type="text/javascript" src="https://cdn.mathjax.org/mathjax/latest/MathJax.js?config=TeX-AMS-MML_HTMLorMML"></script>
-=======
     
     
       <script type="text/javascript" id="documentation_options" data-url_root="../../../" src="../../../_static/documentation_options.js"></script>
@@ -281,7 +260,6 @@
         <script type="text/javascript" src="../../../_static/doctools.js"></script>
         <script async="async" type="text/javascript" src="https://cdnjs.cloudflare.com/ajax/libs/mathjax/2.7.1/MathJax.js?config=TeX-AMS-MML_HTMLorMML"></script>
     
->>>>>>> a62e0080
 
   
 
