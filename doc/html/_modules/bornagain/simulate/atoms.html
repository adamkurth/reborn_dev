--- conflicted
+++ resolved
@@ -87,12 +87,8 @@
 <li class="toctree-l1"><a class="reference internal" href="../../../targets.html">Targets</a></li>
 <li class="toctree-l1"><a class="reference internal" href="../../../geometry.html">Detectors</a></li>
 <li class="toctree-l1"><a class="reference internal" href="../../../simulations.html">Simulations</a></li>
-<<<<<<< HEAD
-<li class="toctree-l1"><a class="reference internal" href="../../../coding.html">Coding guidlines</a></li>
-=======
 <li class="toctree-l1"><a class="reference internal" href="../../../coding.html">Notes for Developers</a></li>
 <li class="toctree-l1"><a class="reference internal" href="../../../numpy.html">Numpy, vectors, rotations, etc.</a></li>
->>>>>>> a62e0080
 <li class="toctree-l1"><a class="reference internal" href="../../../modules.html">bornagain</a></li>
 </ul>
 
@@ -169,124 +165,17 @@
 <span class="n">henke_data_path</span> <span class="o">=</span> <span class="n">pkg_resources</span><span class="o">.</span><span class="n">resource_filename</span><span class="p">(</span>
     <span class="s1">&#39;bornagain.simulate&#39;</span><span class="p">,</span> <span class="s1">&#39;data/henke&#39;</span><span class="p">)</span>
 
-<span class="n">atomic_symbols</span> <span class="o">=</span> <span class="n">np</span><span class="o">.</span><span class="n">array</span><span class="p">([</span><span class="s1">&#39;H&#39;</span><span class="p">,</span>
-                           <span class="s1">&#39;He&#39;</span><span class="p">,</span>
-                           <span class="s1">&#39;Li&#39;</span><span class="p">,</span>
-                           <span class="s1">&#39;Be&#39;</span><span class="p">,</span>
-                           <span class="s1">&#39;B&#39;</span><span class="p">,</span>
-                           <span class="s1">&#39;C&#39;</span><span class="p">,</span>
-                           <span class="s1">&#39;N&#39;</span><span class="p">,</span>
-                           <span class="s1">&#39;O&#39;</span><span class="p">,</span>
-                           <span class="s1">&#39;F&#39;</span><span class="p">,</span>
-                           <span class="s1">&#39;Ne&#39;</span><span class="p">,</span>
-                           <span class="s1">&#39;Na&#39;</span><span class="p">,</span>
-                           <span class="s1">&#39;Mg&#39;</span><span class="p">,</span>
-                           <span class="s1">&#39;Al&#39;</span><span class="p">,</span>
-                           <span class="s1">&#39;Si&#39;</span><span class="p">,</span>
-                           <span class="s1">&#39;P&#39;</span><span class="p">,</span>
-                           <span class="s1">&#39;S&#39;</span><span class="p">,</span>
-                           <span class="s1">&#39;Cl&#39;</span><span class="p">,</span>
-                           <span class="s1">&#39;Ar&#39;</span><span class="p">,</span>
-                           <span class="s1">&#39;K&#39;</span><span class="p">,</span>
-                           <span class="s1">&#39;Ca&#39;</span><span class="p">,</span>
-                           <span class="s1">&#39;Sc&#39;</span><span class="p">,</span>
-                           <span class="s1">&#39;Ti&#39;</span><span class="p">,</span>
-                           <span class="s1">&#39;V&#39;</span><span class="p">,</span>
-                           <span class="s1">&#39;Cr&#39;</span><span class="p">,</span>
-                           <span class="s1">&#39;Mn&#39;</span><span class="p">,</span>
-                           <span class="s1">&#39;Fe&#39;</span><span class="p">,</span>
-                           <span class="s1">&#39;Co&#39;</span><span class="p">,</span>
-                           <span class="s1">&#39;Ni&#39;</span><span class="p">,</span>
-                           <span class="s1">&#39;Cu&#39;</span><span class="p">,</span>
-                           <span class="s1">&#39;Zn&#39;</span><span class="p">,</span>
-                           <span class="s1">&#39;Ga&#39;</span><span class="p">,</span>
-                           <span class="s1">&#39;Ge&#39;</span><span class="p">,</span>
-                           <span class="s1">&#39;As&#39;</span><span class="p">,</span>
-                           <span class="s1">&#39;Se&#39;</span><span class="p">,</span>
-                           <span class="s1">&#39;Br&#39;</span><span class="p">,</span>
-                           <span class="s1">&#39;Kr&#39;</span><span class="p">,</span>
-                           <span class="s1">&#39;Rb&#39;</span><span class="p">,</span>
-                           <span class="s1">&#39;Sr&#39;</span><span class="p">,</span>
-                           <span class="s1">&#39;Y&#39;</span><span class="p">,</span>
-                           <span class="s1">&#39;Zr&#39;</span><span class="p">,</span>
-                           <span class="s1">&#39;Nb&#39;</span><span class="p">,</span>
-                           <span class="s1">&#39;Mo&#39;</span><span class="p">,</span>
-                           <span class="s1">&#39;Tc&#39;</span><span class="p">,</span>
-                           <span class="s1">&#39;Ru&#39;</span><span class="p">,</span>
-                           <span class="s1">&#39;Rh&#39;</span><span class="p">,</span>
-                           <span class="s1">&#39;Pd&#39;</span><span class="p">,</span>
-                           <span class="s1">&#39;Ag&#39;</span><span class="p">,</span>
-                           <span class="s1">&#39;Cd&#39;</span><span class="p">,</span>
-                           <span class="s1">&#39;In&#39;</span><span class="p">,</span>
-                           <span class="s1">&#39;Sn&#39;</span><span class="p">,</span>
-                           <span class="s1">&#39;Sb&#39;</span><span class="p">,</span>
-                           <span class="s1">&#39;Te&#39;</span><span class="p">,</span>
-                           <span class="s1">&#39;I&#39;</span><span class="p">,</span>
-                           <span class="s1">&#39;Xe&#39;</span><span class="p">,</span>
-                           <span class="s1">&#39;Cs&#39;</span><span class="p">,</span>
-                           <span class="s1">&#39;Ba&#39;</span><span class="p">,</span>
-                           <span class="s1">&#39;La&#39;</span><span class="p">,</span>
-                           <span class="s1">&#39;Ce&#39;</span><span class="p">,</span>
-                           <span class="s1">&#39;Pr&#39;</span><span class="p">,</span>
-                           <span class="s1">&#39;Nd&#39;</span><span class="p">,</span>
-                           <span class="s1">&#39;Pm&#39;</span><span class="p">,</span>
-                           <span class="s1">&#39;Sm&#39;</span><span class="p">,</span>
-                           <span class="s1">&#39;Eu&#39;</span><span class="p">,</span>
-                           <span class="s1">&#39;Gd&#39;</span><span class="p">,</span>
-                           <span class="s1">&#39;Tb&#39;</span><span class="p">,</span>
-                           <span class="s1">&#39;Dy&#39;</span><span class="p">,</span>
-                           <span class="s1">&#39;Ho&#39;</span><span class="p">,</span>
-                           <span class="s1">&#39;Er&#39;</span><span class="p">,</span>
-                           <span class="s1">&#39;Tm&#39;</span><span class="p">,</span>
-                           <span class="s1">&#39;Yb&#39;</span><span class="p">,</span>
-                           <span class="s1">&#39;Lu&#39;</span><span class="p">,</span>
-                           <span class="s1">&#39;Hf&#39;</span><span class="p">,</span>
-                           <span class="s1">&#39;Ta&#39;</span><span class="p">,</span>
-                           <span class="s1">&#39;W&#39;</span><span class="p">,</span>
-                           <span class="s1">&#39;Re&#39;</span><span class="p">,</span>
-                           <span class="s1">&#39;Os&#39;</span><span class="p">,</span>
-                           <span class="s1">&#39;Ir&#39;</span><span class="p">,</span>
-                           <span class="s1">&#39;Pt&#39;</span><span class="p">,</span>
-                           <span class="s1">&#39;Au&#39;</span><span class="p">,</span>
-                           <span class="s1">&#39;Hg&#39;</span><span class="p">,</span>
-                           <span class="s1">&#39;Tl&#39;</span><span class="p">,</span>
-                           <span class="s1">&#39;Pb&#39;</span><span class="p">,</span>
-                           <span class="s1">&#39;Bi&#39;</span><span class="p">,</span>
-                           <span class="s1">&#39;Po&#39;</span><span class="p">,</span>
-                           <span class="s1">&#39;At&#39;</span><span class="p">,</span>
-                           <span class="s1">&#39;Rn&#39;</span><span class="p">,</span>
-                           <span class="s1">&#39;Fr&#39;</span><span class="p">,</span>
-                           <span class="s1">&#39;Ra&#39;</span><span class="p">,</span>
-                           <span class="s1">&#39;Ac&#39;</span><span class="p">,</span>
-                           <span class="s1">&#39;Th&#39;</span><span class="p">,</span>
-                           <span class="s1">&#39;Pa&#39;</span><span class="p">,</span>
-                           <span class="s1">&#39;U&#39;</span><span class="p">,</span>
-                           <span class="s1">&#39;Np&#39;</span><span class="p">,</span>
-                           <span class="s1">&#39;Pu&#39;</span><span class="p">,</span>
-                           <span class="s1">&#39;Am&#39;</span><span class="p">,</span>
-                           <span class="s1">&#39;Cm&#39;</span><span class="p">,</span>
-                           <span class="s1">&#39;Bk&#39;</span><span class="p">,</span>
-                           <span class="s1">&#39;Cf&#39;</span><span class="p">,</span>
-                           <span class="s1">&#39;Es&#39;</span><span class="p">,</span>
-                           <span class="s1">&#39;Fm&#39;</span><span class="p">,</span>
-                           <span class="s1">&#39;Md&#39;</span><span class="p">,</span>
-                           <span class="s1">&#39;No&#39;</span><span class="p">,</span>
-                           <span class="s1">&#39;Lr&#39;</span><span class="p">,</span>
-                           <span class="s1">&#39;Rf&#39;</span><span class="p">,</span>
-                           <span class="s1">&#39;Db&#39;</span><span class="p">,</span>
-                           <span class="s1">&#39;Sg&#39;</span><span class="p">,</span>
-                           <span class="s1">&#39;Bh&#39;</span><span class="p">,</span>
-                           <span class="s1">&#39;Hs&#39;</span><span class="p">,</span>
-                           <span class="s1">&#39;Mt&#39;</span><span class="p">,</span>
-                           <span class="s1">&#39;Ds&#39;</span><span class="p">,</span>
-                           <span class="s1">&#39;Rg&#39;</span><span class="p">,</span>
-                           <span class="s1">&#39;Cn&#39;</span><span class="p">,</span>
-                           <span class="s1">&#39;Uut&#39;</span><span class="p">,</span>
-                           <span class="s1">&#39;Uuq&#39;</span><span class="p">,</span>
-                           <span class="s1">&#39;Uup&#39;</span><span class="p">,</span>
-                           <span class="s1">&#39;Uuh&#39;</span><span class="p">,</span>
-                           <span class="s1">&#39;Uus&#39;</span><span class="p">,</span>
-                           <span class="s1">&#39;Uuo&#39;</span><span class="p">])</span>
+<span class="n">atomic_symbols</span> <span class="o">=</span> <span class="n">np</span><span class="o">.</span><span class="n">array</span><span class="p">([</span><span class="s1">&#39;H&#39;</span><span class="p">,</span> <span class="s1">&#39;He&#39;</span><span class="p">,</span> <span class="s1">&#39;Li&#39;</span><span class="p">,</span> <span class="s1">&#39;Be&#39;</span><span class="p">,</span> <span class="s1">&#39;B&#39;</span><span class="p">,</span> <span class="s1">&#39;C&#39;</span><span class="p">,</span> <span class="s1">&#39;N&#39;</span><span class="p">,</span> <span class="s1">&#39;O&#39;</span><span class="p">,</span> <span class="s1">&#39;F&#39;</span><span class="p">,</span> <span class="s1">&#39;Ne&#39;</span><span class="p">,</span> <span class="s1">&#39;Na&#39;</span><span class="p">,</span> <span class="s1">&#39;Mg&#39;</span><span class="p">,</span>
+       <span class="s1">&#39;Al&#39;</span><span class="p">,</span> <span class="s1">&#39;Si&#39;</span><span class="p">,</span> <span class="s1">&#39;P&#39;</span><span class="p">,</span> <span class="s1">&#39;S&#39;</span><span class="p">,</span> <span class="s1">&#39;Cl&#39;</span><span class="p">,</span> <span class="s1">&#39;Ar&#39;</span><span class="p">,</span> <span class="s1">&#39;K&#39;</span><span class="p">,</span> <span class="s1">&#39;Ca&#39;</span><span class="p">,</span> <span class="s1">&#39;Sc&#39;</span><span class="p">,</span> <span class="s1">&#39;Ti&#39;</span><span class="p">,</span> <span class="s1">&#39;V&#39;</span><span class="p">,</span> <span class="s1">&#39;Cr&#39;</span><span class="p">,</span>
+       <span class="s1">&#39;Mn&#39;</span><span class="p">,</span> <span class="s1">&#39;Fe&#39;</span><span class="p">,</span> <span class="s1">&#39;Co&#39;</span><span class="p">,</span> <span class="s1">&#39;Ni&#39;</span><span class="p">,</span> <span class="s1">&#39;Cu&#39;</span><span class="p">,</span> <span class="s1">&#39;Zn&#39;</span><span class="p">,</span> <span class="s1">&#39;Ga&#39;</span><span class="p">,</span> <span class="s1">&#39;Ge&#39;</span><span class="p">,</span> <span class="s1">&#39;As&#39;</span><span class="p">,</span> <span class="s1">&#39;Se&#39;</span><span class="p">,</span> <span class="s1">&#39;Br&#39;</span><span class="p">,</span>
+       <span class="s1">&#39;Kr&#39;</span><span class="p">,</span> <span class="s1">&#39;Rb&#39;</span><span class="p">,</span> <span class="s1">&#39;Sr&#39;</span><span class="p">,</span> <span class="s1">&#39;Y&#39;</span><span class="p">,</span> <span class="s1">&#39;Zr&#39;</span><span class="p">,</span> <span class="s1">&#39;Nb&#39;</span><span class="p">,</span> <span class="s1">&#39;Mo&#39;</span><span class="p">,</span> <span class="s1">&#39;Tc&#39;</span><span class="p">,</span> <span class="s1">&#39;Ru&#39;</span><span class="p">,</span> <span class="s1">&#39;Rh&#39;</span><span class="p">,</span> <span class="s1">&#39;Pd&#39;</span><span class="p">,</span>
+       <span class="s1">&#39;Ag&#39;</span><span class="p">,</span> <span class="s1">&#39;Cd&#39;</span><span class="p">,</span> <span class="s1">&#39;In&#39;</span><span class="p">,</span> <span class="s1">&#39;Sn&#39;</span><span class="p">,</span> <span class="s1">&#39;Sb&#39;</span><span class="p">,</span> <span class="s1">&#39;Te&#39;</span><span class="p">,</span> <span class="s1">&#39;I&#39;</span><span class="p">,</span> <span class="s1">&#39;Xe&#39;</span><span class="p">,</span> <span class="s1">&#39;Cs&#39;</span><span class="p">,</span> <span class="s1">&#39;Ba&#39;</span><span class="p">,</span> <span class="s1">&#39;La&#39;</span><span class="p">,</span>
+       <span class="s1">&#39;Ce&#39;</span><span class="p">,</span> <span class="s1">&#39;Pr&#39;</span><span class="p">,</span> <span class="s1">&#39;Nd&#39;</span><span class="p">,</span> <span class="s1">&#39;Pm&#39;</span><span class="p">,</span> <span class="s1">&#39;Sm&#39;</span><span class="p">,</span> <span class="s1">&#39;Eu&#39;</span><span class="p">,</span> <span class="s1">&#39;Gd&#39;</span><span class="p">,</span> <span class="s1">&#39;Tb&#39;</span><span class="p">,</span> <span class="s1">&#39;Dy&#39;</span><span class="p">,</span> <span class="s1">&#39;Ho&#39;</span><span class="p">,</span> <span class="s1">&#39;Er&#39;</span><span class="p">,</span>
+       <span class="s1">&#39;Tm&#39;</span><span class="p">,</span> <span class="s1">&#39;Yb&#39;</span><span class="p">,</span> <span class="s1">&#39;Lu&#39;</span><span class="p">,</span> <span class="s1">&#39;Hf&#39;</span><span class="p">,</span> <span class="s1">&#39;Ta&#39;</span><span class="p">,</span> <span class="s1">&#39;W&#39;</span><span class="p">,</span> <span class="s1">&#39;Re&#39;</span><span class="p">,</span> <span class="s1">&#39;Os&#39;</span><span class="p">,</span> <span class="s1">&#39;Ir&#39;</span><span class="p">,</span> <span class="s1">&#39;Pt&#39;</span><span class="p">,</span> <span class="s1">&#39;Au&#39;</span><span class="p">,</span>
+       <span class="s1">&#39;Hg&#39;</span><span class="p">,</span> <span class="s1">&#39;Tl&#39;</span><span class="p">,</span> <span class="s1">&#39;Pb&#39;</span><span class="p">,</span> <span class="s1">&#39;Bi&#39;</span><span class="p">,</span> <span class="s1">&#39;Po&#39;</span><span class="p">,</span> <span class="s1">&#39;At&#39;</span><span class="p">,</span> <span class="s1">&#39;Rn&#39;</span><span class="p">,</span> <span class="s1">&#39;Fr&#39;</span><span class="p">,</span> <span class="s1">&#39;Ra&#39;</span><span class="p">,</span> <span class="s1">&#39;Ac&#39;</span><span class="p">,</span> <span class="s1">&#39;Th&#39;</span><span class="p">,</span>
+       <span class="s1">&#39;Pa&#39;</span><span class="p">,</span> <span class="s1">&#39;U&#39;</span><span class="p">,</span> <span class="s1">&#39;Np&#39;</span><span class="p">,</span> <span class="s1">&#39;Pu&#39;</span><span class="p">,</span> <span class="s1">&#39;Am&#39;</span><span class="p">,</span> <span class="s1">&#39;Cm&#39;</span><span class="p">,</span> <span class="s1">&#39;Bk&#39;</span><span class="p">,</span> <span class="s1">&#39;Cf&#39;</span><span class="p">,</span> <span class="s1">&#39;Es&#39;</span><span class="p">,</span> <span class="s1">&#39;Fm&#39;</span><span class="p">,</span> <span class="s1">&#39;Md&#39;</span><span class="p">,</span>
+       <span class="s1">&#39;No&#39;</span><span class="p">,</span> <span class="s1">&#39;Lr&#39;</span><span class="p">,</span> <span class="s1">&#39;Rf&#39;</span><span class="p">,</span> <span class="s1">&#39;Db&#39;</span><span class="p">,</span> <span class="s1">&#39;Sg&#39;</span><span class="p">,</span> <span class="s1">&#39;Bh&#39;</span><span class="p">,</span> <span class="s1">&#39;Hs&#39;</span><span class="p">,</span> <span class="s1">&#39;Mt&#39;</span><span class="p">,</span> <span class="s1">&#39;Ds&#39;</span><span class="p">,</span> <span class="s1">&#39;Rg&#39;</span><span class="p">,</span> <span class="s1">&#39;Cn&#39;</span><span class="p">,</span>
+       <span class="s1">&#39;Uut&#39;</span><span class="p">,</span> <span class="s1">&#39;Uuq&#39;</span><span class="p">,</span> <span class="s1">&#39;Uup&#39;</span><span class="p">,</span> <span class="s1">&#39;Uuh&#39;</span><span class="p">,</span> <span class="s1">&#39;Uus&#39;</span><span class="p">,</span> <span class="s1">&#39;Uuo&#39;</span><span class="p">])</span>
 
 
 <div class="viewcode-block" id="atomic_symbols_to_numbers"><a class="viewcode-back" href="../../../bornagain.simulate.atoms.html#bornagain.simulate.atoms.atomic_symbols_to_numbers">[docs]</a><span class="k">def</span> <span class="nf">atomic_symbols_to_numbers</span><span class="p">(</span><span class="n">symbols</span><span class="p">):</span>
@@ -333,8 +222,8 @@
     <span class="k">return</span> <span class="n">symbols</span></div>
 
 
-<span class="nd">@utils</span><span class="o">.</span><span class="n">memoize</span>
-<div class="viewcode-block" id="get_henke_data"><a class="viewcode-back" href="../../../bornagain.simulate.atoms.html#bornagain.simulate.atoms.get_henke_data">[docs]</a><span class="k">def</span> <span class="nf">get_henke_data</span><span class="p">(</span><span class="n">atomic_number</span><span class="p">):</span>
+<div class="viewcode-block" id="get_henke_data"><a class="viewcode-back" href="../../../bornagain.simulate.atoms.html#bornagain.simulate.atoms.get_henke_data">[docs]</a><span class="nd">@utils</span><span class="o">.</span><span class="n">memoize</span>
+<span class="k">def</span> <span class="nf">get_henke_data</span><span class="p">(</span><span class="n">atomic_number</span><span class="p">):</span>
     <span class="sd">&quot;&quot;&quot;</span>
 <span class="sd">    Load Henke scattering factor data from disk, cache for future retrieval. The</span>
 <span class="sd">    Henke data was gathered from the Center for X-Ray Optics web page at the</span>
@@ -420,23 +309,6 @@
 
   
 
-<<<<<<< HEAD
-    <script type="text/javascript">
-        var DOCUMENTATION_OPTIONS = {
-            URL_ROOT:'../../../',
-            VERSION:'0.2018.9.9',
-            LANGUAGE:'None',
-            COLLAPSE_INDEX:false,
-            FILE_SUFFIX:'.html',
-            HAS_SOURCE:  true,
-            SOURCELINK_SUFFIX: '.txt'
-        };
-    </script>
-      <script type="text/javascript" src="../../../_static/jquery.js"></script>
-      <script type="text/javascript" src="../../../_static/underscore.js"></script>
-      <script type="text/javascript" src="../../../_static/doctools.js"></script>
-      <script type="text/javascript" src="https://cdn.mathjax.org/mathjax/latest/MathJax.js?config=TeX-AMS-MML_HTMLorMML"></script>
-=======
     
     
       <script type="text/javascript" id="documentation_options" data-url_root="../../../" src="../../../_static/documentation_options.js"></script>
@@ -445,7 +317,6 @@
         <script type="text/javascript" src="../../../_static/doctools.js"></script>
         <script async="async" type="text/javascript" src="https://cdnjs.cloudflare.com/ajax/libs/mathjax/2.7.1/MathJax.js?config=TeX-AMS-MML_HTMLorMML"></script>
     
->>>>>>> a62e0080
 
   
 
