

<!DOCTYPE html>
<!--[if IE 8]><html class="no-js lt-ie9" lang="en" > <![endif]-->
<!--[if gt IE 8]><!--> <html class="no-js" lang="en" > <!--<![endif]-->
<head>
  <meta charset="utf-8">
  
  <meta name="viewport" content="width=device-width, initial-scale=1.0">
  
  <title>bornagain.detector &mdash; bornagain 0.2018.9.9 documentation</title>
  

  
  
  
  

  

  
  
    

  

  <link rel="stylesheet" href="../../_static/css/theme.css" type="text/css" />
  <link rel="stylesheet" href="../../_static/pygments.css" type="text/css" />
    <link rel="index" title="Index" href="../../genindex.html" />
    <link rel="search" title="Search" href="../../search.html" /> 

  
  <script src="../../_static/js/modernizr.min.js"></script>

</head>

<body class="wy-body-for-nav">

   
  <div class="wy-grid-for-nav">

    
    <nav data-toggle="wy-nav-shift" class="wy-nav-side">
      <div class="wy-side-scroll">
        <div class="wy-side-nav-search">
          

          
            <a href="../../index.html" class="icon icon-home"> bornagain
          

          
          </a>

          
            
            
              <div class="version">
                0.2018.9.9
              </div>
            
          

          
<div role="search">
  <form id="rtd-search-form" class="wy-form" action="../../search.html" method="get">
    <input type="text" name="q" placeholder="Search docs" />
    <input type="hidden" name="check_keywords" value="yes" />
    <input type="hidden" name="area" value="default" />
  </form>
</div>

          
        </div>

        <div class="wy-menu wy-menu-vertical" data-spy="affix" role="navigation" aria-label="main navigation">
          
            
            
              
            
            
              <ul>
<li class="toctree-l1"><a class="reference internal" href="../../overview.html">Overview</a></li>
<li class="toctree-l1"><a class="reference internal" href="../../installation.html">Installation</a></li>
<li class="toctree-l1"><a class="reference internal" href="../../beams.html">Beams</a></li>
<li class="toctree-l1"><a class="reference internal" href="../../targets.html">Targets</a></li>
<li class="toctree-l1"><a class="reference internal" href="../../geometry.html">Detectors</a></li>
<li class="toctree-l1"><a class="reference internal" href="../../simulations.html">Simulations</a></li>
<<<<<<< HEAD
<li class="toctree-l1"><a class="reference internal" href="../../coding.html">Coding guidlines</a></li>
=======
<li class="toctree-l1"><a class="reference internal" href="../../coding.html">Notes for Developers</a></li>
<li class="toctree-l1"><a class="reference internal" href="../../numpy.html">Numpy, vectors, rotations, etc.</a></li>
>>>>>>> a62e0080
<li class="toctree-l1"><a class="reference internal" href="../../modules.html">bornagain</a></li>
</ul>

            
          
        </div>
      </div>
    </nav>

    <section data-toggle="wy-nav-shift" class="wy-nav-content-wrap">

      
      <nav class="wy-nav-top" aria-label="top navigation">
        
          <i data-toggle="wy-nav-top" class="fa fa-bars"></i>
          <a href="../../index.html">bornagain</a>
        
      </nav>


      <div class="wy-nav-content">
        
        <div class="rst-content">
        
          















<div role="navigation" aria-label="breadcrumbs navigation">

  <ul class="wy-breadcrumbs">
    
      <li><a href="../../index.html">Docs</a> &raquo;</li>
        
          <li><a href="../index.html">Module code</a> &raquo;</li>
        
          <li><a href="../bornagain.html">bornagain</a> &raquo;</li>
        
      <li>bornagain.detector</li>
    
    
      <li class="wy-breadcrumbs-aside">
        
      </li>
    
  </ul>

  
  <hr/>
</div>
          <div role="main" class="document" itemscope="itemscope" itemtype="http://schema.org/Article">
           <div itemprop="articleBody">
            
  <h1>Source code for bornagain.detector</h1><div class="highlight"><pre>
<span></span><span class="sd">&quot;&quot;&quot;</span>
<span class="sd">Classes for analyzing/simulating diffraction data contained in pixel array</span>
<span class="sd">detectors (PADs).</span>
<span class="sd">&quot;&quot;&quot;</span>

<span class="kn">from</span> <span class="nn">__future__</span> <span class="k">import</span> <span class="p">(</span><span class="n">absolute_import</span><span class="p">,</span> <span class="n">division</span><span class="p">,</span>
                        <span class="n">print_function</span><span class="p">,</span> <span class="n">unicode_literals</span><span class="p">)</span>

<span class="kn">import</span> <span class="nn">numpy</span> <span class="k">as</span> <span class="nn">np</span>
<span class="kn">import</span> <span class="nn">h5py</span>

<span class="kn">from</span> <span class="nn">.utils</span> <span class="k">import</span> <span class="n">vec_norm</span><span class="p">,</span> <span class="n">vec_mag</span><span class="p">,</span> <span class="n">vec_check</span>


<div class="viewcode-block" id="PADGeometry"><a class="viewcode-back" href="../../bornagain.detector.html#bornagain.detector.PADGeometry">[docs]</a><span class="k">class</span> <span class="nc">PADGeometry</span><span class="p">(</span><span class="nb">object</span><span class="p">):</span>
<<<<<<< HEAD
    <span class="sd">r&quot;&quot;&quot;</span>
<span class="sd">    This is a simplified version of the Panel class.</span>
<span class="sd">    Hopefully it replaces Panel.</span>
<span class="sd">    One main difference is that it does not include any information</span>
<span class="sd">    about the source, which makes a lot more sense and removes several</span>
<span class="sd">    headaches that I dealt with previously.</span>
<span class="sd">    Another big difference is the emphasis on simplicity.</span>
<span class="sd">    So far, there is no cache for derived arrays,</span>
<span class="sd">    but maybe that will be added later (but only on an as-needed basis...).</span>
<span class="sd">    As a result of simplifications, there are no checks;</span>
<span class="sd">    the programmer must think.</span>
=======

    <span class="sa">r</span><span class="sd">&quot;&quot;&quot;</span>
<span class="sd">    A container for pixel-array detector (PAD) geometry specification, with hepful methods for generating:</span>

<span class="sd">    - Vectors from sample to pixel</span>
<span class="sd">    - Scattering vectors (i.e. &quot;q&quot; vectors... provided beam information)</span>
<span class="sd">    - Scattering vector magnitudes.</span>
<span class="sd">    - Scattering angles (twice the Bragg angle).</span>
<span class="sd">    - Polarization factors</span>

<span class="sd">    There are also a few methods for generating new arrays (zeros, ones, random) and re-shaping flattened arrays to 2D</span>
<span class="sd">    arrays.</span>

>>>>>>> a62e0080
<span class="sd">    &quot;&quot;&quot;</span>

    <span class="c1"># These are the configurable parameters.  No defaults.  One must think.</span>

    <span class="n">n_fs</span> <span class="o">=</span> <span class="kc">None</span>  <span class="c1">#: The number of fast-scan pixels.</span>
    <span class="n">n_ss</span> <span class="o">=</span> <span class="kc">None</span>  <span class="c1">#: The number of slow-scan pixels.</span>
    <span class="n">_fs_vec</span> <span class="o">=</span> <span class="kc">None</span>  <span class="c1">#: The fast-scan basis vector.</span>
    <span class="n">_ss_vec</span> <span class="o">=</span> <span class="kc">None</span>  <span class="c1">#: The slow-scan basis vector.</span>
    <span class="n">_t_vec</span> <span class="o">=</span> <span class="kc">None</span>  <span class="c1">#: The overall translation vector.</span>

    <span class="k">def</span> <span class="nf">__init__</span><span class="p">(</span><span class="bp">self</span><span class="p">,</span> <span class="n">n_pixels</span><span class="o">=</span><span class="kc">None</span><span class="p">,</span> <span class="n">distance</span><span class="o">=</span><span class="kc">None</span><span class="p">,</span> <span class="n">pixel_size</span><span class="o">=</span><span class="kc">None</span><span class="p">):</span>

        <span class="sd">&quot;&quot;&quot;</span>

<span class="sd">        High-level initialization.  Centers the detector in the x-y plane.</span>

<span class="sd">        Args:</span>
<span class="sd">            n_pixels (int):</span>
<span class="sd">            distance (float):</span>
<span class="sd">            pixel_size (float):</span>
<span class="sd">        &quot;&quot;&quot;</span>

        <span class="k">if</span> <span class="n">n_pixels</span> <span class="ow">is</span> <span class="ow">not</span> <span class="kc">None</span> <span class="ow">and</span> <span class="n">distance</span> <span class="ow">is</span> <span class="ow">not</span> <span class="kc">None</span> <span class="ow">and</span> <span class="n">pixel_size</span> <span class="ow">is</span> <span class="ow">not</span> <span class="kc">None</span><span class="p">:</span>

            <span class="bp">self</span><span class="o">.</span><span class="n">simple_setup</span><span class="p">(</span><span class="n">n_pixels</span><span class="o">=</span><span class="n">n_pixels</span><span class="p">,</span> <span class="n">distance</span><span class="o">=</span><span class="n">distance</span><span class="p">,</span> <span class="n">pixel_size</span><span class="o">=</span><span class="n">pixel_size</span><span class="p">)</span>

    <span class="nd">@property</span>
    <span class="k">def</span> <span class="nf">n_pixels</span><span class="p">(</span><span class="bp">self</span><span class="p">):</span>

        <span class="k">return</span> <span class="bp">self</span><span class="o">.</span><span class="n">n_fs</span> <span class="o">*</span> <span class="bp">self</span><span class="o">.</span><span class="n">n_ss</span>

    <span class="nd">@property</span>
    <span class="k">def</span> <span class="nf">fs_vec</span><span class="p">(</span><span class="bp">self</span><span class="p">):</span>
        <span class="sd">r&quot;&quot;&quot; Fast-scan basis vector. &quot;&quot;&quot;</span>

        <span class="k">return</span> <span class="bp">self</span><span class="o">.</span><span class="n">_fs_vec</span>

    <span class="nd">@property</span>
    <span class="k">def</span> <span class="nf">ss_vec</span><span class="p">(</span><span class="bp">self</span><span class="p">):</span>
        <span class="sd">r&quot;&quot;&quot; Slow-scan basis vector. &quot;&quot;&quot;</span>

        <span class="k">return</span> <span class="bp">self</span><span class="o">.</span><span class="n">_ss_vec</span>

    <span class="nd">@property</span>
    <span class="k">def</span> <span class="nf">t_vec</span><span class="p">(</span><span class="bp">self</span><span class="p">):</span>
        <span class="sd">r&quot;&quot;&quot; Translation vector pointing from origin to center</span>
<span class="sd">        of corner pixel, which is first in memory. &quot;&quot;&quot;</span>

        <span class="k">return</span> <span class="bp">self</span><span class="o">.</span><span class="n">_t_vec</span>

    <span class="c1"># The reason for these setters is that some assumptions are made</span>
    <span class="c1"># about the shape of vectors used within bornagain.</span>
    <span class="c1"># TODO: Document assumptions made about vectors</span>

    <span class="nd">@fs_vec</span><span class="o">.</span><span class="n">setter</span>
    <span class="k">def</span> <span class="nf">fs_vec</span><span class="p">(</span><span class="bp">self</span><span class="p">,</span> <span class="n">fs_vec</span><span class="p">):</span>
        <span class="bp">self</span><span class="o">.</span><span class="n">_fs_vec</span> <span class="o">=</span> <span class="n">vec_check</span><span class="p">(</span><span class="n">fs_vec</span><span class="p">)</span>

    <span class="nd">@ss_vec</span><span class="o">.</span><span class="n">setter</span>
    <span class="k">def</span> <span class="nf">ss_vec</span><span class="p">(</span><span class="bp">self</span><span class="p">,</span> <span class="n">ss_vec</span><span class="p">):</span>
        <span class="bp">self</span><span class="o">.</span><span class="n">_ss_vec</span> <span class="o">=</span> <span class="n">vec_check</span><span class="p">(</span><span class="n">ss_vec</span><span class="p">)</span>

    <span class="nd">@t_vec</span><span class="o">.</span><span class="n">setter</span>
    <span class="k">def</span> <span class="nf">t_vec</span><span class="p">(</span><span class="bp">self</span><span class="p">,</span> <span class="n">t_vec</span><span class="p">):</span>
        <span class="bp">self</span><span class="o">.</span><span class="n">_t_vec</span> <span class="o">=</span> <span class="n">vec_check</span><span class="p">(</span><span class="n">t_vec</span><span class="p">)</span>

<div class="viewcode-block" id="PADGeometry.save"><a class="viewcode-back" href="../../bornagain.detector.html#bornagain.detector.PADGeometry.save">[docs]</a>    <span class="k">def</span> <span class="nf">save</span><span class="p">(</span><span class="bp">self</span><span class="p">,</span> <span class="n">save_fname</span><span class="p">):</span>
<<<<<<< HEAD
        <span class="sd">&quot;&quot;&quot;Saves an hdf5 file with class attributes for later use&quot;&quot;&quot;</span>
=======
        <span class="sa">r</span><span class="sd">&quot;&quot;&quot;Saves an hdf5 file with class attributes for later use&quot;&quot;&quot;</span>
>>>>>>> a62e0080
        <span class="k">with</span> <span class="n">h5py</span><span class="o">.</span><span class="n">File</span><span class="p">(</span><span class="n">save_fname</span><span class="p">,</span> <span class="s2">&quot;w&quot;</span><span class="p">)</span> <span class="k">as</span> <span class="n">h</span><span class="p">:</span>
            <span class="k">for</span> <span class="n">name</span><span class="p">,</span> <span class="n">data</span> <span class="ow">in</span> <span class="nb">vars</span><span class="p">(</span><span class="bp">self</span><span class="p">)</span><span class="o">.</span><span class="n">items</span><span class="p">():</span>
                <span class="n">h</span><span class="o">.</span><span class="n">create_dataset</span><span class="p">(</span><span class="n">name</span><span class="p">,</span> <span class="n">data</span><span class="o">=</span><span class="n">data</span><span class="p">)</span></div>

<<<<<<< HEAD
    <span class="nd">@classmethod</span>
<div class="viewcode-block" id="PADGeometry.load"><a class="viewcode-back" href="../../bornagain.detector.html#bornagain.detector.PADGeometry.load">[docs]</a>    <span class="k">def</span> <span class="nf">load</span><span class="p">(</span><span class="n">cls</span><span class="p">,</span> <span class="n">fname</span><span class="p">):</span>
        <span class="sd">&quot;&quot;&quot; load a PAD object from fname&quot;&quot;&quot;</span>
        <span class="n">pad</span> <span class="o">=</span> <span class="n">cls</span><span class="p">()</span>
=======
<div class="viewcode-block" id="PADGeometry.load"><a class="viewcode-back" href="../../bornagain.detector.html#bornagain.detector.PADGeometry.load">[docs]</a>    <span class="nd">@classmethod</span>
    <span class="k">def</span> <span class="nf">load</span><span class="p">(</span><span class="bp">cls</span><span class="p">,</span> <span class="n">fname</span><span class="p">):</span>
        <span class="sa">r</span><span class="sd">&quot;&quot;&quot; load a PAD object from fname&quot;&quot;&quot;</span>
        <span class="n">pad</span> <span class="o">=</span> <span class="bp">cls</span><span class="p">()</span>
>>>>>>> a62e0080
        <span class="k">with</span> <span class="n">h5py</span><span class="o">.</span><span class="n">File</span><span class="p">(</span><span class="n">fname</span><span class="p">,</span> <span class="s2">&quot;r&quot;</span><span class="p">)</span> <span class="k">as</span> <span class="n">h</span><span class="p">:</span>
            <span class="k">for</span> <span class="n">name</span> <span class="ow">in</span> <span class="n">h</span><span class="o">.</span><span class="n">keys</span><span class="p">():</span>
                <span class="n">data</span> <span class="o">=</span> <span class="n">h</span><span class="p">[</span><span class="n">name</span><span class="p">]</span><span class="o">.</span><span class="n">value</span>
                <span class="nb">setattr</span><span class="p">(</span><span class="n">pad</span><span class="p">,</span> <span class="n">name</span><span class="p">,</span> <span class="n">data</span><span class="p">)</span>
        <span class="k">return</span> <span class="n">pad</span></div>

<<<<<<< HEAD
<div class="viewcode-block" id="PADGeometry.simple_setup"><a class="viewcode-back" href="../../bornagain.detector.html#bornagain.detector.PADGeometry.simple_setup">[docs]</a>    <span class="k">def</span> <span class="nf">simple_setup</span><span class="p">(</span><span class="bp">self</span><span class="p">,</span> <span class="n">n_pixels</span><span class="o">=</span><span class="mi">1000</span><span class="p">,</span> <span class="n">pixel_size</span><span class="o">=</span><span class="mi">100</span><span class="n">e</span><span class="o">-</span><span class="mi">6</span><span class="p">,</span> <span class="n">distance</span><span class="o">=</span><span class="mf">0.1</span><span class="p">):</span>
        <span class="sd">r&quot;&quot;&quot; Make this a square PAD with beam at center.</span>
=======
<div class="viewcode-block" id="PADGeometry.simple_setup"><a class="viewcode-back" href="../../bornagain.detector.html#bornagain.detector.PADGeometry.simple_setup">[docs]</a>    <span class="k">def</span> <span class="nf">simple_setup</span><span class="p">(</span><span class="bp">self</span><span class="p">,</span> <span class="n">n_pixels</span><span class="o">=</span><span class="mi">1000</span><span class="p">,</span> <span class="n">pixel_size</span><span class="o">=</span><span class="mf">100e-6</span><span class="p">,</span> <span class="n">distance</span><span class="o">=</span><span class="mf">0.1</span><span class="p">):</span>
        <span class="sa">r</span><span class="sd">&quot;&quot;&quot; Make this a square PAD with beam at center.</span>
>>>>>>> a62e0080

<span class="sd">        Returns:</span>
<span class="sd">            object:</span>
<span class="sd">        &quot;&quot;&quot;</span>

        <span class="bp">self</span><span class="o">.</span><span class="n">n_fs</span> <span class="o">=</span> <span class="n">n_pixels</span>
        <span class="bp">self</span><span class="o">.</span><span class="n">n_ss</span> <span class="o">=</span> <span class="n">n_pixels</span>
        <span class="bp">self</span><span class="o">.</span><span class="n">fs_vec</span> <span class="o">=</span> <span class="p">[</span><span class="n">pixel_size</span><span class="p">,</span> <span class="mi">0</span><span class="p">,</span> <span class="mi">0</span><span class="p">]</span>
        <span class="bp">self</span><span class="o">.</span><span class="n">ss_vec</span> <span class="o">=</span> <span class="p">[</span><span class="mi">0</span><span class="p">,</span> <span class="n">pixel_size</span><span class="p">,</span> <span class="mi">0</span><span class="p">]</span>
        <span class="bp">self</span><span class="o">.</span><span class="n">t_vec</span> <span class="o">=</span> <span class="p">[</span><span class="o">-</span><span class="n">pixel_size</span> <span class="o">*</span> <span class="p">(</span><span class="n">n_pixels</span> <span class="o">/</span> <span class="mf">2.0</span> <span class="o">-</span> <span class="mf">0.5</span><span class="p">),</span> <span class="o">-</span>
                      <span class="n">pixel_size</span> <span class="o">*</span> <span class="p">(</span><span class="n">n_pixels</span> <span class="o">/</span> <span class="mf">2.0</span> <span class="o">-</span> <span class="mf">0.5</span><span class="p">),</span> <span class="n">distance</span><span class="p">]</span></div>

<div class="viewcode-block" id="PADGeometry.pixel_size"><a class="viewcode-back" href="../../bornagain.detector.html#bornagain.detector.PADGeometry.pixel_size">[docs]</a>    <span class="k">def</span> <span class="nf">pixel_size</span><span class="p">(</span><span class="bp">self</span><span class="p">):</span>
        <span class="sd">r&quot;&quot;&quot; Return pixel size, assuming square pixels. &quot;&quot;&quot;</span>

        <span class="k">return</span> <span class="n">np</span><span class="o">.</span><span class="n">mean</span><span class="p">([</span><span class="n">vec_mag</span><span class="p">(</span><span class="bp">self</span><span class="o">.</span><span class="n">fs_vec</span><span class="p">),</span> <span class="n">vec_mag</span><span class="p">(</span><span class="bp">self</span><span class="o">.</span><span class="n">ss_vec</span><span class="p">)])</span></div>

<div class="viewcode-block" id="PADGeometry.shape"><a class="viewcode-back" href="../../bornagain.detector.html#bornagain.detector.PADGeometry.shape">[docs]</a>    <span class="k">def</span> <span class="nf">shape</span><span class="p">(</span><span class="bp">self</span><span class="p">):</span>
        <span class="sd">r&quot;&quot;&quot; Return tuple corresponding to the numpy shape of this PAD. &quot;&quot;&quot;</span>

        <span class="k">return</span> <span class="p">(</span><span class="bp">self</span><span class="o">.</span><span class="n">n_ss</span><span class="p">,</span> <span class="bp">self</span><span class="o">.</span><span class="n">n_fs</span><span class="p">)</span></div>

<div class="viewcode-block" id="PADGeometry.indices_to_vectors"><a class="viewcode-back" href="../../bornagain.detector.html#bornagain.detector.PADGeometry.indices_to_vectors">[docs]</a>    <span class="k">def</span> <span class="nf">indices_to_vectors</span><span class="p">(</span><span class="bp">self</span><span class="p">,</span> <span class="n">j</span><span class="p">,</span> <span class="n">i</span><span class="p">):</span>
        <span class="sd">r&quot;&quot;&quot;</span>
<span class="sd">        Convert pixel indices to translation vectors pointing</span>
<span class="sd">        from origin to position on panel.</span>
<span class="sd">        The positions need not lie on the actual panel;</span>
<span class="sd">        this assums an infinite plane.</span>

<span class="sd">        Arguments:</span>
<span class="sd">            i (float) :</span>
<span class="sd">                Fast-scan index.</span>
<span class="sd">            j (float) :</span>
<span class="sd">                Slow-scan index.</span>

<span class="sd">        Returns:</span>
<span class="sd">            Nx3 numpy array</span>
<span class="sd">        &quot;&quot;&quot;</span>

        <span class="n">i</span> <span class="o">=</span> <span class="n">np</span><span class="o">.</span><span class="n">array</span><span class="p">(</span><span class="n">i</span><span class="p">)</span>
        <span class="n">j</span> <span class="o">=</span> <span class="n">np</span><span class="o">.</span><span class="n">array</span><span class="p">(</span><span class="n">j</span><span class="p">)</span>
        <span class="n">f</span> <span class="o">=</span> <span class="n">np</span><span class="o">.</span><span class="n">outer</span><span class="p">(</span><span class="n">i</span><span class="o">.</span><span class="n">ravel</span><span class="p">(),</span> <span class="bp">self</span><span class="o">.</span><span class="n">fs_vec</span><span class="p">)</span>
        <span class="n">s</span> <span class="o">=</span> <span class="n">np</span><span class="o">.</span><span class="n">outer</span><span class="p">(</span><span class="n">j</span><span class="o">.</span><span class="n">ravel</span><span class="p">(),</span> <span class="bp">self</span><span class="o">.</span><span class="n">ss_vec</span><span class="p">)</span>
        <span class="k">return</span> <span class="n">vec_check</span><span class="p">(</span><span class="bp">self</span><span class="o">.</span><span class="n">t_vec</span> <span class="o">+</span> <span class="n">f</span> <span class="o">+</span> <span class="n">s</span><span class="p">)</span></div>

<div class="viewcode-block" id="PADGeometry.position_vecs"><a class="viewcode-back" href="../../bornagain.detector.html#bornagain.detector.PADGeometry.position_vecs">[docs]</a>    <span class="k">def</span> <span class="nf">position_vecs</span><span class="p">(</span><span class="bp">self</span><span class="p">):</span>
        <span class="sd">r&quot;&quot;&quot;</span>
<span class="sd">        Compute vectors pointing from origin to pixel centers.</span>

<span class="sd">        Returns: Nx3 numpy array</span>
<span class="sd">        &quot;&quot;&quot;</span>

        <span class="n">i</span> <span class="o">=</span> <span class="n">np</span><span class="o">.</span><span class="n">arange</span><span class="p">(</span><span class="bp">self</span><span class="o">.</span><span class="n">n_fs</span><span class="p">)</span>
        <span class="n">j</span> <span class="o">=</span> <span class="n">np</span><span class="o">.</span><span class="n">arange</span><span class="p">(</span><span class="bp">self</span><span class="o">.</span><span class="n">n_ss</span><span class="p">)</span>
        <span class="p">[</span><span class="n">i</span><span class="p">,</span> <span class="n">j</span><span class="p">]</span> <span class="o">=</span> <span class="n">np</span><span class="o">.</span><span class="n">meshgrid</span><span class="p">(</span><span class="n">i</span><span class="p">,</span> <span class="n">j</span><span class="p">)</span>
        <span class="n">i</span><span class="o">.</span><span class="n">ravel</span><span class="p">()</span>
        <span class="n">j</span><span class="o">.</span><span class="n">ravel</span><span class="p">()</span>
        <span class="k">return</span> <span class="bp">self</span><span class="o">.</span><span class="n">indices_to_vectors</span><span class="p">(</span><span class="n">j</span><span class="p">,</span> <span class="n">i</span><span class="p">)</span></div>

<div class="viewcode-block" id="PADGeometry.norm_vec"><a class="viewcode-back" href="../../bornagain.detector.html#bornagain.detector.PADGeometry.norm_vec">[docs]</a>    <span class="k">def</span> <span class="nf">norm_vec</span><span class="p">(</span><span class="bp">self</span><span class="p">):</span>
        <span class="sd">r&quot;&quot;&quot; The vector that is normal to the PAD plane. &quot;&quot;&quot;</span>

        <span class="k">return</span> <span class="n">vec_norm</span><span class="p">(</span><span class="n">np</span><span class="o">.</span><span class="n">cross</span><span class="p">(</span><span class="bp">self</span><span class="o">.</span><span class="n">fs_vec</span><span class="p">,</span> <span class="bp">self</span><span class="o">.</span><span class="n">ss_vec</span><span class="p">))</span></div>

<<<<<<< HEAD
<div class="viewcode-block" id="PADGeometry.ds_vecs"><a class="viewcode-back" href="../../bornagain.detector.html#bornagain.detector.PADGeometry.ds_vecs">[docs]</a>    <span class="k">def</span> <span class="nf">ds_vecs</span><span class="p">(</span><span class="bp">self</span><span class="p">,</span> <span class="n">beam_vec</span><span class="o">=</span><span class="kc">None</span><span class="p">):</span>
        <span class="sd">r&quot;&quot;&quot; Normalized scattering vectors s - s0 where s0 is the incident beam</span>
<span class="sd">        direction and s is the outgoing vector for a given pixel.</span>
<span class="sd">        This does **not** have the 2*pi/lambda factor included.&quot;&quot;&quot;</span>

        <span class="k">return</span> <span class="n">vec_norm</span><span class="p">(</span><span class="bp">self</span><span class="o">.</span><span class="n">position_vecs</span><span class="p">())</span> <span class="o">-</span> <span class="n">vec_check</span><span class="p">(</span><span class="n">beam_vec</span><span class="p">)</span></div>

<div class="viewcode-block" id="PADGeometry.q_vecs"><a class="viewcode-back" href="../../bornagain.detector.html#bornagain.detector.PADGeometry.q_vecs">[docs]</a>    <span class="k">def</span> <span class="nf">q_vecs</span><span class="p">(</span><span class="bp">self</span><span class="p">,</span> <span class="n">beam_vec</span><span class="o">=</span><span class="kc">None</span><span class="p">,</span> <span class="n">wavelength</span><span class="o">=</span><span class="kc">None</span><span class="p">):</span>
        <span class="sd">r&quot;&quot;&quot;</span>
=======
<div class="viewcode-block" id="PADGeometry.ds_vecs"><a class="viewcode-back" href="../../bornagain.detector.html#bornagain.detector.PADGeometry.ds_vecs">[docs]</a>    <span class="k">def</span> <span class="nf">ds_vecs</span><span class="p">(</span><span class="bp">self</span><span class="p">,</span> <span class="n">beam_vec</span><span class="o">=</span><span class="kc">None</span><span class="p">,</span> <span class="n">beam</span><span class="o">=</span><span class="kc">None</span><span class="p">):</span>
        <span class="sa">r</span><span class="sd">&quot;&quot;&quot;</span>
<span class="sd">        Normalized scattering vectors s - s0 where s0 is the incident beam direction</span>
<span class="sd">        (`beam_vec`) and  s is the outgoing vector for a given pixel.  This does **not** have</span>
<span class="sd">        the 2*pi/lambda factor included.</span>

<span class="sd">        Args:</span>
<span class="sd">            beam_vec (tuple or numpy array): specify the unit vector of the incident beam</span>
<span class="sd">            beam (source.Beam instance): specify incident beam properties.  If provided, you may omit the specification</span>
<span class="sd">                                         of beam_vec ect.</span>

<span class="sd">        Returns: numpy array</span>

<span class="sd">        &quot;&quot;&quot;</span>

        <span class="k">if</span> <span class="n">beam</span> <span class="ow">is</span> <span class="ow">not</span> <span class="kc">None</span><span class="p">:</span>
            <span class="n">beam_vec</span> <span class="o">=</span> <span class="n">beam</span><span class="o">.</span><span class="n">beam_vec</span>

        <span class="k">return</span> <span class="n">vec_norm</span><span class="p">(</span><span class="bp">self</span><span class="o">.</span><span class="n">position_vecs</span><span class="p">())</span> <span class="o">-</span> <span class="n">vec_check</span><span class="p">(</span><span class="n">beam_vec</span><span class="p">)</span></div>

<div class="viewcode-block" id="PADGeometry.q_vecs"><a class="viewcode-back" href="../../bornagain.detector.html#bornagain.detector.PADGeometry.q_vecs">[docs]</a>    <span class="k">def</span> <span class="nf">q_vecs</span><span class="p">(</span><span class="bp">self</span><span class="p">,</span> <span class="n">beam_vec</span><span class="o">=</span><span class="kc">None</span><span class="p">,</span> <span class="n">wavelength</span><span class="o">=</span><span class="kc">None</span><span class="p">,</span> <span class="n">beam</span><span class="o">=</span><span class="kc">None</span><span class="p">):</span>
        <span class="sa">r</span><span class="sd">&quot;&quot;&quot;</span>
>>>>>>> a62e0080
<span class="sd">        Calculate scattering vectors:</span>

<span class="sd">:math:`\vec{q}_{ij}=\frac{2\pi}{\lambda}\left(\hat{v}_{ij} - \hat{b}\right)`</span>

<span class="sd">        Args:</span>
<span class="sd">            beam_vec (tuple or numpy array): specify the unit vector of the incident beam</span>
<span class="sd">            wavelength (float): wavelength</span>
<span class="sd">            beam (source.Beam instance): specify incident beam properties.  If provided, you may omit the specification</span>
<span class="sd">                                         of beam_vec ect.</span>

<span class="sd">        Returns: numpy array</span>
<span class="sd">        &quot;&quot;&quot;</span>

        <span class="k">if</span> <span class="n">beam</span> <span class="ow">is</span> <span class="ow">not</span> <span class="kc">None</span><span class="p">:</span>
            <span class="n">beam_vec</span> <span class="o">=</span> <span class="n">beam</span><span class="o">.</span><span class="n">beam_vec</span>
            <span class="n">wavelength</span> <span class="o">=</span> <span class="n">beam</span><span class="o">.</span><span class="n">wavelength</span>

        <span class="k">return</span> <span class="p">(</span><span class="mi">2</span> <span class="o">*</span> <span class="n">np</span><span class="o">.</span><span class="n">pi</span> <span class="o">/</span> <span class="n">wavelength</span><span class="p">)</span> <span class="o">*</span> <span class="bp">self</span><span class="o">.</span><span class="n">ds_vecs</span><span class="p">(</span><span class="n">beam_vec</span><span class="o">=</span><span class="n">beam_vec</span><span class="p">)</span></div>

<<<<<<< HEAD
=======
<div class="viewcode-block" id="PADGeometry.q_mags"><a class="viewcode-back" href="../../bornagain.detector.html#bornagain.detector.PADGeometry.q_mags">[docs]</a>    <span class="k">def</span> <span class="nf">q_mags</span><span class="p">(</span><span class="bp">self</span><span class="p">,</span> <span class="n">beam_vec</span><span class="o">=</span><span class="kc">None</span><span class="p">,</span> <span class="n">wavelength</span><span class="o">=</span><span class="kc">None</span><span class="p">,</span> <span class="n">beam</span><span class="o">=</span><span class="kc">None</span><span class="p">):</span>
        <span class="sa">r</span><span class="sd">&quot;&quot;&quot;</span>
<span class="sd">        Calculate scattering vector magnitudes:</span>

<span class="sd">        Args:</span>
<span class="sd">            beam_vec (tuple or numpy array): specify the unit vector of the incident beam</span>
<span class="sd">            wavelength (float): wavelength</span>
<span class="sd">            beam (source.Beam instance): specify incident beam properties.  If provided, you may omit the specification</span>
<span class="sd">                                        of beam_vec ect.</span>

<span class="sd">        Returns: numpy array</span>
<span class="sd">        &quot;&quot;&quot;</span>

        <span class="k">if</span> <span class="n">beam</span> <span class="ow">is</span> <span class="ow">not</span> <span class="kc">None</span><span class="p">:</span>
            <span class="n">beam_vec</span> <span class="o">=</span> <span class="n">beam</span><span class="o">.</span><span class="n">beam_vec</span>
            <span class="n">wavelength</span> <span class="o">=</span> <span class="n">beam</span><span class="o">.</span><span class="n">wavelength</span>

        <span class="k">return</span> <span class="n">vec_mag</span><span class="p">(</span><span class="bp">self</span><span class="o">.</span><span class="n">q_vecs</span><span class="p">(</span><span class="n">beam_vec</span><span class="o">=</span><span class="n">beam_vec</span><span class="p">,</span> <span class="n">wavelength</span><span class="o">=</span><span class="n">wavelength</span><span class="p">))</span></div>

>>>>>>> a62e0080
<div class="viewcode-block" id="PADGeometry.solid_angles2"><a class="viewcode-back" href="../../bornagain.detector.html#bornagain.detector.PADGeometry.solid_angles2">[docs]</a>    <span class="k">def</span> <span class="nf">solid_angles2</span><span class="p">(</span><span class="bp">self</span><span class="p">):</span>
        <span class="sa">r</span><span class="sd">&quot;&quot;&quot;</span>
<span class="sd">        this should be sped up by vectorizing, but its more readable for now</span>
<span class="sd">        and only has to be done once per PAD geometry...</span>

<span class="sd">        Divide each pixel up into two triangles with vertices R1,R2,R3</span>
<span class="sd">        and R2,R3,R4. Then use analytical form to find the solid angle of</span>
<span class="sd">        each triangle. Sum them to get the solid angle of pixel.</span>
<span class="sd">        &quot;&quot;&quot;</span>
        <span class="n">k</span> <span class="o">=</span> <span class="bp">self</span><span class="o">.</span><span class="n">position_vecs</span><span class="p">()</span>
        <span class="n">R1</span> <span class="o">=</span> <span class="n">k</span> <span class="o">-</span> <span class="bp">self</span><span class="o">.</span><span class="n">fs_vec</span> <span class="o">*</span> <span class="o">.</span><span class="mi">5</span> <span class="o">-</span> <span class="bp">self</span><span class="o">.</span><span class="n">ss_vec</span> <span class="o">*</span> <span class="o">.</span><span class="mi">5</span>
        <span class="n">R2</span> <span class="o">=</span> <span class="n">k</span> <span class="o">+</span> <span class="bp">self</span><span class="o">.</span><span class="n">fs_vec</span> <span class="o">*</span> <span class="o">.</span><span class="mi">5</span> <span class="o">-</span> <span class="bp">self</span><span class="o">.</span><span class="n">ss_vec</span> <span class="o">*</span> <span class="o">.</span><span class="mi">5</span>
        <span class="n">R3</span> <span class="o">=</span> <span class="n">k</span> <span class="o">-</span> <span class="bp">self</span><span class="o">.</span><span class="n">fs_vec</span> <span class="o">*</span> <span class="o">.</span><span class="mi">5</span> <span class="o">+</span> <span class="bp">self</span><span class="o">.</span><span class="n">ss_vec</span> <span class="o">*</span> <span class="o">.</span><span class="mi">5</span>
        <span class="n">R4</span> <span class="o">=</span> <span class="n">k</span> <span class="o">+</span> <span class="bp">self</span><span class="o">.</span><span class="n">fs_vec</span> <span class="o">*</span> <span class="o">.</span><span class="mi">5</span> <span class="o">+</span> <span class="bp">self</span><span class="o">.</span><span class="n">ss_vec</span> <span class="o">*</span> <span class="o">.</span><span class="mi">5</span>
        <span class="n">sa_1</span> <span class="o">=</span> <span class="n">np</span><span class="o">.</span><span class="n">array</span><span class="p">([</span><span class="bp">self</span><span class="o">.</span><span class="n">_comp_solid_ang</span><span class="p">(</span><span class="n">r1</span><span class="p">,</span> <span class="n">r2</span><span class="p">,</span> <span class="n">r3</span><span class="p">)</span>
                         <span class="k">for</span> <span class="n">r1</span><span class="p">,</span> <span class="n">r2</span><span class="p">,</span> <span class="n">r3</span> <span class="ow">in</span> <span class="nb">zip</span><span class="p">(</span><span class="n">R1</span><span class="p">,</span> <span class="n">R2</span><span class="p">,</span> <span class="n">R3</span><span class="p">)])</span>
        <span class="n">sa_2</span> <span class="o">=</span> <span class="n">np</span><span class="o">.</span><span class="n">array</span><span class="p">([</span><span class="bp">self</span><span class="o">.</span><span class="n">_comp_solid_ang</span><span class="p">(</span><span class="n">r4</span><span class="p">,</span> <span class="n">r2</span><span class="p">,</span> <span class="n">r3</span><span class="p">)</span>
                         <span class="k">for</span> <span class="n">r4</span><span class="p">,</span> <span class="n">r2</span><span class="p">,</span> <span class="n">r3</span> <span class="ow">in</span> <span class="nb">zip</span><span class="p">(</span><span class="n">R4</span><span class="p">,</span> <span class="n">R2</span><span class="p">,</span> <span class="n">R3</span><span class="p">)])</span>
        <span class="k">return</span> <span class="n">sa_1</span> <span class="o">+</span> <span class="n">sa_2</span></div>

    <span class="k">def</span> <span class="nf">_comp_solid_ang</span><span class="p">(</span><span class="bp">self</span><span class="p">,</span> <span class="n">r1</span><span class="p">,</span> <span class="n">r2</span><span class="p">,</span> <span class="n">r3</span><span class="p">):</span>
<<<<<<< HEAD
        <span class="sd">&quot;&quot;&quot;</span>
=======
        <span class="sa">r</span><span class="sd">&quot;&quot;&quot;</span>
>>>>>>> a62e0080
<span class="sd">        compute solid angle of a triangle whose vertices are r1,r2,r3</span>
<span class="sd">        Ref:thanks Jonas ...</span>
<span class="sd">        Van Oosterom, A. &amp; Strackee, J.</span>
<span class="sd">        The Solid Angle of a Plane Triangle. Biomedical Engineering,</span>
<span class="sd">        IEEE Transactions on BME-30, 125-126 (1983).</span>
<span class="sd">        &quot;&quot;&quot;</span>
<<<<<<< HEAD
        <span class="n">numer</span> <span class="o">=</span> <span class="n">np</span><span class="o">.</span><span class="n">abs</span><span class="p">(</span><span class="n">np</span><span class="o">.</span><span class="n">dot</span><span class="p">(</span><span class="n">r1</span><span class="p">,</span> <span class="n">np</span><span class="o">.</span><span class="n">cross</span><span class="p">(</span><span class="n">r2</span><span class="p">,</span> <span class="n">r3</span><span class="p">)))</span>

        <span class="n">r1_n</span> <span class="o">=</span> <span class="n">np</span><span class="o">.</span><span class="n">linalg</span><span class="o">.</span><span class="n">norm</span><span class="p">(</span><span class="n">r1</span><span class="p">)</span>
        <span class="n">r2_n</span> <span class="o">=</span> <span class="n">np</span><span class="o">.</span><span class="n">linalg</span><span class="o">.</span><span class="n">norm</span><span class="p">(</span><span class="n">r2</span><span class="p">)</span>
        <span class="n">r3_n</span> <span class="o">=</span> <span class="n">np</span><span class="o">.</span><span class="n">linalg</span><span class="o">.</span><span class="n">norm</span><span class="p">(</span><span class="n">r3</span><span class="p">)</span>
        <span class="n">denom</span> <span class="o">=</span> <span class="n">r1_n</span> <span class="o">*</span> <span class="n">r2_n</span> <span class="o">*</span> <span class="n">r2_n</span>
        <span class="n">denom</span> <span class="o">+=</span> <span class="n">np</span><span class="o">.</span><span class="n">dot</span><span class="p">(</span><span class="n">r1</span><span class="p">,</span> <span class="n">r2</span><span class="p">)</span> <span class="o">*</span> <span class="n">r3_n</span>
        <span class="n">denom</span> <span class="o">+=</span> <span class="n">np</span><span class="o">.</span><span class="n">dot</span><span class="p">(</span><span class="n">r2</span><span class="p">,</span> <span class="n">r3</span><span class="p">)</span> <span class="o">*</span> <span class="n">r1_n</span>
        <span class="n">denom</span> <span class="o">+=</span> <span class="n">np</span><span class="o">.</span><span class="n">dot</span><span class="p">(</span><span class="n">r3</span><span class="p">,</span> <span class="n">r1</span><span class="p">)</span> <span class="o">*</span> <span class="n">r2_n</span>
        <span class="n">s_ang</span> <span class="o">=</span> <span class="n">np</span><span class="o">.</span><span class="n">arctan2</span><span class="p">(</span><span class="n">numer</span><span class="p">,</span> <span class="n">denom</span><span class="p">)</span> <span class="o">*</span> <span class="mi">2</span>

        <span class="k">return</span> <span class="n">s_ang</span>

<div class="viewcode-block" id="PADGeometry.solid_angles"><a class="viewcode-back" href="../../bornagain.detector.html#bornagain.detector.PADGeometry.solid_angles">[docs]</a>    <span class="k">def</span> <span class="nf">solid_angles</span><span class="p">(</span><span class="bp">self</span><span class="p">):</span>
        <span class="sd">r&quot;&quot;&quot;</span>
<span class="sd">        Calculate solid angles of pixels.   Assuming the pixel is small, the</span>
<span class="sd">        approximation to the solid angle is:</span>

<span class="sd">            :math:`\Delta \Omega_{ij} \approx</span>
<span class="sd">            \frac{\text{Area}}{R^2}\cos(\theta)</span>
<span class="sd">            = \frac{|\vec{f}\times\vec{s}|}{|v|^2}\hat{n}\cdot \hat{v}_{ij}`.</span>
=======

        <span class="n">numer</span> <span class="o">=</span> <span class="n">np</span><span class="o">.</span><span class="n">abs</span><span class="p">(</span><span class="n">np</span><span class="o">.</span><span class="n">dot</span><span class="p">(</span><span class="n">r1</span><span class="p">,</span> <span class="n">np</span><span class="o">.</span><span class="n">cross</span><span class="p">(</span><span class="n">r2</span><span class="p">,</span> <span class="n">r3</span><span class="p">)))</span>

        <span class="n">r1_n</span> <span class="o">=</span> <span class="n">np</span><span class="o">.</span><span class="n">linalg</span><span class="o">.</span><span class="n">norm</span><span class="p">(</span><span class="n">r1</span><span class="p">)</span>
        <span class="n">r2_n</span> <span class="o">=</span> <span class="n">np</span><span class="o">.</span><span class="n">linalg</span><span class="o">.</span><span class="n">norm</span><span class="p">(</span><span class="n">r2</span><span class="p">)</span>
        <span class="n">r3_n</span> <span class="o">=</span> <span class="n">np</span><span class="o">.</span><span class="n">linalg</span><span class="o">.</span><span class="n">norm</span><span class="p">(</span><span class="n">r3</span><span class="p">)</span>
        <span class="n">denom</span> <span class="o">=</span> <span class="n">r1_n</span> <span class="o">*</span> <span class="n">r2_n</span> <span class="o">*</span> <span class="n">r2_n</span>
        <span class="n">denom</span> <span class="o">+=</span> <span class="n">np</span><span class="o">.</span><span class="n">dot</span><span class="p">(</span><span class="n">r1</span><span class="p">,</span> <span class="n">r2</span><span class="p">)</span> <span class="o">*</span> <span class="n">r3_n</span>
        <span class="n">denom</span> <span class="o">+=</span> <span class="n">np</span><span class="o">.</span><span class="n">dot</span><span class="p">(</span><span class="n">r2</span><span class="p">,</span> <span class="n">r3</span><span class="p">)</span> <span class="o">*</span> <span class="n">r1_n</span>
        <span class="n">denom</span> <span class="o">+=</span> <span class="n">np</span><span class="o">.</span><span class="n">dot</span><span class="p">(</span><span class="n">r3</span><span class="p">,</span> <span class="n">r1</span><span class="p">)</span> <span class="o">*</span> <span class="n">r2_n</span>
        <span class="n">s_ang</span> <span class="o">=</span> <span class="n">np</span><span class="o">.</span><span class="n">arctan2</span><span class="p">(</span><span class="n">numer</span><span class="p">,</span> <span class="n">denom</span><span class="p">)</span> <span class="o">*</span> <span class="mi">2</span>

        <span class="k">return</span> <span class="n">s_ang</span>

<div class="viewcode-block" id="PADGeometry.solid_angles"><a class="viewcode-back" href="../../bornagain.detector.html#bornagain.detector.PADGeometry.solid_angles">[docs]</a>    <span class="k">def</span> <span class="nf">solid_angles</span><span class="p">(</span><span class="bp">self</span><span class="p">):</span>
        <span class="sa">r</span><span class="sd">&quot;&quot;&quot;</span>
<span class="sd">        Calculate solid angles of pixels, assuming the pixels have small angular extent.</span>
>>>>>>> a62e0080

<span class="sd">        Returns: numpy array</span>
<span class="sd">        &quot;&quot;&quot;</span>

        <span class="n">v</span> <span class="o">=</span> <span class="bp">self</span><span class="o">.</span><span class="n">position_vecs</span><span class="p">()</span>
        <span class="n">n</span> <span class="o">=</span> <span class="bp">self</span><span class="o">.</span><span class="n">norm_vec</span><span class="p">()</span>

        <span class="n">a</span> <span class="o">=</span> <span class="n">vec_mag</span><span class="p">(</span><span class="n">np</span><span class="o">.</span><span class="n">cross</span><span class="p">(</span><span class="bp">self</span><span class="o">.</span><span class="n">fs_vec</span><span class="p">,</span> <span class="bp">self</span><span class="o">.</span><span class="n">ss_vec</span><span class="p">))</span>  <span class="c1"># Area of the pixel</span>
        <span class="n">r2</span> <span class="o">=</span> <span class="n">vec_mag</span><span class="p">(</span><span class="n">v</span><span class="p">)</span> <span class="o">**</span> <span class="mi">2</span>  <span class="c1"># Distance to the pixel, squared</span>
        <span class="n">cs</span> <span class="o">=</span> <span class="n">np</span><span class="o">.</span><span class="n">dot</span><span class="p">(</span><span class="n">n</span><span class="p">,</span> <span class="n">vec_norm</span><span class="p">(</span><span class="n">v</span><span class="p">)</span><span class="o">.</span><span class="n">T</span><span class="p">)</span>  <span class="c1"># Inclination factor: cos(theta)</span>
        <span class="n">sa</span> <span class="o">=</span> <span class="p">(</span><span class="n">a</span> <span class="o">/</span> <span class="n">r2</span><span class="p">)</span> <span class="o">*</span> <span class="n">cs</span>  <span class="c1"># Solid angle</span>

        <span class="k">return</span> <span class="n">np</span><span class="o">.</span><span class="n">abs</span><span class="p">(</span><span class="n">sa</span><span class="o">.</span><span class="n">ravel</span><span class="p">())</span></div>

<<<<<<< HEAD
<div class="viewcode-block" id="PADGeometry.polarization_factors"><a class="viewcode-back" href="../../bornagain.detector.html#bornagain.detector.PADGeometry.polarization_factors">[docs]</a>    <span class="k">def</span> <span class="nf">polarization_factors</span><span class="p">(</span><span class="bp">self</span><span class="p">,</span> <span class="n">polarization_vec</span><span class="p">,</span> <span class="n">beam_vec</span><span class="p">,</span> <span class="n">weight</span><span class="o">=</span><span class="kc">None</span><span class="p">):</span>
        <span class="sd">r&quot;&quot;&quot;</span>
=======
<div class="viewcode-block" id="PADGeometry.polarization_factors"><a class="viewcode-back" href="../../bornagain.detector.html#bornagain.detector.PADGeometry.polarization_factors">[docs]</a>    <span class="k">def</span> <span class="nf">polarization_factors</span><span class="p">(</span><span class="bp">self</span><span class="p">,</span> <span class="n">polarization_vec</span><span class="o">=</span><span class="kc">None</span><span class="p">,</span> <span class="n">beam_vec</span><span class="o">=</span><span class="kc">None</span><span class="p">,</span> <span class="n">weight</span><span class="o">=</span><span class="kc">None</span><span class="p">,</span> <span class="n">beam</span><span class="o">=</span><span class="kc">None</span><span class="p">):</span>
        <span class="sa">r</span><span class="sd">&quot;&quot;&quot;</span>
>>>>>>> a62e0080
<span class="sd">        The scattering polarization factors.</span>

<span class="sd">        Arguments:</span>
<span class="sd">            polarization_vec (numpy array) :</span>
<span class="sd">                First beam polarization vector</span>
<span class="sd">                (second is this one crossed with beam vector)</span>
<span class="sd">            beam_vec (numpy array) :</span>
<span class="sd">                Incident beam vector</span>
<span class="sd">            weight (float) :</span>
<<<<<<< HEAD
<span class="sd">                The weight of the first polarization component</span>
<span class="sd">                (second is one minus this weight)</span>
=======
<span class="sd">                The weight of the first polarization component (second is one minus this weight)</span>
<span class="sd">            beam (source.Beam instance): specify incident beam properties.  If provided, you may omit the specification</span>
<span class="sd">                                         of beam_vec ect.</span>
>>>>>>> a62e0080

<span class="sd">        Returns:  numpy array</span>
<span class="sd">        &quot;&quot;&quot;</span>

        <span class="k">if</span> <span class="n">beam</span> <span class="ow">is</span> <span class="ow">not</span> <span class="kc">None</span><span class="p">:</span>
            <span class="n">beam_vec</span> <span class="o">=</span> <span class="n">beam</span><span class="o">.</span><span class="n">beam_vec</span>
            <span class="n">polarization_vec</span> <span class="o">=</span> <span class="n">beam</span><span class="o">.</span><span class="n">polarization_vec</span>
            <span class="n">weight</span> <span class="o">=</span> <span class="n">beam</span><span class="o">.</span><span class="n">polarization_weight</span>

        <span class="n">v</span> <span class="o">=</span> <span class="n">vec_norm</span><span class="p">(</span><span class="bp">self</span><span class="o">.</span><span class="n">position_vecs</span><span class="p">())</span>
        <span class="n">u</span> <span class="o">=</span> <span class="n">vec_norm</span><span class="p">(</span><span class="n">vec_check</span><span class="p">(</span><span class="n">polarization_vec</span><span class="p">))</span>
        <span class="n">b</span> <span class="o">=</span> <span class="n">vec_norm</span><span class="p">(</span><span class="n">vec_check</span><span class="p">(</span><span class="n">beam_vec</span><span class="p">))</span>
        <span class="n">up</span> <span class="o">=</span> <span class="n">np</span><span class="o">.</span><span class="n">cross</span><span class="p">(</span><span class="n">u</span><span class="p">,</span> <span class="n">b</span><span class="p">)</span>

        <span class="k">if</span> <span class="n">weight</span> <span class="ow">is</span> <span class="kc">None</span><span class="p">:</span>
            <span class="n">w1</span> <span class="o">=</span> <span class="mi">1</span>
            <span class="n">w2</span> <span class="o">=</span> <span class="mi">0</span>
        <span class="k">else</span><span class="p">:</span>
            <span class="n">w1</span> <span class="o">=</span> <span class="n">weight</span>
            <span class="n">w2</span> <span class="o">=</span> <span class="mi">1</span> <span class="o">-</span> <span class="n">weight</span>

        <span class="n">p1</span> <span class="o">=</span> <span class="n">w1</span> <span class="o">*</span> <span class="p">(</span><span class="mi">1</span> <span class="o">-</span> <span class="n">np</span><span class="o">.</span><span class="n">abs</span><span class="p">(</span><span class="n">np</span><span class="o">.</span><span class="n">dot</span><span class="p">(</span><span class="n">u</span><span class="p">,</span> <span class="n">v</span><span class="o">.</span><span class="n">T</span><span class="p">))</span> <span class="o">**</span> <span class="mi">2</span><span class="p">)</span>
        <span class="n">p2</span> <span class="o">=</span> <span class="n">w2</span> <span class="o">*</span> <span class="p">(</span><span class="mi">1</span> <span class="o">-</span> <span class="n">np</span><span class="o">.</span><span class="n">abs</span><span class="p">(</span><span class="n">np</span><span class="o">.</span><span class="n">dot</span><span class="p">(</span><span class="n">up</span><span class="p">,</span> <span class="n">v</span><span class="o">.</span><span class="n">T</span><span class="p">))</span> <span class="o">**</span> <span class="mi">2</span><span class="p">)</span>
        <span class="n">p</span> <span class="o">=</span> <span class="n">p1</span> <span class="o">+</span> <span class="n">p2</span>

        <span class="k">return</span> <span class="n">p</span><span class="o">.</span><span class="n">ravel</span><span class="p">()</span></div>

<div class="viewcode-block" id="PADGeometry.scattering_angles"><a class="viewcode-back" href="../../bornagain.detector.html#bornagain.detector.PADGeometry.scattering_angles">[docs]</a>    <span class="k">def</span> <span class="nf">scattering_angles</span><span class="p">(</span><span class="bp">self</span><span class="p">,</span> <span class="n">beam_vec</span><span class="o">=</span><span class="kc">None</span><span class="p">,</span> <span class="n">beam</span><span class="o">=</span><span class="kc">None</span><span class="p">):</span>
        <span class="sa">r</span><span class="sd">&quot;&quot;&quot;</span>
<span class="sd">        Scattering angles (i.e. half the Bragg angles).</span>

<span class="sd">        Arguments:</span>
<span class="sd">            beam_vec (numpy array) :</span>
<span class="sd">                Incident beam vector.</span>
<span class="sd">            beam (source.Beam instance): specify incident beam properties.  If provided, you may omit the specification</span>
<span class="sd">                                         of beam_vec ect.</span>

<span class="sd">        Returns: numpy array</span>
<span class="sd">        &quot;&quot;&quot;</span>

        <span class="k">if</span> <span class="n">beam</span> <span class="ow">is</span> <span class="ow">not</span> <span class="kc">None</span> <span class="ow">and</span> <span class="n">beam_vec</span> <span class="ow">is</span> <span class="kc">None</span><span class="p">:</span>
            <span class="n">beam_vec</span> <span class="o">=</span> <span class="n">beam</span><span class="o">.</span><span class="n">beam_vec</span>
        <span class="k">elif</span> <span class="n">beam_vec</span> <span class="ow">is</span> <span class="ow">not</span> <span class="kc">None</span> <span class="ow">and</span> <span class="n">beam</span> <span class="ow">is</span> <span class="kc">None</span><span class="p">:</span>
            <span class="k">pass</span>
        <span class="k">else</span><span class="p">:</span>
            <span class="k">raise</span> <span class="ne">ValueError</span><span class="p">(</span><span class="s1">&#39;Scattering angles cannot be computed without knowing the incident beam direction&#39;</span><span class="p">)</span>

        <span class="k">return</span> <span class="n">np</span><span class="o">.</span><span class="n">arccos</span><span class="p">(</span><span class="n">vec_norm</span><span class="p">(</span><span class="bp">self</span><span class="o">.</span><span class="n">position_vecs</span><span class="p">())</span><span class="o">.</span><span class="n">dot</span><span class="p">(</span><span class="n">beam_vec</span><span class="o">.</span><span class="n">ravel</span><span class="p">()))</span></div>

<div class="viewcode-block" id="PADGeometry.reshape"><a class="viewcode-back" href="../../bornagain.detector.html#bornagain.detector.PADGeometry.reshape">[docs]</a>    <span class="k">def</span> <span class="nf">reshape</span><span class="p">(</span><span class="bp">self</span><span class="p">,</span> <span class="n">dat</span><span class="p">):</span>
        <span class="sa">r</span><span class="sd">&quot;&quot;&quot;</span>

<span class="sd">        Re-shape a flattened array to a 2D array.</span>

<span class="sd">        Args:</span>
<span class="sd">            dat (numpy array): The flattened data array</span>

<span class="sd">        Returns: a 2D numpy array</span>

<span class="sd">        &quot;&quot;&quot;</span>

<<<<<<< HEAD
<div class="viewcode-block" id="split_pad_data"><a class="viewcode-back" href="../../bornagain.detector.html#bornagain.detector.split_pad_data">[docs]</a><span class="k">def</span> <span class="nf">split_pad_data</span><span class="p">(</span><span class="n">pad_list</span><span class="o">=</span><span class="p">[],</span> <span class="n">data</span><span class="o">=</span><span class="kc">None</span><span class="p">):</span>
    <span class="sd">r&quot;&quot;&quot;</span>
=======
        <span class="k">return</span> <span class="n">dat</span><span class="o">.</span><span class="n">reshape</span><span class="p">(</span><span class="bp">self</span><span class="o">.</span><span class="n">shape</span><span class="p">())</span></div>

<div class="viewcode-block" id="PADGeometry.zeros"><a class="viewcode-back" href="../../bornagain.detector.html#bornagain.detector.PADGeometry.zeros">[docs]</a>    <span class="k">def</span> <span class="nf">zeros</span><span class="p">(</span><span class="bp">self</span><span class="p">):</span>

        <span class="k">return</span> <span class="n">np</span><span class="o">.</span><span class="n">zeros</span><span class="p">((</span><span class="bp">self</span><span class="o">.</span><span class="n">n_ss</span><span class="p">,</span> <span class="bp">self</span><span class="o">.</span><span class="n">n_fs</span><span class="p">))</span></div>

<div class="viewcode-block" id="PADGeometry.ones"><a class="viewcode-back" href="../../bornagain.detector.html#bornagain.detector.PADGeometry.ones">[docs]</a>    <span class="k">def</span> <span class="nf">ones</span><span class="p">(</span><span class="bp">self</span><span class="p">):</span>

        <span class="k">return</span> <span class="n">np</span><span class="o">.</span><span class="n">ones</span><span class="p">((</span><span class="bp">self</span><span class="o">.</span><span class="n">n_ss</span><span class="p">,</span> <span class="bp">self</span><span class="o">.</span><span class="n">n_fs</span><span class="p">))</span></div>

<div class="viewcode-block" id="PADGeometry.random"><a class="viewcode-back" href="../../bornagain.detector.html#bornagain.detector.PADGeometry.random">[docs]</a>    <span class="k">def</span> <span class="nf">random</span><span class="p">(</span><span class="bp">self</span><span class="p">):</span>

        <span class="k">return</span> <span class="n">np</span><span class="o">.</span><span class="n">random</span><span class="o">.</span><span class="n">random</span><span class="p">((</span><span class="bp">self</span><span class="o">.</span><span class="n">n_ss</span><span class="p">,</span> <span class="bp">self</span><span class="o">.</span><span class="n">n_fs</span><span class="p">))</span></div></div>


<div class="viewcode-block" id="split_pad_data"><a class="viewcode-back" href="../../bornagain.detector.html#bornagain.detector.split_pad_data">[docs]</a><span class="k">def</span> <span class="nf">split_pad_data</span><span class="p">(</span><span class="n">pad_list</span><span class="p">,</span> <span class="n">data</span><span class="p">):</span>
    <span class="sa">r</span><span class="sd">&quot;&quot;&quot;</span>
>>>>>>> a62e0080

<span class="sd">    Given a contiguous block of data, split it up into individual PAD panels</span>

<span class="sd">    Args:</span>
<span class="sd">        pad_list: A list of PADGeometry instances</span>
<span class="sd">        data: A contiguous array with data values</span>
<span class="sd">        (total pixels to add up to sum of pixels in all PADs)</span>

<span class="sd">    Returns:</span>
<span class="sd">        A list of 2D PAD data arrays</span>

<span class="sd">    &quot;&quot;&quot;</span>

    <span class="n">data_list</span> <span class="o">=</span> <span class="p">[]</span>

    <span class="n">offset</span> <span class="o">=</span> <span class="mi">0</span>
    <span class="k">for</span> <span class="n">pad</span> <span class="ow">in</span> <span class="n">pad_list</span><span class="p">:</span>
<<<<<<< HEAD

=======
>>>>>>> a62e0080
        <span class="n">data_list</span><span class="o">.</span><span class="n">append</span><span class="p">(</span><span class="n">pad</span><span class="o">.</span><span class="n">reshape</span><span class="p">(</span><span class="n">data</span><span class="p">[</span><span class="n">offset</span><span class="p">:(</span><span class="n">offset</span> <span class="o">+</span> <span class="n">pad</span><span class="o">.</span><span class="n">n_pixels</span><span class="p">)]))</span>
        <span class="n">offset</span> <span class="o">+=</span> <span class="n">pad</span><span class="o">.</span><span class="n">n_pixels</span>

    <span class="k">return</span> <span class="n">data_list</span></div>


<div class="viewcode-block" id="edge_mask"><a class="viewcode-back" href="../../bornagain.detector.html#bornagain.detector.edge_mask">[docs]</a><span class="k">def</span> <span class="nf">edge_mask</span><span class="p">(</span><span class="n">data</span><span class="p">,</span> <span class="n">n</span><span class="p">):</span>

    <span class="sa">r</span><span class="sd">&quot;&quot;&quot;</span>
<span class="sd">    Make an &quot;edge mask&quot;; an array of ones with zeros around the edges.</span>
<span class="sd">    The mask will be the same type as the data (e.g. double).</span>

<span class="sd">    Args:</span>
<span class="sd">        data (2D numpy array): a data array (for shape reference)</span>
<span class="sd">        n (int): number of pixels to mask around edges</span>

<span class="sd">    Returns: numpy array</span>
<span class="sd">    &quot;&quot;&quot;</span>
    <span class="n">n</span> <span class="o">=</span> <span class="nb">int</span><span class="p">(</span><span class="n">n</span><span class="p">)</span>
    <span class="n">mask</span> <span class="o">=</span> <span class="n">np</span><span class="o">.</span><span class="n">ones_like</span><span class="p">(</span><span class="n">data</span><span class="p">)</span>
    <span class="n">ns</span><span class="p">,</span> <span class="n">nf</span> <span class="o">=</span> <span class="n">data</span><span class="o">.</span><span class="n">shape</span>
    <span class="n">mask</span><span class="p">[</span><span class="mi">0</span><span class="p">:</span><span class="n">n</span><span class="p">,</span> <span class="p">:]</span> <span class="o">=</span> <span class="mi">0</span>
    <span class="n">mask</span><span class="p">[(</span><span class="n">ns</span><span class="o">-</span><span class="n">n</span><span class="p">):</span><span class="n">ns</span><span class="p">,</span> <span class="p">:]</span> <span class="o">=</span> <span class="mi">0</span>
    <span class="n">mask</span><span class="p">[:,</span> <span class="mi">0</span><span class="p">:</span><span class="n">n</span><span class="p">]</span> <span class="o">=</span> <span class="mi">0</span>
    <span class="n">mask</span><span class="p">[:,</span> <span class="p">(</span><span class="n">nf</span><span class="o">-</span><span class="n">n</span><span class="p">):</span><span class="n">nf</span><span class="p">]</span> <span class="o">=</span> <span class="mi">0</span>

    <span class="k">return</span> <span class="n">mask</span></div>


<div class="viewcode-block" id="PADAssembler"><a class="viewcode-back" href="../../bornagain.detector.html#bornagain.detector.PADAssembler">[docs]</a><span class="k">class</span> <span class="nc">PADAssembler</span><span class="p">(</span><span class="nb">object</span><span class="p">):</span>
<<<<<<< HEAD
    <span class="sd">r&quot;&quot;&quot;</span>
<span class="sd">    Assemble PAD data into a fake single-panel PAD.</span>
<span class="sd">    This is done in a lazy way.</span>
<span class="sd">    The resulting image is not centered in any way;</span>
<span class="sd">    the fake detector is a snug fit to the individual PADs.</span>

<span class="sd">    A list of PADGeometry objects are required on initialization,</span>
<span class="sd">    as the first argument.  The data needed to &quot;interpolate&quot; are cached,</span>
<span class="sd">    hence the need for a class.  The geometry cannot change;</span>
<span class="sd">    there is no update method.</span>
=======

    <span class="sa">r</span><span class="sd">&quot;&quot;&quot;</span>
<span class="sd">    Assemble PAD data into a fake single-panel PAD.  This is done in a lazy way.  The resulting image is not</span>
<span class="sd">    centered in any way; the fake detector is a snug fit to the individual PADs.</span>

<span class="sd">    A list of PADGeometry objects are required on initialization, as the first argument.  The data needed to</span>
<span class="sd">    &quot;interpolate&quot; are cached, hence the need for a class.  The geometry cannot change; there is no update method.</span>
>>>>>>> a62e0080
<span class="sd">    &quot;&quot;&quot;</span>

    <span class="k">def</span> <span class="nf">__init__</span><span class="p">(</span><span class="bp">self</span><span class="p">,</span> <span class="n">pad_list</span><span class="p">):</span>
        <span class="n">pixel_size</span> <span class="o">=</span> <span class="n">vec_mag</span><span class="p">(</span><span class="n">pad_list</span><span class="p">[</span><span class="mi">0</span><span class="p">]</span><span class="o">.</span><span class="n">fs_vec</span><span class="p">)</span>
        <span class="n">v</span> <span class="o">=</span> <span class="n">np</span><span class="o">.</span><span class="n">concatenate</span><span class="p">([</span><span class="n">p</span><span class="o">.</span><span class="n">position_vecs</span><span class="p">()</span> <span class="k">for</span> <span class="n">p</span> <span class="ow">in</span> <span class="n">pad_list</span><span class="p">])</span>
        <span class="n">v</span> <span class="o">-=</span> <span class="n">np</span><span class="o">.</span><span class="n">min</span><span class="p">(</span><span class="n">v</span><span class="p">,</span> <span class="n">axis</span><span class="o">=</span><span class="mi">0</span><span class="p">)</span>
        <span class="n">v</span> <span class="o">/=</span> <span class="n">pixel_size</span>
        <span class="n">v</span> <span class="o">=</span> <span class="n">np</span><span class="o">.</span><span class="n">floor</span><span class="p">(</span><span class="n">v</span><span class="p">)</span><span class="o">.</span><span class="n">astype</span><span class="p">(</span><span class="n">np</span><span class="o">.</span><span class="n">int</span><span class="p">)</span>
        <span class="n">m</span> <span class="o">=</span> <span class="n">np</span><span class="o">.</span><span class="n">max</span><span class="p">(</span><span class="n">v</span><span class="p">,</span> <span class="n">axis</span><span class="o">=</span><span class="mi">0</span><span class="p">)</span>
        <span class="n">a</span> <span class="o">=</span> <span class="n">np</span><span class="o">.</span><span class="n">zeros</span><span class="p">([</span><span class="n">m</span><span class="p">[</span><span class="mi">0</span><span class="p">]</span> <span class="o">+</span> <span class="mi">1</span><span class="p">,</span> <span class="n">m</span><span class="p">[</span><span class="mi">1</span><span class="p">]</span> <span class="o">+</span> <span class="mi">1</span><span class="p">])</span>
        <span class="bp">self</span><span class="o">.</span><span class="n">v</span> <span class="o">=</span> <span class="n">v</span>
        <span class="bp">self</span><span class="o">.</span><span class="n">a</span> <span class="o">=</span> <span class="n">a</span>

<div class="viewcode-block" id="PADAssembler.assemble_data"><a class="viewcode-back" href="../../bornagain.detector.html#bornagain.detector.PADAssembler.assemble_data">[docs]</a>    <span class="k">def</span> <span class="nf">assemble_data</span><span class="p">(</span><span class="bp">self</span><span class="p">,</span> <span class="n">data</span><span class="p">):</span>
        <span class="sd">r&quot;&quot;&quot;</span>
<span class="sd">        Given a contiguous block of data, create the fake single-panel PAD.</span>

<span class="sd">        Arguments:</span>
<span class="sd">            data (numpy array):</span>
<span class="sd">                Image data</span>

<span class="sd">        Returns:</span>
<span class="sd">            assembled_data (numpy array):</span>
<span class="sd">                Assembled PAD image</span>
<span class="sd">        &quot;&quot;&quot;</span>

        <span class="n">data</span> <span class="o">=</span> <span class="n">np</span><span class="o">.</span><span class="n">ravel</span><span class="p">(</span><span class="n">data</span><span class="p">)</span>

        <span class="n">a</span> <span class="o">=</span> <span class="bp">self</span><span class="o">.</span><span class="n">a</span>
        <span class="n">v</span> <span class="o">=</span> <span class="bp">self</span><span class="o">.</span><span class="n">v</span>
        <span class="n">a</span><span class="p">[</span><span class="n">v</span><span class="p">[:,</span> <span class="mi">0</span><span class="p">],</span> <span class="n">v</span><span class="p">[:,</span> <span class="mi">1</span><span class="p">]]</span> <span class="o">=</span> <span class="n">data</span>

        <span class="k">return</span> <span class="n">a</span><span class="o">.</span><span class="n">copy</span><span class="p">()</span></div>

<div class="viewcode-block" id="PADAssembler.assemble_data_list"><a class="viewcode-back" href="../../bornagain.detector.html#bornagain.detector.PADAssembler.assemble_data_list">[docs]</a>    <span class="k">def</span> <span class="nf">assemble_data_list</span><span class="p">(</span><span class="bp">self</span><span class="p">,</span> <span class="n">data_list</span><span class="p">):</span>
        <span class="sd">r&quot;&quot;&quot;</span>
<span class="sd">        Same as assemble_data() method, but accepts a list of</span>
<span class="sd">        individual panels in the form of a list.</span>

<span class="sd">        Arguments:</span>
<span class="sd">            data_list (list of numpy arrays):</span>
<span class="sd">                Image data</span>

<span class="sd">        Returns:</span>
<span class="sd">            assembled_data (numpy array):</span>
<span class="sd">                Assembled PAD image</span>
<span class="sd">        &quot;&quot;&quot;</span>
<<<<<<< HEAD
        <span class="k">return</span> <span class="bp">self</span><span class="o">.</span><span class="n">assemble_data</span><span class="p">(</span><span class="n">np</span><span class="o">.</span><span class="n">ravel</span><span class="p">(</span><span class="n">data_list</span><span class="p">))</span></div></div>


<div class="viewcode-block" id="SimplePAD"><a class="viewcode-back" href="../../bornagain.detector.html#bornagain.detector.SimplePAD">[docs]</a><span class="k">class</span> <span class="nc">SimplePAD</span><span class="p">(</span><span class="n">PADGeometry</span><span class="p">):</span>
    <span class="sd">&quot;&quot;&quot;</span>
<span class="sd">    A simple child class to PADGeometry with some higher level functionality</span>

<span class="sd">    This will return a detector object representing a</span>
<span class="sd">    square pixel array detector</span>

<span class="sd">    .. note::</span>
<span class="sd">        - One can readout pixel intensities using :func:`readout`</span>
<span class="sd">        - After reading out amplitudes, one can display pixels using</span>
<span class="sd">          :func:`display`</span>

<span class="sd">    Arguments</span>
<span class="sd">        - n_pixels (int)</span>
<span class="sd">            the number of pixels along one edge</span>

<span class="sd">        - pixsize (float)</span>
<span class="sd">            the edge length of the square pixels in meters</span>

<span class="sd">        - detdist (float)</span>
<span class="sd">            the distance from the interaction region to the point where</span>
<span class="sd">            the forward beam intersects the detector (in meters)</span>

<span class="sd">        - wavelen (float)</span>
<span class="sd">            the wavelength of the photons (in Angstroms)</span>

<span class="sd">        - center (tuple)</span>
<span class="sd">            the fast-scan center coordinate and the slow-scan center coordinate</span>

<span class="sd">    &quot;&quot;&quot;</span>

    <span class="k">def</span> <span class="nf">__init__</span><span class="p">(</span>
            <span class="bp">self</span><span class="p">,</span>
            <span class="n">n_pixels</span><span class="o">=</span><span class="mi">1000</span><span class="p">,</span>
            <span class="n">pixsize</span><span class="o">=</span><span class="mf">0.00005</span><span class="p">,</span>
            <span class="n">detdist</span><span class="o">=</span><span class="mf">0.05</span><span class="p">,</span>
            <span class="n">wavelen</span><span class="o">=</span><span class="mf">1.</span><span class="p">,</span>
            <span class="n">center</span><span class="o">=</span><span class="kc">None</span><span class="p">,</span>
            <span class="o">*</span><span class="n">args</span><span class="p">,</span>
            <span class="o">**</span><span class="n">kwargs</span><span class="p">):</span>

        <span class="n">PADGeometry</span><span class="o">.</span><span class="n">__init__</span><span class="p">(</span><span class="bp">self</span><span class="p">,</span> <span class="o">*</span><span class="n">args</span><span class="p">,</span> <span class="o">**</span><span class="n">kwargs</span><span class="p">)</span>

        <span class="bp">self</span><span class="o">.</span><span class="n">detector_distance</span> <span class="o">=</span> <span class="n">detdist</span>
        <span class="bp">self</span><span class="o">.</span><span class="n">wavelength</span> <span class="o">=</span> <span class="n">wavelen</span>
        <span class="bp">self</span><span class="o">.</span><span class="n">si_energy</span> <span class="o">=</span> <span class="n">units</span><span class="o">.</span><span class="n">hc</span> <span class="o">/</span> <span class="p">(</span><span class="n">wavelen</span> <span class="o">*</span> <span class="mi">1</span><span class="n">e</span><span class="o">-</span><span class="mi">10</span><span class="p">)</span>

        <span class="bp">self</span><span class="o">.</span><span class="n">simple_setup</span><span class="p">(</span><span class="n">n_pixels</span><span class="o">=</span><span class="n">n_pixels</span><span class="p">,</span>
                          <span class="n">pixel_size</span><span class="o">=</span><span class="n">pixsize</span><span class="p">,</span>
                          <span class="n">distance</span><span class="o">=</span><span class="n">detdist</span><span class="p">)</span>

        <span class="bp">self</span><span class="o">.</span><span class="n">fig</span> <span class="o">=</span> <span class="kc">None</span>

        <span class="c1"># shape of the 2D det panel (2D image)</span>
        <span class="bp">self</span><span class="o">.</span><span class="n">img_sh</span> <span class="o">=</span> <span class="bp">self</span><span class="o">.</span><span class="n">shape</span><span class="p">()</span>

        <span class="k">if</span> <span class="n">center</span> <span class="ow">is</span> <span class="ow">not</span> <span class="kc">None</span><span class="p">:</span>
            <span class="k">assert</span><span class="p">(</span><span class="nb">len</span><span class="p">(</span><span class="n">center</span><span class="p">)</span> <span class="o">==</span> <span class="mi">2</span><span class="p">)</span>
            <span class="k">assert</span><span class="p">(</span><span class="n">center</span><span class="p">[</span><span class="mi">0</span><span class="p">]</span> <span class="o">&lt;</span> <span class="n">pad</span><span class="o">.</span><span class="n">n_fs</span><span class="p">)</span>
            <span class="k">assert</span><span class="p">(</span><span class="n">center</span><span class="p">[</span><span class="mi">1</span><span class="p">]</span> <span class="o">&lt;</span> <span class="n">pad</span><span class="o">.</span><span class="n">n_ss</span><span class="p">)</span>
            <span class="bp">self</span><span class="o">.</span><span class="n">center</span> <span class="o">=</span> <span class="n">center</span>
        <span class="k">else</span><span class="p">:</span>
            <span class="bp">self</span><span class="o">.</span><span class="n">center</span> <span class="o">=</span> <span class="nb">map</span><span class="p">(</span><span class="k">lambda</span> <span class="n">x</span><span class="p">:</span> <span class="n">x</span> <span class="o">/</span> <span class="mf">2.</span><span class="p">,</span> <span class="bp">self</span><span class="o">.</span><span class="n">img_sh</span><span class="p">)</span>

        <span class="bp">self</span><span class="o">.</span><span class="n">SOLID_ANG</span> <span class="o">=</span> <span class="bp">self</span><span class="o">.</span><span class="n">solid_angles</span><span class="p">()</span>

        <span class="bp">self</span><span class="o">.</span><span class="n">_make_Qmag</span><span class="p">()</span>

        <span class="c1"># useful functions fr converting between pixel radii and momentum</span>
        <span class="c1"># transfer</span>
        <span class="bp">self</span><span class="o">.</span><span class="n">rad2q</span> <span class="o">=</span> <span class="k">lambda</span> <span class="n">rad</span><span class="p">:</span> <span class="mi">4</span> <span class="o">*</span> <span class="n">np</span><span class="o">.</span><span class="n">pi</span> <span class="o">*</span> \
            <span class="n">np</span><span class="o">.</span><span class="n">sin</span><span class="p">(</span><span class="o">.</span><span class="mi">5</span> <span class="o">*</span> <span class="n">np</span><span class="o">.</span><span class="n">arctan</span><span class="p">(</span><span class="n">rad</span> <span class="o">*</span> <span class="n">pixsize</span> <span class="o">/</span> <span class="n">detdist</span><span class="p">))</span> <span class="o">/</span> <span class="n">wavelen</span>
        <span class="bp">self</span><span class="o">.</span><span class="n">q2rad</span> <span class="o">=</span> <span class="k">lambda</span> <span class="n">q</span><span class="p">:</span> <span class="n">np</span><span class="o">.</span><span class="n">tan</span><span class="p">(</span>
            <span class="n">np</span><span class="o">.</span><span class="n">arcsin</span><span class="p">(</span><span class="n">q</span> <span class="o">*</span> <span class="n">wavelen</span> <span class="o">/</span> <span class="mi">4</span> <span class="o">/</span> <span class="n">np</span><span class="o">.</span><span class="n">pi</span><span class="p">)</span> <span class="o">*</span> <span class="mi">2</span><span class="p">)</span> <span class="o">*</span> <span class="n">detdist</span> <span class="o">/</span> <span class="n">pixsize</span>

        <span class="bp">self</span><span class="o">.</span><span class="n">intens</span> <span class="o">=</span> <span class="kc">None</span>

    <span class="k">def</span> <span class="nf">_make_Qmag</span><span class="p">(</span><span class="bp">self</span><span class="p">):</span>
        <span class="sd">&quot;&quot;&quot;</span>
<span class="sd">        Makes the momentum transfer of each Q</span>
<span class="sd">        &quot;&quot;&quot;</span>
        <span class="n">beam_vector</span> <span class="o">=</span> <span class="n">np</span><span class="o">.</span><span class="n">array</span><span class="p">([</span><span class="mi">0</span><span class="p">,</span> <span class="mi">0</span><span class="p">,</span> <span class="mi">1</span><span class="p">])</span>

        <span class="bp">self</span><span class="o">.</span><span class="n">Q_vectors</span> <span class="o">=</span> <span class="bp">self</span><span class="o">.</span><span class="n">q_vecs</span><span class="p">(</span>
            <span class="n">beam_vec</span><span class="o">=</span><span class="n">np</span><span class="o">.</span><span class="n">array</span><span class="p">([</span><span class="mi">0</span><span class="p">,</span> <span class="mi">0</span><span class="p">,</span> <span class="mi">1</span><span class="p">]),</span>
            <span class="n">wavelength</span><span class="o">=</span><span class="bp">self</span><span class="o">.</span><span class="n">wavelength</span><span class="p">)</span>
        <span class="bp">self</span><span class="o">.</span><span class="n">Qmag</span> <span class="o">=</span> <span class="n">np</span><span class="o">.</span><span class="n">sqrt</span><span class="p">(</span><span class="n">np</span><span class="o">.</span><span class="n">sum</span><span class="p">(</span><span class="bp">self</span><span class="o">.</span><span class="n">Q_vectors</span><span class="o">**</span><span class="mi">2</span><span class="p">,</span> <span class="n">axis</span><span class="o">=</span><span class="mi">1</span><span class="p">))</span>

<div class="viewcode-block" id="SimplePAD.readout"><a class="viewcode-back" href="../../bornagain.detector.html#bornagain.detector.SimplePAD.readout">[docs]</a>    <span class="k">def</span> <span class="nf">readout</span><span class="p">(</span><span class="bp">self</span><span class="p">,</span> <span class="n">amplitudes</span><span class="p">):</span>
        <span class="sd">&quot;&quot;&quot;</span>
<span class="sd">        Given scattering amplitudes, this calculates the</span>
<span class="sd">        corresponding intensity values.</span>

<span class="sd">        Arguments</span>
<span class="sd">            amplitudes (complex np.ndarray) :</span>
<span class="sd">            Scattering amplitudes same shape as `self.Q`</span>

<span class="sd">        Returns</span>
<span class="sd">            np.ndarray : Scattering intensities as a 2-D image.</span>
<span class="sd">        &quot;&quot;&quot;</span>
        <span class="bp">self</span><span class="o">.</span><span class="n">intens</span> <span class="o">=</span> <span class="p">(</span><span class="n">np</span><span class="o">.</span><span class="n">abs</span><span class="p">(</span><span class="n">amplitudes</span><span class="p">)</span> <span class="o">**</span> <span class="mi">2</span><span class="p">)</span><span class="o">.</span><span class="n">reshape</span><span class="p">(</span><span class="bp">self</span><span class="o">.</span><span class="n">img_sh</span><span class="p">)</span>
        <span class="k">return</span> <span class="bp">self</span><span class="o">.</span><span class="n">intens</span></div>

<div class="viewcode-block" id="SimplePAD.readout_finite"><a class="viewcode-back" href="../../bornagain.detector.html#bornagain.detector.SimplePAD.readout_finite">[docs]</a>    <span class="k">def</span> <span class="nf">readout_finite</span><span class="p">(</span><span class="bp">self</span><span class="p">,</span> <span class="n">amplitudes</span><span class="p">,</span> <span class="n">qmin</span><span class="p">,</span> <span class="n">qmax</span><span class="p">,</span> <span class="n">flux</span><span class="o">=</span><span class="mi">1</span><span class="n">e20</span><span class="p">):</span>
        <span class="sd">&quot;&quot;&quot;</span>
<span class="sd">        Get scattering intensities as a 2D image considering</span>
<span class="sd">        finite scattered photons</span>

<span class="sd">        Arguments:</span>
<span class="sd">            amplitudes (complex np.ndarray) :</span>
<span class="sd">            Scattering amplitudes same shape as `self.Q`.</span>
<span class="sd">            qmin (float) : Minimum q to generate intensities</span>
<span class="sd">            qmax (float) : Maximum q to generate intenities</span>
<span class="sd">            flux (float) : Forward beam flux in Photons per square centimeter</span>

<span class="sd">        Returns:</span>
<span class="sd">            np.ndarray : Scattering intensities as a 2-D image.</span>
<span class="sd">        &quot;&quot;&quot;</span>
        <span class="bp">self</span><span class="o">.</span><span class="n">intens</span> <span class="o">=</span> <span class="p">(</span><span class="n">np</span><span class="o">.</span><span class="n">abs</span><span class="p">(</span><span class="n">amplitudes</span><span class="p">)</span> <span class="o">**</span> <span class="mi">2</span><span class="p">)</span><span class="o">.</span><span class="n">reshape</span><span class="p">(</span><span class="bp">self</span><span class="o">.</span><span class="n">img_sh</span><span class="p">)</span>
        <span class="n">struct_fact</span> <span class="o">=</span> <span class="p">(</span><span class="n">np</span><span class="o">.</span><span class="n">abs</span><span class="p">(</span><span class="n">amplitudes</span><span class="p">)</span> <span class="o">**</span> <span class="mi">2</span><span class="p">)</span><span class="o">.</span><span class="n">astype</span><span class="p">(</span><span class="n">np</span><span class="o">.</span><span class="n">float64</span><span class="p">)</span>

        <span class="k">if</span> <span class="n">qmin</span> <span class="o">&lt;</span> <span class="bp">self</span><span class="o">.</span><span class="n">Qmag</span><span class="o">.</span><span class="n">min</span><span class="p">():</span>
            <span class="n">qmin</span> <span class="o">=</span> <span class="bp">self</span><span class="o">.</span><span class="n">Qmag</span><span class="o">.</span><span class="n">min</span><span class="p">()</span>
        <span class="k">if</span> <span class="n">qmax</span> <span class="o">&gt;</span> <span class="bp">self</span><span class="o">.</span><span class="n">Qmag</span><span class="o">.</span><span class="n">max</span><span class="p">():</span>
            <span class="n">qmax</span> <span class="o">=</span> <span class="bp">self</span><span class="o">.</span><span class="n">Qmag</span><span class="o">.</span><span class="n">max</span><span class="p">()</span>

        <span class="n">ilow</span> <span class="o">=</span> <span class="n">np</span><span class="o">.</span><span class="n">where</span><span class="p">(</span><span class="bp">self</span><span class="o">.</span><span class="n">Qmag</span> <span class="o">&lt;</span> <span class="n">qmin</span><span class="p">)[</span><span class="mi">0</span><span class="p">]</span>
        <span class="n">ihigh</span> <span class="o">=</span> <span class="n">np</span><span class="o">.</span><span class="n">where</span><span class="p">(</span><span class="bp">self</span><span class="o">.</span><span class="n">Qmag</span> <span class="o">&gt;</span> <span class="n">qmax</span><span class="p">)[</span><span class="mi">0</span><span class="p">]</span>

        <span class="k">if</span> <span class="n">ilow</span><span class="o">.</span><span class="n">size</span><span class="p">:</span>
            <span class="n">struct_fact</span><span class="p">[</span><span class="n">ilow</span><span class="p">]</span> <span class="o">=</span> <span class="mi">0</span>
        <span class="k">if</span> <span class="n">ihigh</span><span class="o">.</span><span class="n">size</span><span class="p">:</span>
            <span class="n">struct_fact</span><span class="p">[</span><span class="n">ihigh</span><span class="p">]</span> <span class="o">=</span> <span class="mi">0</span>

        <span class="n">rad_electron</span> <span class="o">=</span> <span class="mf">2.82e-13</span>  <span class="c1"># cm</span>
        <span class="n">phot_per_pix</span> <span class="o">=</span> <span class="n">struct_fact</span> <span class="o">*</span> <span class="bp">self</span><span class="o">.</span><span class="n">SOLID_ANG</span> <span class="o">*</span> <span class="n">flux</span> <span class="o">*</span> <span class="n">rad_electron</span> <span class="o">**</span> <span class="mi">2</span>
        <span class="n">total_phot</span> <span class="o">=</span> <span class="nb">int</span><span class="p">(</span><span class="n">phot_per_pix</span><span class="o">.</span><span class="n">sum</span><span class="p">())</span>

        <span class="n">pvals</span> <span class="o">=</span> <span class="n">struct_fact</span> <span class="o">/</span> <span class="n">struct_fact</span><span class="o">.</span><span class="n">sum</span><span class="p">()</span>
=======
>>>>>>> a62e0080

        <span class="k">return</span> <span class="bp">self</span><span class="o">.</span><span class="n">assemble_data</span><span class="p">(</span><span class="n">np</span><span class="o">.</span><span class="n">ravel</span><span class="p">(</span><span class="n">data_list</span><span class="p">))</span></div></div>


<<<<<<< HEAD
<div class="viewcode-block" id="SimplePAD.display"><a class="viewcode-back" href="../../bornagain.detector.html#bornagain.detector.SimplePAD.display">[docs]</a>    <span class="k">def</span> <span class="nf">display</span><span class="p">(</span><span class="bp">self</span><span class="p">,</span> <span class="n">use_log</span><span class="o">=</span><span class="kc">True</span><span class="p">,</span> <span class="n">vmax</span><span class="o">=</span><span class="kc">None</span><span class="p">,</span> <span class="n">pause</span><span class="o">=</span><span class="kc">None</span><span class="p">,</span> <span class="o">**</span><span class="n">kwargs</span><span class="p">):</span>
        <span class="sd">&quot;&quot;&quot;</span>
<span class="sd">        Displays a detector. Extra kwargs are passed</span>
<span class="sd">        to matplotlib.figure</span>

<span class="sd">        .. note::</span>
<span class="sd">            - Requires matplotlib.</span>
<span class="sd">            - Must first run :func:`readout` or :func:`readout_finite`</span>
<span class="sd">                at least one time</span>

<span class="sd">        Arguments</span>
<span class="sd">            - use_log (bool)</span>
<span class="sd">                whether to use log-scaling when displaying the intensity image.</span>

<span class="sd">            - vmax (float)</span>
<span class="sd">                colorbar scaling argument.</span>
<span class="sd">        &quot;&quot;&quot;</span>
=======
<div class="viewcode-block" id="IcosphereGeometry"><a class="viewcode-back" href="../../bornagain.detector.html#bornagain.detector.IcosphereGeometry">[docs]</a><span class="k">class</span> <span class="nc">IcosphereGeometry</span><span class="p">(</span><span class="nb">object</span><span class="p">):</span>
    <span class="sa">r</span><span class="sd">&quot;&quot;&quot;</span>
>>>>>>> a62e0080

<span class="sd">    Experimental class for a spherical detector that follows the &quot;icosphere&quot; geometry. The Icosphere is generated by</span>
<span class="sd">    sub-dividing the vertices of an icosahedron.  The following blog was helpful:</span>
<span class="sd">    http://sinestesia.co/blog/tutorials/python-icospheres/</span>

<span class="sd">    The code is quite slow; needs to be vectorized with numpy.  There are definitely better spherical detectors - the</span>
<span class="sd">    solid angles of these pixels are not very uniform.</span>

<<<<<<< HEAD
        <span class="k">if</span> <span class="bp">self</span><span class="o">.</span><span class="n">fig</span> <span class="ow">is</span> <span class="kc">None</span><span class="p">:</span>
            <span class="n">fig</span> <span class="o">=</span> <span class="n">plt</span><span class="o">.</span><span class="n">figure</span><span class="p">(</span><span class="o">**</span><span class="n">kwargs</span><span class="p">)</span>
        <span class="k">else</span><span class="p">:</span>
            <span class="n">fig</span> <span class="o">=</span> <span class="bp">self</span><span class="o">.</span><span class="n">fig</span>
        <span class="n">fig</span><span class="o">.</span><span class="n">clear</span><span class="p">()</span>
        <span class="n">ax</span> <span class="o">=</span> <span class="n">plt</span><span class="o">.</span><span class="n">gca</span><span class="p">()</span>
        <span class="n">qx_min</span><span class="p">,</span> <span class="n">qy_min</span> <span class="o">=</span> <span class="bp">self</span><span class="o">.</span><span class="n">Q_vectors</span><span class="p">[:,</span> <span class="p">:</span><span class="mi">2</span><span class="p">]</span><span class="o">.</span><span class="n">min</span><span class="p">(</span><span class="mi">0</span><span class="p">)</span>
        <span class="n">qx_max</span><span class="p">,</span> <span class="n">qy_max</span> <span class="o">=</span> <span class="bp">self</span><span class="o">.</span><span class="n">Q_vectors</span><span class="p">[:,</span> <span class="p">:</span><span class="mi">2</span><span class="p">]</span><span class="o">.</span><span class="n">max</span><span class="p">(</span><span class="mi">0</span><span class="p">)</span>
        <span class="n">extent</span> <span class="o">=</span> <span class="p">(</span><span class="n">qx_min</span><span class="p">,</span> <span class="n">qx_max</span><span class="p">,</span> <span class="n">qy_min</span><span class="p">,</span> <span class="n">qy_max</span><span class="p">)</span>
        <span class="k">if</span> <span class="n">use_log</span><span class="p">:</span>
            <span class="n">ax_img</span> <span class="o">=</span> <span class="n">ax</span><span class="o">.</span><span class="n">imshow</span><span class="p">(</span>
                <span class="n">np</span><span class="o">.</span><span class="n">log1p</span><span class="p">(</span>
                    <span class="bp">self</span><span class="o">.</span><span class="n">intens</span><span class="p">),</span>
                <span class="n">extent</span><span class="o">=</span><span class="n">extent</span><span class="p">,</span>
                <span class="n">cmap</span><span class="o">=</span><span class="s1">&#39;gnuplot&#39;</span><span class="p">,</span>
                <span class="n">interpolation</span><span class="o">=</span><span class="s1">&#39;lanczos&#39;</span><span class="p">)</span>
            <span class="n">cbar</span> <span class="o">=</span> <span class="n">fig</span><span class="o">.</span><span class="n">colorbar</span><span class="p">(</span><span class="n">ax_img</span><span class="p">)</span>
            <span class="n">cbar</span><span class="o">.</span><span class="n">ax</span><span class="o">.</span><span class="n">set_ylabel</span><span class="p">(</span><span class="s1">&#39;log(photon counts)&#39;</span><span class="p">,</span> <span class="n">rotation</span><span class="o">=</span><span class="mi">270</span><span class="p">,</span> <span class="n">labelpad</span><span class="o">=</span><span class="mi">12</span><span class="p">)</span>
        <span class="k">else</span><span class="p">:</span>
            <span class="k">assert</span> <span class="p">(</span><span class="n">vmax</span> <span class="ow">is</span> <span class="ow">not</span> <span class="kc">None</span><span class="p">)</span>
            <span class="n">ax_img</span> <span class="o">=</span> <span class="n">ax</span><span class="o">.</span><span class="n">imshow</span><span class="p">(</span>
                <span class="bp">self</span><span class="o">.</span><span class="n">intens</span><span class="p">,</span>
                <span class="n">extent</span><span class="o">=</span><span class="n">extent</span><span class="p">,</span>
                <span class="n">cmap</span><span class="o">=</span><span class="s1">&#39;gnuplot&#39;</span><span class="p">,</span>
                <span class="n">interpolation</span><span class="o">=</span><span class="s1">&#39;lanczos&#39;</span><span class="p">,</span>
                <span class="n">vmax</span><span class="o">=</span><span class="n">vmax</span><span class="p">)</span>
            <span class="n">cbar</span> <span class="o">=</span> <span class="n">fig</span><span class="o">.</span><span class="n">colorbar</span><span class="p">(</span><span class="n">ax_img</span><span class="p">)</span>
            <span class="n">cbar</span><span class="o">.</span><span class="n">ax</span><span class="o">.</span><span class="n">set_ylabel</span><span class="p">(</span><span class="s1">&#39;photon counts&#39;</span><span class="p">,</span> <span class="n">rotation</span><span class="o">=</span><span class="mi">270</span><span class="p">,</span> <span class="n">labelpad</span><span class="o">=</span><span class="mi">12</span><span class="p">)</span>

        <span class="n">ax</span><span class="o">.</span><span class="n">set_xlabel</span><span class="p">(</span><span class="s1">r&#39;$q_x\,\,\AA^{-1}$&#39;</span><span class="p">)</span>
        <span class="n">ax</span><span class="o">.</span><span class="n">set_ylabel</span><span class="p">(</span><span class="s1">r&#39;$q_y\,\,\AA^{-1}$&#39;</span><span class="p">)</span>

        <span class="k">if</span> <span class="n">pause</span> <span class="ow">is</span> <span class="kc">None</span><span class="p">:</span>
            <span class="n">plt</span><span class="o">.</span><span class="n">show</span><span class="p">()</span>
        <span class="k">elif</span> <span class="n">pause</span> <span class="ow">is</span> <span class="ow">not</span> <span class="kc">None</span> <span class="ow">and</span> <span class="bp">self</span><span class="o">.</span><span class="n">fig</span> <span class="ow">is</span> <span class="kc">None</span><span class="p">:</span>
            <span class="bp">self</span><span class="o">.</span><span class="n">fig</span> <span class="o">=</span> <span class="n">fig</span>
            <span class="n">plt</span><span class="o">.</span><span class="n">draw</span><span class="p">()</span>
            <span class="n">plt</span><span class="o">.</span><span class="n">pause</span><span class="p">(</span><span class="n">pause</span><span class="p">)</span>
        <span class="k">else</span><span class="p">:</span>
            <span class="n">plt</span><span class="o">.</span><span class="n">draw</span><span class="p">()</span>
            <span class="n">plt</span><span class="o">.</span><span class="n">pause</span><span class="p">(</span><span class="n">pause</span><span class="p">)</span></div></div>


<div class="viewcode-block" id="IcosphereGeometry"><a class="viewcode-back" href="../../bornagain.detector.html#bornagain.detector.IcosphereGeometry">[docs]</a><span class="k">class</span> <span class="nc">IcosphereGeometry</span><span class="p">():</span>
    <span class="sd">&quot;&quot;&quot;</span>
<span class="sd">    Experimental class for a spherical detector that</span>
<span class="sd">    follows the &quot;icosphere&quot; geometry.</span>
<span class="sd">    The Icosphere is generated by sub-dividing the vertices of an icosahedron.</span>
<span class="sd">    The following blog was helpful:</span>
<span class="sd">    http://sinestesia.co/blog/tutorials/python-icospheres/</span>
<span class="sd">    The code is quite slow; needs to be vectorized with numpy...</span>
=======
>>>>>>> a62e0080
<span class="sd">    &quot;&quot;&quot;</span>

    <span class="n">n_subdivisions</span> <span class="o">=</span> <span class="mi">1</span>
    <span class="n">radius</span> <span class="o">=</span> <span class="mi">1</span>

    <span class="k">def</span> <span class="nf">__init__</span><span class="p">(</span><span class="bp">self</span><span class="p">,</span> <span class="n">n_subdivisions</span><span class="o">=</span><span class="mi">1</span><span class="p">,</span> <span class="n">radius</span><span class="o">=</span><span class="mi">1</span><span class="p">):</span>

        <span class="bp">self</span><span class="o">.</span><span class="n">n_subdivisions</span> <span class="o">=</span> <span class="n">n_subdivisions</span>
        <span class="bp">self</span><span class="o">.</span><span class="n">radius</span> <span class="o">=</span> <span class="n">radius</span>

    <span class="k">def</span> <span class="nf">_vertex</span><span class="p">(</span><span class="bp">self</span><span class="p">,</span> <span class="n">x</span><span class="p">,</span> <span class="n">y</span><span class="p">,</span> <span class="n">z</span><span class="p">):</span>
        <span class="sa">r</span><span class="sd">&quot;&quot;&quot; Return vertex coordinates fixed to the unit sphere &quot;&quot;&quot;</span>

        <span class="n">length</span> <span class="o">=</span> <span class="n">np</span><span class="o">.</span><span class="n">sqrt</span><span class="p">(</span><span class="n">x</span> <span class="o">**</span> <span class="mi">2</span> <span class="o">+</span> <span class="n">y</span> <span class="o">**</span> <span class="mi">2</span> <span class="o">+</span> <span class="n">z</span> <span class="o">**</span> <span class="mi">2</span><span class="p">)</span>

        <span class="k">return</span> <span class="p">[(</span><span class="n">i</span> <span class="o">*</span> <span class="bp">self</span><span class="o">.</span><span class="n">radius</span><span class="p">)</span> <span class="o">/</span> <span class="n">length</span> <span class="k">for</span> <span class="n">i</span> <span class="ow">in</span> <span class="p">(</span><span class="n">x</span><span class="p">,</span> <span class="n">y</span><span class="p">,</span> <span class="n">z</span><span class="p">)]</span>

    <span class="k">def</span> <span class="nf">_middle_point</span><span class="p">(</span><span class="bp">self</span><span class="p">,</span> <span class="n">point_1</span><span class="p">,</span> <span class="n">point_2</span><span class="p">,</span> <span class="n">verts</span><span class="p">,</span> <span class="n">middle_point_cache</span><span class="p">):</span>
        <span class="sa">r</span><span class="sd">&quot;&quot;&quot; Find a middle point and project to the unit sphere &quot;&quot;&quot;</span>

        <span class="c1"># We check if we have already cut this edge first</span>
        <span class="c1"># to avoid duplicated verts</span>
        <span class="n">smaller_index</span> <span class="o">=</span> <span class="nb">min</span><span class="p">(</span><span class="n">point_1</span><span class="p">,</span> <span class="n">point_2</span><span class="p">)</span>
        <span class="n">greater_index</span> <span class="o">=</span> <span class="nb">max</span><span class="p">(</span><span class="n">point_1</span><span class="p">,</span> <span class="n">point_2</span><span class="p">)</span>

        <span class="n">key</span> <span class="o">=</span> <span class="s1">&#39;</span><span class="si">{0}</span><span class="s1">-</span><span class="si">{1}</span><span class="s1">&#39;</span><span class="o">.</span><span class="n">format</span><span class="p">(</span><span class="n">smaller_index</span><span class="p">,</span> <span class="n">greater_index</span><span class="p">)</span>

        <span class="k">if</span> <span class="n">key</span> <span class="ow">in</span> <span class="n">middle_point_cache</span><span class="p">:</span>
            <span class="k">return</span> <span class="n">middle_point_cache</span><span class="p">[</span><span class="n">key</span><span class="p">]</span>

        <span class="c1"># If it&#39;s not in cache, then we can cut it</span>
        <span class="n">vert_1</span> <span class="o">=</span> <span class="n">verts</span><span class="p">[</span><span class="n">point_1</span><span class="p">]</span>
        <span class="n">vert_2</span> <span class="o">=</span> <span class="n">verts</span><span class="p">[</span><span class="n">point_2</span><span class="p">]</span>
        <span class="n">middle</span> <span class="o">=</span> <span class="p">[</span><span class="nb">sum</span><span class="p">(</span><span class="n">i</span><span class="p">)</span> <span class="o">/</span> <span class="mi">2</span> <span class="k">for</span> <span class="n">i</span> <span class="ow">in</span> <span class="nb">zip</span><span class="p">(</span><span class="n">vert_1</span><span class="p">,</span> <span class="n">vert_2</span><span class="p">)]</span>

        <span class="n">verts</span><span class="o">.</span><span class="n">append</span><span class="p">(</span><span class="bp">self</span><span class="o">.</span><span class="n">_vertex</span><span class="p">(</span><span class="o">*</span><span class="n">middle</span><span class="p">))</span>

        <span class="n">index</span> <span class="o">=</span> <span class="nb">len</span><span class="p">(</span><span class="n">verts</span><span class="p">)</span> <span class="o">-</span> <span class="mi">1</span>
        <span class="n">middle_point_cache</span><span class="p">[</span><span class="n">key</span><span class="p">]</span> <span class="o">=</span> <span class="n">index</span>

        <span class="k">return</span> <span class="n">index</span>

<div class="viewcode-block" id="IcosphereGeometry.compute_vertices_and_faces"><a class="viewcode-back" href="../../bornagain.detector.html#bornagain.detector.IcosphereGeometry.compute_vertices_and_faces">[docs]</a>    <span class="k">def</span> <span class="nf">compute_vertices_and_faces</span><span class="p">(</span><span class="bp">self</span><span class="p">):</span>

        <span class="c1"># Make the base icosahedron</span>

        <span class="n">vertex</span> <span class="o">=</span> <span class="bp">self</span><span class="o">.</span><span class="n">_vertex</span>
        <span class="n">middle_point</span> <span class="o">=</span> <span class="bp">self</span><span class="o">.</span><span class="n">_middle_point</span>
        <span class="n">middle_point_cache</span> <span class="o">=</span> <span class="p">{}</span>

        <span class="c1"># Golden ratio</span>
        <span class="n">phi</span> <span class="o">=</span> <span class="p">(</span><span class="mi">1</span> <span class="o">+</span> <span class="n">np</span><span class="o">.</span><span class="n">sqrt</span><span class="p">(</span><span class="mi">5</span><span class="p">))</span> <span class="o">/</span> <span class="mi">2</span>

        <span class="n">verts</span> <span class="o">=</span> <span class="p">[</span>
            <span class="n">vertex</span><span class="p">(</span><span class="o">-</span><span class="mi">1</span><span class="p">,</span> <span class="n">phi</span><span class="p">,</span> <span class="mi">0</span><span class="p">),</span>
            <span class="n">vertex</span><span class="p">(</span><span class="mi">1</span><span class="p">,</span> <span class="n">phi</span><span class="p">,</span> <span class="mi">0</span><span class="p">),</span>
            <span class="n">vertex</span><span class="p">(</span><span class="o">-</span><span class="mi">1</span><span class="p">,</span> <span class="o">-</span><span class="n">phi</span><span class="p">,</span> <span class="mi">0</span><span class="p">),</span>
            <span class="n">vertex</span><span class="p">(</span><span class="mi">1</span><span class="p">,</span> <span class="o">-</span><span class="n">phi</span><span class="p">,</span> <span class="mi">0</span><span class="p">),</span>

            <span class="n">vertex</span><span class="p">(</span><span class="mi">0</span><span class="p">,</span> <span class="o">-</span><span class="mi">1</span><span class="p">,</span> <span class="n">phi</span><span class="p">),</span>
            <span class="n">vertex</span><span class="p">(</span><span class="mi">0</span><span class="p">,</span> <span class="mi">1</span><span class="p">,</span> <span class="n">phi</span><span class="p">),</span>
            <span class="n">vertex</span><span class="p">(</span><span class="mi">0</span><span class="p">,</span> <span class="o">-</span><span class="mi">1</span><span class="p">,</span> <span class="o">-</span><span class="n">phi</span><span class="p">),</span>
            <span class="n">vertex</span><span class="p">(</span><span class="mi">0</span><span class="p">,</span> <span class="mi">1</span><span class="p">,</span> <span class="o">-</span><span class="n">phi</span><span class="p">),</span>

            <span class="n">vertex</span><span class="p">(</span><span class="n">phi</span><span class="p">,</span> <span class="mi">0</span><span class="p">,</span> <span class="o">-</span><span class="mi">1</span><span class="p">),</span>
            <span class="n">vertex</span><span class="p">(</span><span class="n">phi</span><span class="p">,</span> <span class="mi">0</span><span class="p">,</span> <span class="mi">1</span><span class="p">),</span>
            <span class="n">vertex</span><span class="p">(</span><span class="o">-</span><span class="n">phi</span><span class="p">,</span> <span class="mi">0</span><span class="p">,</span> <span class="o">-</span><span class="mi">1</span><span class="p">),</span>
            <span class="n">vertex</span><span class="p">(</span><span class="o">-</span><span class="n">phi</span><span class="p">,</span> <span class="mi">0</span><span class="p">,</span> <span class="mi">1</span><span class="p">),</span>
        <span class="p">]</span>

        <span class="n">faces</span> <span class="o">=</span> <span class="p">[</span>
            <span class="c1"># 5 faces around point 0</span>
            <span class="p">[</span><span class="mi">0</span><span class="p">,</span> <span class="mi">11</span><span class="p">,</span> <span class="mi">5</span><span class="p">],</span>
            <span class="p">[</span><span class="mi">0</span><span class="p">,</span> <span class="mi">5</span><span class="p">,</span> <span class="mi">1</span><span class="p">],</span>
            <span class="p">[</span><span class="mi">0</span><span class="p">,</span> <span class="mi">1</span><span class="p">,</span> <span class="mi">7</span><span class="p">],</span>
            <span class="p">[</span><span class="mi">0</span><span class="p">,</span> <span class="mi">7</span><span class="p">,</span> <span class="mi">10</span><span class="p">],</span>
            <span class="p">[</span><span class="mi">0</span><span class="p">,</span> <span class="mi">10</span><span class="p">,</span> <span class="mi">11</span><span class="p">],</span>

            <span class="c1"># Adjacent faces</span>
            <span class="p">[</span><span class="mi">1</span><span class="p">,</span> <span class="mi">5</span><span class="p">,</span> <span class="mi">9</span><span class="p">],</span>
            <span class="p">[</span><span class="mi">5</span><span class="p">,</span> <span class="mi">11</span><span class="p">,</span> <span class="mi">4</span><span class="p">],</span>
            <span class="p">[</span><span class="mi">11</span><span class="p">,</span> <span class="mi">10</span><span class="p">,</span> <span class="mi">2</span><span class="p">],</span>
            <span class="p">[</span><span class="mi">10</span><span class="p">,</span> <span class="mi">7</span><span class="p">,</span> <span class="mi">6</span><span class="p">],</span>
            <span class="p">[</span><span class="mi">7</span><span class="p">,</span> <span class="mi">1</span><span class="p">,</span> <span class="mi">8</span><span class="p">],</span>

            <span class="c1"># 5 faces around 3</span>
            <span class="p">[</span><span class="mi">3</span><span class="p">,</span> <span class="mi">9</span><span class="p">,</span> <span class="mi">4</span><span class="p">],</span>
            <span class="p">[</span><span class="mi">3</span><span class="p">,</span> <span class="mi">4</span><span class="p">,</span> <span class="mi">2</span><span class="p">],</span>
            <span class="p">[</span><span class="mi">3</span><span class="p">,</span> <span class="mi">2</span><span class="p">,</span> <span class="mi">6</span><span class="p">],</span>
            <span class="p">[</span><span class="mi">3</span><span class="p">,</span> <span class="mi">6</span><span class="p">,</span> <span class="mi">8</span><span class="p">],</span>
            <span class="p">[</span><span class="mi">3</span><span class="p">,</span> <span class="mi">8</span><span class="p">,</span> <span class="mi">9</span><span class="p">],</span>

            <span class="c1"># Adjacent faces</span>
            <span class="p">[</span><span class="mi">4</span><span class="p">,</span> <span class="mi">9</span><span class="p">,</span> <span class="mi">5</span><span class="p">],</span>
            <span class="p">[</span><span class="mi">2</span><span class="p">,</span> <span class="mi">4</span><span class="p">,</span> <span class="mi">11</span><span class="p">],</span>
            <span class="p">[</span><span class="mi">6</span><span class="p">,</span> <span class="mi">2</span><span class="p">,</span> <span class="mi">10</span><span class="p">],</span>
            <span class="p">[</span><span class="mi">8</span><span class="p">,</span> <span class="mi">6</span><span class="p">,</span> <span class="mi">7</span><span class="p">],</span>
            <span class="p">[</span><span class="mi">9</span><span class="p">,</span> <span class="mi">8</span><span class="p">,</span> <span class="mi">1</span><span class="p">],</span>
        <span class="p">]</span>

        <span class="c1"># -----------------------------------------------------------------------------</span>
        <span class="c1"># Subdivisions</span>

        <span class="k">for</span> <span class="n">i</span> <span class="ow">in</span> <span class="nb">range</span><span class="p">(</span><span class="bp">self</span><span class="o">.</span><span class="n">n_subdivisions</span><span class="p">):</span>
            <span class="n">faces_subdiv</span> <span class="o">=</span> <span class="p">[]</span>

            <span class="k">for</span> <span class="n">tri</span> <span class="ow">in</span> <span class="n">faces</span><span class="p">:</span>
                <span class="n">v1</span> <span class="o">=</span> <span class="n">middle_point</span><span class="p">(</span><span class="n">tri</span><span class="p">[</span><span class="mi">0</span><span class="p">],</span> <span class="n">tri</span><span class="p">[</span><span class="mi">1</span><span class="p">],</span> <span class="n">verts</span><span class="p">,</span> <span class="n">middle_point_cache</span><span class="p">)</span>
                <span class="n">v2</span> <span class="o">=</span> <span class="n">middle_point</span><span class="p">(</span><span class="n">tri</span><span class="p">[</span><span class="mi">1</span><span class="p">],</span> <span class="n">tri</span><span class="p">[</span><span class="mi">2</span><span class="p">],</span> <span class="n">verts</span><span class="p">,</span> <span class="n">middle_point_cache</span><span class="p">)</span>
                <span class="n">v3</span> <span class="o">=</span> <span class="n">middle_point</span><span class="p">(</span><span class="n">tri</span><span class="p">[</span><span class="mi">2</span><span class="p">],</span> <span class="n">tri</span><span class="p">[</span><span class="mi">0</span><span class="p">],</span> <span class="n">verts</span><span class="p">,</span> <span class="n">middle_point_cache</span><span class="p">)</span>

                <span class="n">faces_subdiv</span><span class="o">.</span><span class="n">append</span><span class="p">([</span><span class="n">tri</span><span class="p">[</span><span class="mi">0</span><span class="p">],</span> <span class="n">v1</span><span class="p">,</span> <span class="n">v3</span><span class="p">])</span>
                <span class="n">faces_subdiv</span><span class="o">.</span><span class="n">append</span><span class="p">([</span><span class="n">tri</span><span class="p">[</span><span class="mi">1</span><span class="p">],</span> <span class="n">v2</span><span class="p">,</span> <span class="n">v1</span><span class="p">])</span>
                <span class="n">faces_subdiv</span><span class="o">.</span><span class="n">append</span><span class="p">([</span><span class="n">tri</span><span class="p">[</span><span class="mi">2</span><span class="p">],</span> <span class="n">v3</span><span class="p">,</span> <span class="n">v2</span><span class="p">])</span>
                <span class="n">faces_subdiv</span><span class="o">.</span><span class="n">append</span><span class="p">([</span><span class="n">v1</span><span class="p">,</span> <span class="n">v2</span><span class="p">,</span> <span class="n">v3</span><span class="p">])</span>

            <span class="n">faces</span> <span class="o">=</span> <span class="n">faces_subdiv</span>

        <span class="n">faces</span> <span class="o">=</span> <span class="n">np</span><span class="o">.</span><span class="n">array</span><span class="p">(</span><span class="n">faces</span><span class="p">)</span>
        <span class="n">verts</span> <span class="o">=</span> <span class="n">np</span><span class="o">.</span><span class="n">array</span><span class="p">(</span><span class="n">verts</span><span class="p">)</span>
        <span class="n">n_faces</span> <span class="o">=</span> <span class="n">faces</span><span class="o">.</span><span class="n">shape</span><span class="p">[</span><span class="mi">0</span><span class="p">]</span>

        <span class="n">face_centers</span> <span class="o">=</span> <span class="n">np</span><span class="o">.</span><span class="n">zeros</span><span class="p">([</span><span class="n">n_faces</span><span class="p">,</span> <span class="mi">3</span><span class="p">])</span>
        <span class="k">for</span> <span class="n">i</span> <span class="ow">in</span> <span class="nb">range</span><span class="p">(</span><span class="mi">0</span><span class="p">,</span> <span class="n">n_faces</span><span class="p">):</span>
            <span class="n">face_centers</span><span class="p">[</span><span class="n">i</span><span class="p">,</span> <span class="p">:]</span> <span class="o">=</span> <span class="p">(</span>
<<<<<<< HEAD
                <span class="n">verts</span><span class="p">[</span><span class="n">faces</span><span class="p">[</span><span class="n">i</span><span class="p">,</span> <span class="mi">0</span><span class="p">],</span> <span class="p">:]</span> <span class="o">+</span> <span class="n">verts</span><span class="p">[</span><span class="n">faces</span><span class="p">[</span><span class="n">i</span><span class="p">,</span> <span class="mi">1</span><span class="p">],</span> <span class="p">:]</span> <span class="o">+</span>
                <span class="n">verts</span><span class="p">[</span><span class="n">faces</span><span class="p">[</span><span class="n">i</span><span class="p">,</span> <span class="mi">2</span><span class="p">],</span> <span class="p">:])</span> <span class="o">/</span> <span class="mi">3</span>
=======
                <span class="n">verts</span><span class="p">[</span><span class="n">faces</span><span class="p">[</span><span class="n">i</span><span class="p">,</span> <span class="mi">0</span><span class="p">],</span> <span class="p">:]</span> <span class="o">+</span> <span class="n">verts</span><span class="p">[</span><span class="n">faces</span><span class="p">[</span><span class="n">i</span><span class="p">,</span> <span class="mi">1</span><span class="p">],</span> <span class="p">:]</span> <span class="o">+</span> <span class="n">verts</span><span class="p">[</span><span class="n">faces</span><span class="p">[</span><span class="n">i</span><span class="p">,</span> <span class="mi">2</span><span class="p">],</span> <span class="p">:])</span> <span class="o">/</span> <span class="mi">3</span>
>>>>>>> a62e0080

        <span class="k">return</span> <span class="n">verts</span><span class="p">,</span> <span class="n">faces</span><span class="p">,</span> <span class="n">face_centers</span></div></div>


<div class="viewcode-block" id="RadialProfiler"><a class="viewcode-back" href="../../bornagain.detector.html#bornagain.detector.RadialProfiler">[docs]</a><span class="k">class</span> <span class="nc">RadialProfiler</span><span class="p">(</span><span class="nb">object</span><span class="p">):</span>

    <span class="sa">r</span><span class="sd">&quot;&quot;&quot;</span>
<span class="sd">    Helper class to create radial profiles.</span>
<span class="sd">    &quot;&quot;&quot;</span>

    <span class="k">def</span> <span class="nf">__init__</span><span class="p">(</span><span class="bp">self</span><span class="p">):</span>

        <span class="bp">self</span><span class="o">.</span><span class="n">n_bins</span> <span class="o">=</span> <span class="kc">None</span>
        <span class="bp">self</span><span class="o">.</span><span class="n">bins</span> <span class="o">=</span> <span class="kc">None</span>
        <span class="bp">self</span><span class="o">.</span><span class="n">bin_size</span> <span class="o">=</span> <span class="kc">None</span>
        <span class="bp">self</span><span class="o">.</span><span class="n">bin_indices</span> <span class="o">=</span> <span class="kc">None</span>
        <span class="bp">self</span><span class="o">.</span><span class="n">q_mags</span> <span class="o">=</span> <span class="kc">None</span>
        <span class="bp">self</span><span class="o">.</span><span class="n">mask</span> <span class="o">=</span> <span class="kc">None</span>
        <span class="bp">self</span><span class="o">.</span><span class="n">counts</span> <span class="o">=</span> <span class="kc">None</span>
        <span class="bp">self</span><span class="o">.</span><span class="n">q_range</span> <span class="o">=</span> <span class="kc">None</span>
        <span class="bp">self</span><span class="o">.</span><span class="n">counts_non_zero</span> <span class="o">=</span> <span class="kc">None</span>

<div class="viewcode-block" id="RadialProfiler.make_plan"><a class="viewcode-back" href="../../bornagain.detector.html#bornagain.detector.RadialProfiler.make_plan">[docs]</a>    <span class="k">def</span> <span class="nf">make_plan</span><span class="p">(</span><span class="bp">self</span><span class="p">,</span> <span class="n">q_mags</span><span class="p">,</span> <span class="n">mask</span><span class="o">=</span><span class="kc">None</span><span class="p">,</span> <span class="n">n_bins</span><span class="o">=</span><span class="mi">100</span><span class="p">,</span> <span class="n">q_range</span><span class="o">=</span><span class="kc">None</span><span class="p">):</span>
        <span class="sa">r</span><span class="sd">&quot;&quot;&quot;</span>
<span class="sd">        Setup the binning indices for the creation of radial profiles.</span>

<span class="sd">        Arguments:</span>
<span class="sd">            q_mags (numpy array) :</span>
<span class="sd">                Scattering vector magnitudes.</span>
<span class="sd">            mask (numpy array) :</span>
<span class="sd">                Pixel mask.  Should be ones and zeros, where one means &quot;good&quot; and zero means &quot;bad&quot;.</span>
<span class="sd">            n_bins (int) :</span>
<span class="sd">                Number of bins.</span>
<span class="sd">            q_range (list-like) :</span>
<span class="sd">                The minimum and maximum of the scattering vector magnitudes.  The bin size will be equal to</span>
<span class="sd">                (max_q - min_q) / n_bins</span>
<span class="sd">        &quot;&quot;&quot;</span>

        <span class="n">q_mags</span> <span class="o">=</span> <span class="n">q_mags</span><span class="o">.</span><span class="n">ravel</span><span class="p">()</span>

        <span class="k">if</span> <span class="n">q_range</span> <span class="ow">is</span> <span class="kc">None</span><span class="p">:</span>
            <span class="n">min_q</span> <span class="o">=</span> <span class="n">np</span><span class="o">.</span><span class="n">min</span><span class="p">(</span><span class="n">q_mags</span><span class="p">)</span>
            <span class="n">max_q</span> <span class="o">=</span> <span class="n">np</span><span class="o">.</span><span class="n">max</span><span class="p">(</span><span class="n">q_mags</span><span class="p">)</span>
            <span class="n">q_range</span> <span class="o">=</span> <span class="n">np</span><span class="o">.</span><span class="n">array</span><span class="p">([</span><span class="n">min_q</span><span class="p">,</span> <span class="n">max_q</span><span class="p">])</span>
        <span class="k">else</span><span class="p">:</span>
            <span class="n">q_range</span> <span class="o">=</span> <span class="n">q_range</span><span class="o">.</span><span class="n">copy</span><span class="p">()</span>
            <span class="n">min_q</span> <span class="o">=</span> <span class="n">q_range</span><span class="p">[</span><span class="mi">0</span><span class="p">]</span>
            <span class="n">max_q</span> <span class="o">=</span> <span class="n">q_range</span><span class="p">[</span><span class="mi">1</span><span class="p">]</span>

        <span class="n">bin_size</span> <span class="o">=</span> <span class="p">(</span><span class="n">max_q</span> <span class="o">-</span> <span class="n">min_q</span><span class="p">)</span> <span class="o">/</span> <span class="nb">float</span><span class="p">(</span><span class="n">n_bins</span><span class="p">)</span>
        <span class="n">bins</span> <span class="o">=</span> <span class="p">(</span><span class="n">np</span><span class="o">.</span><span class="n">arange</span><span class="p">(</span><span class="mi">0</span><span class="p">,</span> <span class="n">n_bins</span><span class="p">)</span> <span class="o">+</span> <span class="mf">0.5</span><span class="p">)</span> <span class="o">*</span> <span class="n">bin_size</span> <span class="o">+</span> <span class="n">min_q</span>
        <span class="n">bin_indices</span> <span class="o">=</span> <span class="n">np</span><span class="o">.</span><span class="n">int64</span><span class="p">(</span><span class="n">np</span><span class="o">.</span><span class="n">floor</span><span class="p">((</span><span class="n">q_mags</span> <span class="o">-</span> <span class="n">min_q</span><span class="p">)</span> <span class="o">/</span> <span class="n">bin_size</span><span class="p">))</span>
        <span class="n">bin_indices</span><span class="p">[</span><span class="n">bin_indices</span> <span class="o">&lt;</span> <span class="mi">0</span><span class="p">]</span> <span class="o">=</span> <span class="mi">0</span>
        <span class="n">bin_indices</span><span class="p">[</span><span class="n">bin_indices</span> <span class="o">&gt;=</span> <span class="n">n_bins</span><span class="p">]</span> <span class="o">=</span> <span class="n">n_bins</span> <span class="o">-</span> <span class="mi">1</span>
        <span class="k">if</span> <span class="n">mask</span> <span class="ow">is</span> <span class="kc">None</span><span class="p">:</span>
            <span class="n">mask</span> <span class="o">=</span> <span class="n">np</span><span class="o">.</span><span class="n">ones</span><span class="p">([</span><span class="nb">len</span><span class="p">(</span><span class="n">bin_indices</span><span class="p">)])</span>
        <span class="k">else</span><span class="p">:</span>
            <span class="n">mask</span> <span class="o">=</span> <span class="n">mask</span><span class="o">.</span><span class="n">copy</span><span class="p">()</span><span class="o">.</span><span class="n">ravel</span><span class="p">()</span>
        <span class="c1"># print(bin_indices.shape, mask.shape, n_bins)</span>
        <span class="n">counts</span> <span class="o">=</span> <span class="n">np</span><span class="o">.</span><span class="n">bincount</span><span class="p">(</span><span class="n">bin_indices</span><span class="p">,</span> <span class="n">mask</span><span class="p">,</span> <span class="n">n_bins</span><span class="p">)</span>
        <span class="n">counts_non_zero</span> <span class="o">=</span> <span class="n">counts</span> <span class="o">&gt;</span> <span class="mi">0</span>

        <span class="bp">self</span><span class="o">.</span><span class="n">n_bins</span> <span class="o">=</span> <span class="n">n_bins</span>
        <span class="bp">self</span><span class="o">.</span><span class="n">bins</span> <span class="o">=</span> <span class="n">bins</span>
        <span class="bp">self</span><span class="o">.</span><span class="n">bin_size</span> <span class="o">=</span> <span class="n">bin_size</span>
        <span class="bp">self</span><span class="o">.</span><span class="n">bin_indices</span> <span class="o">=</span> <span class="n">bin_indices</span>
        <span class="bp">self</span><span class="o">.</span><span class="n">q_mags</span> <span class="o">=</span> <span class="n">q_mags</span>
        <span class="bp">self</span><span class="o">.</span><span class="n">mask</span> <span class="o">=</span> <span class="n">mask</span>
        <span class="bp">self</span><span class="o">.</span><span class="n">counts</span> <span class="o">=</span> <span class="n">counts</span>
        <span class="bp">self</span><span class="o">.</span><span class="n">q_range</span> <span class="o">=</span> <span class="n">q_range</span>
        <span class="bp">self</span><span class="o">.</span><span class="n">counts_non_zero</span> <span class="o">=</span> <span class="n">counts_non_zero</span></div>

<div class="viewcode-block" id="RadialProfiler.get_profile"><a class="viewcode-back" href="../../bornagain.detector.html#bornagain.detector.RadialProfiler.get_profile">[docs]</a>    <span class="k">def</span> <span class="nf">get_profile</span><span class="p">(</span><span class="bp">self</span><span class="p">,</span> <span class="n">data</span><span class="p">,</span> <span class="n">average</span><span class="o">=</span><span class="kc">True</span><span class="p">):</span>
        <span class="sa">r</span><span class="sd">&quot;&quot;&quot;</span>
<span class="sd">        Create a radial profile for a particular dataframe.</span>

<span class="sd">        Arguments:</span>
<span class="sd">            data (numpy array) :</span>
<span class="sd">                Intensity data.</span>
<span class="sd">            average (bool) :</span>
<span class="sd">                If true, divide the sum in each bin by the counts, else return the sum.  Default: True.</span>

<span class="sd">        Returns:</span>
<span class="sd">            profile (numpy array) :</span>
<span class="sd">                The requested radial profile.</span>
<span class="sd">        &quot;&quot;&quot;</span>

        <span class="n">profile</span> <span class="o">=</span> <span class="n">np</span><span class="o">.</span><span class="n">bincount</span><span class="p">(</span><span class="bp">self</span><span class="o">.</span><span class="n">bin_indices</span><span class="p">,</span> <span class="n">data</span><span class="o">.</span><span class="n">ravel</span><span class="p">()</span>
                              <span class="o">*</span> <span class="bp">self</span><span class="o">.</span><span class="n">mask</span><span class="p">,</span> <span class="bp">self</span><span class="o">.</span><span class="n">n_bins</span><span class="p">)</span>
        <span class="k">if</span> <span class="n">average</span><span class="p">:</span>
            <span class="n">profile</span><span class="o">.</span><span class="n">flat</span><span class="p">[</span><span class="bp">self</span><span class="o">.</span><span class="n">counts_non_zero</span><span class="p">]</span> <span class="o">/=</span> <span class="bp">self</span><span class="o">.</span><span class="n">counts</span><span class="o">.</span><span class="n">flat</span><span class="p">[</span><span class="bp">self</span><span class="o">.</span><span class="n">counts_non_zero</span><span class="p">]</span>

        <span class="k">return</span> <span class="n">profile</span></div></div>
</pre></div>

           </div>
           
          </div>
          <footer>
  

  <hr/>

  <div role="contentinfo">
    <p>

    </p>
  </div>
  Built with <a href="http://sphinx-doc.org/">Sphinx</a> using a <a href="https://github.com/rtfd/sphinx_rtd_theme">theme</a> provided by <a href="https://readthedocs.org">Read the Docs</a>. 

</footer>

        </div>
      </div>

    </section>

  </div>
  


  

<<<<<<< HEAD
    <script type="text/javascript">
        var DOCUMENTATION_OPTIONS = {
            URL_ROOT:'../../',
            VERSION:'0.2018.9.9',
            LANGUAGE:'None',
            COLLAPSE_INDEX:false,
            FILE_SUFFIX:'.html',
            HAS_SOURCE:  true,
            SOURCELINK_SUFFIX: '.txt'
        };
    </script>
      <script type="text/javascript" src="../../_static/jquery.js"></script>
      <script type="text/javascript" src="../../_static/underscore.js"></script>
      <script type="text/javascript" src="../../_static/doctools.js"></script>
      <script type="text/javascript" src="https://cdn.mathjax.org/mathjax/latest/MathJax.js?config=TeX-AMS-MML_HTMLorMML"></script>
=======
    
    
      <script type="text/javascript" id="documentation_options" data-url_root="../../" src="../../_static/documentation_options.js"></script>
        <script type="text/javascript" src="../../_static/jquery.js"></script>
        <script type="text/javascript" src="../../_static/underscore.js"></script>
        <script type="text/javascript" src="../../_static/doctools.js"></script>
        <script async="async" type="text/javascript" src="https://cdnjs.cloudflare.com/ajax/libs/mathjax/2.7.1/MathJax.js?config=TeX-AMS-MML_HTMLorMML"></script>
    
>>>>>>> a62e0080

  

  <script type="text/javascript" src="../../_static/js/theme.js"></script>

  <script type="text/javascript">
      jQuery(function () {
          SphinxRtdTheme.Navigation.enable(true);
      });
  </script> 

</body>
</html><|MERGE_RESOLUTION|>--- conflicted
+++ resolved
@@ -87,12 +87,8 @@
 <li class="toctree-l1"><a class="reference internal" href="../../targets.html">Targets</a></li>
 <li class="toctree-l1"><a class="reference internal" href="../../geometry.html">Detectors</a></li>
 <li class="toctree-l1"><a class="reference internal" href="../../simulations.html">Simulations</a></li>
-<<<<<<< HEAD
-<li class="toctree-l1"><a class="reference internal" href="../../coding.html">Coding guidlines</a></li>
-=======
 <li class="toctree-l1"><a class="reference internal" href="../../coding.html">Notes for Developers</a></li>
 <li class="toctree-l1"><a class="reference internal" href="../../numpy.html">Numpy, vectors, rotations, etc.</a></li>
->>>>>>> a62e0080
 <li class="toctree-l1"><a class="reference internal" href="../../modules.html">bornagain</a></li>
 </ul>
 
@@ -174,19 +170,6 @@
 
 
 <div class="viewcode-block" id="PADGeometry"><a class="viewcode-back" href="../../bornagain.detector.html#bornagain.detector.PADGeometry">[docs]</a><span class="k">class</span> <span class="nc">PADGeometry</span><span class="p">(</span><span class="nb">object</span><span class="p">):</span>
-<<<<<<< HEAD
-    <span class="sd">r&quot;&quot;&quot;</span>
-<span class="sd">    This is a simplified version of the Panel class.</span>
-<span class="sd">    Hopefully it replaces Panel.</span>
-<span class="sd">    One main difference is that it does not include any information</span>
-<span class="sd">    about the source, which makes a lot more sense and removes several</span>
-<span class="sd">    headaches that I dealt with previously.</span>
-<span class="sd">    Another big difference is the emphasis on simplicity.</span>
-<span class="sd">    So far, there is no cache for derived arrays,</span>
-<span class="sd">    but maybe that will be added later (but only on an as-needed basis...).</span>
-<span class="sd">    As a result of simplifications, there are no checks;</span>
-<span class="sd">    the programmer must think.</span>
-=======
 
     <span class="sa">r</span><span class="sd">&quot;&quot;&quot;</span>
 <span class="sd">    A container for pixel-array detector (PAD) geometry specification, with hepful methods for generating:</span>
@@ -200,7 +183,6 @@
 <span class="sd">    There are also a few methods for generating new arrays (zeros, ones, random) and re-shaping flattened arrays to 2D</span>
 <span class="sd">    arrays.</span>
 
->>>>>>> a62e0080
 <span class="sd">    &quot;&quot;&quot;</span>
 
     <span class="c1"># These are the configurable parameters.  No defaults.  One must think.</span>
@@ -234,25 +216,23 @@
 
     <span class="nd">@property</span>
     <span class="k">def</span> <span class="nf">fs_vec</span><span class="p">(</span><span class="bp">self</span><span class="p">):</span>
-        <span class="sd">r&quot;&quot;&quot; Fast-scan basis vector. &quot;&quot;&quot;</span>
+        <span class="sa">r</span><span class="sd">&quot;&quot;&quot; Fast-scan basis vector. &quot;&quot;&quot;</span>
 
         <span class="k">return</span> <span class="bp">self</span><span class="o">.</span><span class="n">_fs_vec</span>
 
     <span class="nd">@property</span>
     <span class="k">def</span> <span class="nf">ss_vec</span><span class="p">(</span><span class="bp">self</span><span class="p">):</span>
-        <span class="sd">r&quot;&quot;&quot; Slow-scan basis vector. &quot;&quot;&quot;</span>
+        <span class="sa">r</span><span class="sd">&quot;&quot;&quot; Slow-scan basis vector. &quot;&quot;&quot;</span>
 
         <span class="k">return</span> <span class="bp">self</span><span class="o">.</span><span class="n">_ss_vec</span>
 
     <span class="nd">@property</span>
     <span class="k">def</span> <span class="nf">t_vec</span><span class="p">(</span><span class="bp">self</span><span class="p">):</span>
-        <span class="sd">r&quot;&quot;&quot; Translation vector pointing from origin to center</span>
-<span class="sd">        of corner pixel, which is first in memory. &quot;&quot;&quot;</span>
+        <span class="sa">r</span><span class="sd">&quot;&quot;&quot; Translation vector pointing from origin to center of corner pixel, which is first in memory. &quot;&quot;&quot;</span>
 
         <span class="k">return</span> <span class="bp">self</span><span class="o">.</span><span class="n">_t_vec</span>
 
-    <span class="c1"># The reason for these setters is that some assumptions are made</span>
-    <span class="c1"># about the shape of vectors used within bornagain.</span>
+    <span class="c1"># The reason for these setters is that some assumptions are made about the shape of vectors used within bornagain.</span>
     <span class="c1"># TODO: Document assumptions made about vectors</span>
 
     <span class="nd">@fs_vec</span><span class="o">.</span><span class="n">setter</span>
@@ -268,39 +248,23 @@
         <span class="bp">self</span><span class="o">.</span><span class="n">_t_vec</span> <span class="o">=</span> <span class="n">vec_check</span><span class="p">(</span><span class="n">t_vec</span><span class="p">)</span>
 
 <div class="viewcode-block" id="PADGeometry.save"><a class="viewcode-back" href="../../bornagain.detector.html#bornagain.detector.PADGeometry.save">[docs]</a>    <span class="k">def</span> <span class="nf">save</span><span class="p">(</span><span class="bp">self</span><span class="p">,</span> <span class="n">save_fname</span><span class="p">):</span>
-<<<<<<< HEAD
-        <span class="sd">&quot;&quot;&quot;Saves an hdf5 file with class attributes for later use&quot;&quot;&quot;</span>
-=======
         <span class="sa">r</span><span class="sd">&quot;&quot;&quot;Saves an hdf5 file with class attributes for later use&quot;&quot;&quot;</span>
->>>>>>> a62e0080
         <span class="k">with</span> <span class="n">h5py</span><span class="o">.</span><span class="n">File</span><span class="p">(</span><span class="n">save_fname</span><span class="p">,</span> <span class="s2">&quot;w&quot;</span><span class="p">)</span> <span class="k">as</span> <span class="n">h</span><span class="p">:</span>
             <span class="k">for</span> <span class="n">name</span><span class="p">,</span> <span class="n">data</span> <span class="ow">in</span> <span class="nb">vars</span><span class="p">(</span><span class="bp">self</span><span class="p">)</span><span class="o">.</span><span class="n">items</span><span class="p">():</span>
                 <span class="n">h</span><span class="o">.</span><span class="n">create_dataset</span><span class="p">(</span><span class="n">name</span><span class="p">,</span> <span class="n">data</span><span class="o">=</span><span class="n">data</span><span class="p">)</span></div>
 
-<<<<<<< HEAD
-    <span class="nd">@classmethod</span>
-<div class="viewcode-block" id="PADGeometry.load"><a class="viewcode-back" href="../../bornagain.detector.html#bornagain.detector.PADGeometry.load">[docs]</a>    <span class="k">def</span> <span class="nf">load</span><span class="p">(</span><span class="n">cls</span><span class="p">,</span> <span class="n">fname</span><span class="p">):</span>
-        <span class="sd">&quot;&quot;&quot; load a PAD object from fname&quot;&quot;&quot;</span>
-        <span class="n">pad</span> <span class="o">=</span> <span class="n">cls</span><span class="p">()</span>
-=======
 <div class="viewcode-block" id="PADGeometry.load"><a class="viewcode-back" href="../../bornagain.detector.html#bornagain.detector.PADGeometry.load">[docs]</a>    <span class="nd">@classmethod</span>
     <span class="k">def</span> <span class="nf">load</span><span class="p">(</span><span class="bp">cls</span><span class="p">,</span> <span class="n">fname</span><span class="p">):</span>
         <span class="sa">r</span><span class="sd">&quot;&quot;&quot; load a PAD object from fname&quot;&quot;&quot;</span>
         <span class="n">pad</span> <span class="o">=</span> <span class="bp">cls</span><span class="p">()</span>
->>>>>>> a62e0080
         <span class="k">with</span> <span class="n">h5py</span><span class="o">.</span><span class="n">File</span><span class="p">(</span><span class="n">fname</span><span class="p">,</span> <span class="s2">&quot;r&quot;</span><span class="p">)</span> <span class="k">as</span> <span class="n">h</span><span class="p">:</span>
             <span class="k">for</span> <span class="n">name</span> <span class="ow">in</span> <span class="n">h</span><span class="o">.</span><span class="n">keys</span><span class="p">():</span>
                 <span class="n">data</span> <span class="o">=</span> <span class="n">h</span><span class="p">[</span><span class="n">name</span><span class="p">]</span><span class="o">.</span><span class="n">value</span>
                 <span class="nb">setattr</span><span class="p">(</span><span class="n">pad</span><span class="p">,</span> <span class="n">name</span><span class="p">,</span> <span class="n">data</span><span class="p">)</span>
         <span class="k">return</span> <span class="n">pad</span></div>
 
-<<<<<<< HEAD
-<div class="viewcode-block" id="PADGeometry.simple_setup"><a class="viewcode-back" href="../../bornagain.detector.html#bornagain.detector.PADGeometry.simple_setup">[docs]</a>    <span class="k">def</span> <span class="nf">simple_setup</span><span class="p">(</span><span class="bp">self</span><span class="p">,</span> <span class="n">n_pixels</span><span class="o">=</span><span class="mi">1000</span><span class="p">,</span> <span class="n">pixel_size</span><span class="o">=</span><span class="mi">100</span><span class="n">e</span><span class="o">-</span><span class="mi">6</span><span class="p">,</span> <span class="n">distance</span><span class="o">=</span><span class="mf">0.1</span><span class="p">):</span>
-        <span class="sd">r&quot;&quot;&quot; Make this a square PAD with beam at center.</span>
-=======
 <div class="viewcode-block" id="PADGeometry.simple_setup"><a class="viewcode-back" href="../../bornagain.detector.html#bornagain.detector.PADGeometry.simple_setup">[docs]</a>    <span class="k">def</span> <span class="nf">simple_setup</span><span class="p">(</span><span class="bp">self</span><span class="p">,</span> <span class="n">n_pixels</span><span class="o">=</span><span class="mi">1000</span><span class="p">,</span> <span class="n">pixel_size</span><span class="o">=</span><span class="mf">100e-6</span><span class="p">,</span> <span class="n">distance</span><span class="o">=</span><span class="mf">0.1</span><span class="p">):</span>
         <span class="sa">r</span><span class="sd">&quot;&quot;&quot; Make this a square PAD with beam at center.</span>
->>>>>>> a62e0080
 
 <span class="sd">        Returns:</span>
 <span class="sd">            object:</span>
@@ -314,21 +278,19 @@
                       <span class="n">pixel_size</span> <span class="o">*</span> <span class="p">(</span><span class="n">n_pixels</span> <span class="o">/</span> <span class="mf">2.0</span> <span class="o">-</span> <span class="mf">0.5</span><span class="p">),</span> <span class="n">distance</span><span class="p">]</span></div>
 
 <div class="viewcode-block" id="PADGeometry.pixel_size"><a class="viewcode-back" href="../../bornagain.detector.html#bornagain.detector.PADGeometry.pixel_size">[docs]</a>    <span class="k">def</span> <span class="nf">pixel_size</span><span class="p">(</span><span class="bp">self</span><span class="p">):</span>
-        <span class="sd">r&quot;&quot;&quot; Return pixel size, assuming square pixels. &quot;&quot;&quot;</span>
+        <span class="sa">r</span><span class="sd">&quot;&quot;&quot; Return pixel size, assuming square pixels. &quot;&quot;&quot;</span>
 
         <span class="k">return</span> <span class="n">np</span><span class="o">.</span><span class="n">mean</span><span class="p">([</span><span class="n">vec_mag</span><span class="p">(</span><span class="bp">self</span><span class="o">.</span><span class="n">fs_vec</span><span class="p">),</span> <span class="n">vec_mag</span><span class="p">(</span><span class="bp">self</span><span class="o">.</span><span class="n">ss_vec</span><span class="p">)])</span></div>
 
 <div class="viewcode-block" id="PADGeometry.shape"><a class="viewcode-back" href="../../bornagain.detector.html#bornagain.detector.PADGeometry.shape">[docs]</a>    <span class="k">def</span> <span class="nf">shape</span><span class="p">(</span><span class="bp">self</span><span class="p">):</span>
-        <span class="sd">r&quot;&quot;&quot; Return tuple corresponding to the numpy shape of this PAD. &quot;&quot;&quot;</span>
+        <span class="sa">r</span><span class="sd">&quot;&quot;&quot; Return tuple corresponding to the numpy shape of this PAD. &quot;&quot;&quot;</span>
 
         <span class="k">return</span> <span class="p">(</span><span class="bp">self</span><span class="o">.</span><span class="n">n_ss</span><span class="p">,</span> <span class="bp">self</span><span class="o">.</span><span class="n">n_fs</span><span class="p">)</span></div>
 
 <div class="viewcode-block" id="PADGeometry.indices_to_vectors"><a class="viewcode-back" href="../../bornagain.detector.html#bornagain.detector.PADGeometry.indices_to_vectors">[docs]</a>    <span class="k">def</span> <span class="nf">indices_to_vectors</span><span class="p">(</span><span class="bp">self</span><span class="p">,</span> <span class="n">j</span><span class="p">,</span> <span class="n">i</span><span class="p">):</span>
-        <span class="sd">r&quot;&quot;&quot;</span>
-<span class="sd">        Convert pixel indices to translation vectors pointing</span>
-<span class="sd">        from origin to position on panel.</span>
-<span class="sd">        The positions need not lie on the actual panel;</span>
-<span class="sd">        this assums an infinite plane.</span>
+        <span class="sa">r</span><span class="sd">&quot;&quot;&quot;</span>
+<span class="sd">        Convert pixel indices to translation vectors pointing from origin to position on panel.</span>
+<span class="sd">        The positions need not lie on the actual panel; this assums an infinite plane.</span>
 
 <span class="sd">        Arguments:</span>
 <span class="sd">            i (float) :</span>
@@ -347,7 +309,7 @@
         <span class="k">return</span> <span class="n">vec_check</span><span class="p">(</span><span class="bp">self</span><span class="o">.</span><span class="n">t_vec</span> <span class="o">+</span> <span class="n">f</span> <span class="o">+</span> <span class="n">s</span><span class="p">)</span></div>
 
 <div class="viewcode-block" id="PADGeometry.position_vecs"><a class="viewcode-back" href="../../bornagain.detector.html#bornagain.detector.PADGeometry.position_vecs">[docs]</a>    <span class="k">def</span> <span class="nf">position_vecs</span><span class="p">(</span><span class="bp">self</span><span class="p">):</span>
-        <span class="sd">r&quot;&quot;&quot;</span>
+        <span class="sa">r</span><span class="sd">&quot;&quot;&quot;</span>
 <span class="sd">        Compute vectors pointing from origin to pixel centers.</span>
 
 <span class="sd">        Returns: Nx3 numpy array</span>
@@ -361,21 +323,10 @@
         <span class="k">return</span> <span class="bp">self</span><span class="o">.</span><span class="n">indices_to_vectors</span><span class="p">(</span><span class="n">j</span><span class="p">,</span> <span class="n">i</span><span class="p">)</span></div>
 
 <div class="viewcode-block" id="PADGeometry.norm_vec"><a class="viewcode-back" href="../../bornagain.detector.html#bornagain.detector.PADGeometry.norm_vec">[docs]</a>    <span class="k">def</span> <span class="nf">norm_vec</span><span class="p">(</span><span class="bp">self</span><span class="p">):</span>
-        <span class="sd">r&quot;&quot;&quot; The vector that is normal to the PAD plane. &quot;&quot;&quot;</span>
+        <span class="sa">r</span><span class="sd">&quot;&quot;&quot; The vector that is normal to the PAD plane. &quot;&quot;&quot;</span>
 
         <span class="k">return</span> <span class="n">vec_norm</span><span class="p">(</span><span class="n">np</span><span class="o">.</span><span class="n">cross</span><span class="p">(</span><span class="bp">self</span><span class="o">.</span><span class="n">fs_vec</span><span class="p">,</span> <span class="bp">self</span><span class="o">.</span><span class="n">ss_vec</span><span class="p">))</span></div>
 
-<<<<<<< HEAD
-<div class="viewcode-block" id="PADGeometry.ds_vecs"><a class="viewcode-back" href="../../bornagain.detector.html#bornagain.detector.PADGeometry.ds_vecs">[docs]</a>    <span class="k">def</span> <span class="nf">ds_vecs</span><span class="p">(</span><span class="bp">self</span><span class="p">,</span> <span class="n">beam_vec</span><span class="o">=</span><span class="kc">None</span><span class="p">):</span>
-        <span class="sd">r&quot;&quot;&quot; Normalized scattering vectors s - s0 where s0 is the incident beam</span>
-<span class="sd">        direction and s is the outgoing vector for a given pixel.</span>
-<span class="sd">        This does **not** have the 2*pi/lambda factor included.&quot;&quot;&quot;</span>
-
-        <span class="k">return</span> <span class="n">vec_norm</span><span class="p">(</span><span class="bp">self</span><span class="o">.</span><span class="n">position_vecs</span><span class="p">())</span> <span class="o">-</span> <span class="n">vec_check</span><span class="p">(</span><span class="n">beam_vec</span><span class="p">)</span></div>
-
-<div class="viewcode-block" id="PADGeometry.q_vecs"><a class="viewcode-back" href="../../bornagain.detector.html#bornagain.detector.PADGeometry.q_vecs">[docs]</a>    <span class="k">def</span> <span class="nf">q_vecs</span><span class="p">(</span><span class="bp">self</span><span class="p">,</span> <span class="n">beam_vec</span><span class="o">=</span><span class="kc">None</span><span class="p">,</span> <span class="n">wavelength</span><span class="o">=</span><span class="kc">None</span><span class="p">):</span>
-        <span class="sd">r&quot;&quot;&quot;</span>
-=======
 <div class="viewcode-block" id="PADGeometry.ds_vecs"><a class="viewcode-back" href="../../bornagain.detector.html#bornagain.detector.PADGeometry.ds_vecs">[docs]</a>    <span class="k">def</span> <span class="nf">ds_vecs</span><span class="p">(</span><span class="bp">self</span><span class="p">,</span> <span class="n">beam_vec</span><span class="o">=</span><span class="kc">None</span><span class="p">,</span> <span class="n">beam</span><span class="o">=</span><span class="kc">None</span><span class="p">):</span>
         <span class="sa">r</span><span class="sd">&quot;&quot;&quot;</span>
 <span class="sd">        Normalized scattering vectors s - s0 where s0 is the incident beam direction</span>
@@ -398,10 +349,9 @@
 
 <div class="viewcode-block" id="PADGeometry.q_vecs"><a class="viewcode-back" href="../../bornagain.detector.html#bornagain.detector.PADGeometry.q_vecs">[docs]</a>    <span class="k">def</span> <span class="nf">q_vecs</span><span class="p">(</span><span class="bp">self</span><span class="p">,</span> <span class="n">beam_vec</span><span class="o">=</span><span class="kc">None</span><span class="p">,</span> <span class="n">wavelength</span><span class="o">=</span><span class="kc">None</span><span class="p">,</span> <span class="n">beam</span><span class="o">=</span><span class="kc">None</span><span class="p">):</span>
         <span class="sa">r</span><span class="sd">&quot;&quot;&quot;</span>
->>>>>>> a62e0080
 <span class="sd">        Calculate scattering vectors:</span>
 
-<span class="sd">:math:`\vec{q}_{ij}=\frac{2\pi}{\lambda}\left(\hat{v}_{ij} - \hat{b}\right)`</span>
+<span class="sd">            :math:`\vec{q}_{ij}=\frac{2\pi}{\lambda}\left(\hat{v}_{ij} - \hat{b}\right)`</span>
 
 <span class="sd">        Args:</span>
 <span class="sd">            beam_vec (tuple or numpy array): specify the unit vector of the incident beam</span>
@@ -418,8 +368,6 @@
 
         <span class="k">return</span> <span class="p">(</span><span class="mi">2</span> <span class="o">*</span> <span class="n">np</span><span class="o">.</span><span class="n">pi</span> <span class="o">/</span> <span class="n">wavelength</span><span class="p">)</span> <span class="o">*</span> <span class="bp">self</span><span class="o">.</span><span class="n">ds_vecs</span><span class="p">(</span><span class="n">beam_vec</span><span class="o">=</span><span class="n">beam_vec</span><span class="p">)</span></div>
 
-<<<<<<< HEAD
-=======
 <div class="viewcode-block" id="PADGeometry.q_mags"><a class="viewcode-back" href="../../bornagain.detector.html#bornagain.detector.PADGeometry.q_mags">[docs]</a>    <span class="k">def</span> <span class="nf">q_mags</span><span class="p">(</span><span class="bp">self</span><span class="p">,</span> <span class="n">beam_vec</span><span class="o">=</span><span class="kc">None</span><span class="p">,</span> <span class="n">wavelength</span><span class="o">=</span><span class="kc">None</span><span class="p">,</span> <span class="n">beam</span><span class="o">=</span><span class="kc">None</span><span class="p">):</span>
         <span class="sa">r</span><span class="sd">&quot;&quot;&quot;</span>
 <span class="sd">        Calculate scattering vector magnitudes:</span>
@@ -439,7 +387,6 @@
 
         <span class="k">return</span> <span class="n">vec_mag</span><span class="p">(</span><span class="bp">self</span><span class="o">.</span><span class="n">q_vecs</span><span class="p">(</span><span class="n">beam_vec</span><span class="o">=</span><span class="n">beam_vec</span><span class="p">,</span> <span class="n">wavelength</span><span class="o">=</span><span class="n">wavelength</span><span class="p">))</span></div>
 
->>>>>>> a62e0080
 <div class="viewcode-block" id="PADGeometry.solid_angles2"><a class="viewcode-back" href="../../bornagain.detector.html#bornagain.detector.PADGeometry.solid_angles2">[docs]</a>    <span class="k">def</span> <span class="nf">solid_angles2</span><span class="p">(</span><span class="bp">self</span><span class="p">):</span>
         <span class="sa">r</span><span class="sd">&quot;&quot;&quot;</span>
 <span class="sd">        this should be sped up by vectorizing, but its more readable for now</span>
@@ -461,18 +408,14 @@
         <span class="k">return</span> <span class="n">sa_1</span> <span class="o">+</span> <span class="n">sa_2</span></div>
 
     <span class="k">def</span> <span class="nf">_comp_solid_ang</span><span class="p">(</span><span class="bp">self</span><span class="p">,</span> <span class="n">r1</span><span class="p">,</span> <span class="n">r2</span><span class="p">,</span> <span class="n">r3</span><span class="p">):</span>
-<<<<<<< HEAD
-        <span class="sd">&quot;&quot;&quot;</span>
-=======
-        <span class="sa">r</span><span class="sd">&quot;&quot;&quot;</span>
->>>>>>> a62e0080
+        <span class="sa">r</span><span class="sd">&quot;&quot;&quot;</span>
 <span class="sd">        compute solid angle of a triangle whose vertices are r1,r2,r3</span>
 <span class="sd">        Ref:thanks Jonas ...</span>
 <span class="sd">        Van Oosterom, A. &amp; Strackee, J.</span>
 <span class="sd">        The Solid Angle of a Plane Triangle. Biomedical Engineering,</span>
 <span class="sd">        IEEE Transactions on BME-30, 125-126 (1983).</span>
 <span class="sd">        &quot;&quot;&quot;</span>
-<<<<<<< HEAD
+
         <span class="n">numer</span> <span class="o">=</span> <span class="n">np</span><span class="o">.</span><span class="n">abs</span><span class="p">(</span><span class="n">np</span><span class="o">.</span><span class="n">dot</span><span class="p">(</span><span class="n">r1</span><span class="p">,</span> <span class="n">np</span><span class="o">.</span><span class="n">cross</span><span class="p">(</span><span class="n">r2</span><span class="p">,</span> <span class="n">r3</span><span class="p">)))</span>
 
         <span class="n">r1_n</span> <span class="o">=</span> <span class="n">np</span><span class="o">.</span><span class="n">linalg</span><span class="o">.</span><span class="n">norm</span><span class="p">(</span><span class="n">r1</span><span class="p">)</span>
@@ -487,32 +430,8 @@
         <span class="k">return</span> <span class="n">s_ang</span>
 
 <div class="viewcode-block" id="PADGeometry.solid_angles"><a class="viewcode-back" href="../../bornagain.detector.html#bornagain.detector.PADGeometry.solid_angles">[docs]</a>    <span class="k">def</span> <span class="nf">solid_angles</span><span class="p">(</span><span class="bp">self</span><span class="p">):</span>
-        <span class="sd">r&quot;&quot;&quot;</span>
-<span class="sd">        Calculate solid angles of pixels.   Assuming the pixel is small, the</span>
-<span class="sd">        approximation to the solid angle is:</span>
-
-<span class="sd">            :math:`\Delta \Omega_{ij} \approx</span>
-<span class="sd">            \frac{\text{Area}}{R^2}\cos(\theta)</span>
-<span class="sd">            = \frac{|\vec{f}\times\vec{s}|}{|v|^2}\hat{n}\cdot \hat{v}_{ij}`.</span>
-=======
-
-        <span class="n">numer</span> <span class="o">=</span> <span class="n">np</span><span class="o">.</span><span class="n">abs</span><span class="p">(</span><span class="n">np</span><span class="o">.</span><span class="n">dot</span><span class="p">(</span><span class="n">r1</span><span class="p">,</span> <span class="n">np</span><span class="o">.</span><span class="n">cross</span><span class="p">(</span><span class="n">r2</span><span class="p">,</span> <span class="n">r3</span><span class="p">)))</span>
-
-        <span class="n">r1_n</span> <span class="o">=</span> <span class="n">np</span><span class="o">.</span><span class="n">linalg</span><span class="o">.</span><span class="n">norm</span><span class="p">(</span><span class="n">r1</span><span class="p">)</span>
-        <span class="n">r2_n</span> <span class="o">=</span> <span class="n">np</span><span class="o">.</span><span class="n">linalg</span><span class="o">.</span><span class="n">norm</span><span class="p">(</span><span class="n">r2</span><span class="p">)</span>
-        <span class="n">r3_n</span> <span class="o">=</span> <span class="n">np</span><span class="o">.</span><span class="n">linalg</span><span class="o">.</span><span class="n">norm</span><span class="p">(</span><span class="n">r3</span><span class="p">)</span>
-        <span class="n">denom</span> <span class="o">=</span> <span class="n">r1_n</span> <span class="o">*</span> <span class="n">r2_n</span> <span class="o">*</span> <span class="n">r2_n</span>
-        <span class="n">denom</span> <span class="o">+=</span> <span class="n">np</span><span class="o">.</span><span class="n">dot</span><span class="p">(</span><span class="n">r1</span><span class="p">,</span> <span class="n">r2</span><span class="p">)</span> <span class="o">*</span> <span class="n">r3_n</span>
-        <span class="n">denom</span> <span class="o">+=</span> <span class="n">np</span><span class="o">.</span><span class="n">dot</span><span class="p">(</span><span class="n">r2</span><span class="p">,</span> <span class="n">r3</span><span class="p">)</span> <span class="o">*</span> <span class="n">r1_n</span>
-        <span class="n">denom</span> <span class="o">+=</span> <span class="n">np</span><span class="o">.</span><span class="n">dot</span><span class="p">(</span><span class="n">r3</span><span class="p">,</span> <span class="n">r1</span><span class="p">)</span> <span class="o">*</span> <span class="n">r2_n</span>
-        <span class="n">s_ang</span> <span class="o">=</span> <span class="n">np</span><span class="o">.</span><span class="n">arctan2</span><span class="p">(</span><span class="n">numer</span><span class="p">,</span> <span class="n">denom</span><span class="p">)</span> <span class="o">*</span> <span class="mi">2</span>
-
-        <span class="k">return</span> <span class="n">s_ang</span>
-
-<div class="viewcode-block" id="PADGeometry.solid_angles"><a class="viewcode-back" href="../../bornagain.detector.html#bornagain.detector.PADGeometry.solid_angles">[docs]</a>    <span class="k">def</span> <span class="nf">solid_angles</span><span class="p">(</span><span class="bp">self</span><span class="p">):</span>
         <span class="sa">r</span><span class="sd">&quot;&quot;&quot;</span>
 <span class="sd">        Calculate solid angles of pixels, assuming the pixels have small angular extent.</span>
->>>>>>> a62e0080
 
 <span class="sd">        Returns: numpy array</span>
 <span class="sd">        &quot;&quot;&quot;</span>
@@ -527,30 +446,19 @@
 
         <span class="k">return</span> <span class="n">np</span><span class="o">.</span><span class="n">abs</span><span class="p">(</span><span class="n">sa</span><span class="o">.</span><span class="n">ravel</span><span class="p">())</span></div>
 
-<<<<<<< HEAD
-<div class="viewcode-block" id="PADGeometry.polarization_factors"><a class="viewcode-back" href="../../bornagain.detector.html#bornagain.detector.PADGeometry.polarization_factors">[docs]</a>    <span class="k">def</span> <span class="nf">polarization_factors</span><span class="p">(</span><span class="bp">self</span><span class="p">,</span> <span class="n">polarization_vec</span><span class="p">,</span> <span class="n">beam_vec</span><span class="p">,</span> <span class="n">weight</span><span class="o">=</span><span class="kc">None</span><span class="p">):</span>
-        <span class="sd">r&quot;&quot;&quot;</span>
-=======
 <div class="viewcode-block" id="PADGeometry.polarization_factors"><a class="viewcode-back" href="../../bornagain.detector.html#bornagain.detector.PADGeometry.polarization_factors">[docs]</a>    <span class="k">def</span> <span class="nf">polarization_factors</span><span class="p">(</span><span class="bp">self</span><span class="p">,</span> <span class="n">polarization_vec</span><span class="o">=</span><span class="kc">None</span><span class="p">,</span> <span class="n">beam_vec</span><span class="o">=</span><span class="kc">None</span><span class="p">,</span> <span class="n">weight</span><span class="o">=</span><span class="kc">None</span><span class="p">,</span> <span class="n">beam</span><span class="o">=</span><span class="kc">None</span><span class="p">):</span>
         <span class="sa">r</span><span class="sd">&quot;&quot;&quot;</span>
->>>>>>> a62e0080
 <span class="sd">        The scattering polarization factors.</span>
 
 <span class="sd">        Arguments:</span>
 <span class="sd">            polarization_vec (numpy array) :</span>
-<span class="sd">                First beam polarization vector</span>
-<span class="sd">                (second is this one crossed with beam vector)</span>
+<span class="sd">                First beam polarization vector (second is this one crossed with beam vector)</span>
 <span class="sd">            beam_vec (numpy array) :</span>
 <span class="sd">                Incident beam vector</span>
 <span class="sd">            weight (float) :</span>
-<<<<<<< HEAD
-<span class="sd">                The weight of the first polarization component</span>
-<span class="sd">                (second is one minus this weight)</span>
-=======
 <span class="sd">                The weight of the first polarization component (second is one minus this weight)</span>
 <span class="sd">            beam (source.Beam instance): specify incident beam properties.  If provided, you may omit the specification</span>
 <span class="sd">                                         of beam_vec ect.</span>
->>>>>>> a62e0080
 
 <span class="sd">        Returns:  numpy array</span>
 <span class="sd">        &quot;&quot;&quot;</span>
@@ -612,10 +520,6 @@
 
 <span class="sd">        &quot;&quot;&quot;</span>
 
-<<<<<<< HEAD
-<div class="viewcode-block" id="split_pad_data"><a class="viewcode-back" href="../../bornagain.detector.html#bornagain.detector.split_pad_data">[docs]</a><span class="k">def</span> <span class="nf">split_pad_data</span><span class="p">(</span><span class="n">pad_list</span><span class="o">=</span><span class="p">[],</span> <span class="n">data</span><span class="o">=</span><span class="kc">None</span><span class="p">):</span>
-    <span class="sd">r&quot;&quot;&quot;</span>
-=======
         <span class="k">return</span> <span class="n">dat</span><span class="o">.</span><span class="n">reshape</span><span class="p">(</span><span class="bp">self</span><span class="o">.</span><span class="n">shape</span><span class="p">())</span></div>
 
 <div class="viewcode-block" id="PADGeometry.zeros"><a class="viewcode-back" href="../../bornagain.detector.html#bornagain.detector.PADGeometry.zeros">[docs]</a>    <span class="k">def</span> <span class="nf">zeros</span><span class="p">(</span><span class="bp">self</span><span class="p">):</span>
@@ -633,14 +537,12 @@
 
 <div class="viewcode-block" id="split_pad_data"><a class="viewcode-back" href="../../bornagain.detector.html#bornagain.detector.split_pad_data">[docs]</a><span class="k">def</span> <span class="nf">split_pad_data</span><span class="p">(</span><span class="n">pad_list</span><span class="p">,</span> <span class="n">data</span><span class="p">):</span>
     <span class="sa">r</span><span class="sd">&quot;&quot;&quot;</span>
->>>>>>> a62e0080
 
 <span class="sd">    Given a contiguous block of data, split it up into individual PAD panels</span>
 
 <span class="sd">    Args:</span>
 <span class="sd">        pad_list: A list of PADGeometry instances</span>
-<span class="sd">        data: A contiguous array with data values</span>
-<span class="sd">        (total pixels to add up to sum of pixels in all PADs)</span>
+<span class="sd">        data: A contiguous array with data values (total pixels to add up to sum of pixels in all PADs)</span>
 
 <span class="sd">    Returns:</span>
 <span class="sd">        A list of 2D PAD data arrays</span>
@@ -651,10 +553,6 @@
 
     <span class="n">offset</span> <span class="o">=</span> <span class="mi">0</span>
     <span class="k">for</span> <span class="n">pad</span> <span class="ow">in</span> <span class="n">pad_list</span><span class="p">:</span>
-<<<<<<< HEAD
-
-=======
->>>>>>> a62e0080
         <span class="n">data_list</span><span class="o">.</span><span class="n">append</span><span class="p">(</span><span class="n">pad</span><span class="o">.</span><span class="n">reshape</span><span class="p">(</span><span class="n">data</span><span class="p">[</span><span class="n">offset</span><span class="p">:(</span><span class="n">offset</span> <span class="o">+</span> <span class="n">pad</span><span class="o">.</span><span class="n">n_pixels</span><span class="p">)]))</span>
         <span class="n">offset</span> <span class="o">+=</span> <span class="n">pad</span><span class="o">.</span><span class="n">n_pixels</span>
 
@@ -685,18 +583,6 @@
 
 
 <div class="viewcode-block" id="PADAssembler"><a class="viewcode-back" href="../../bornagain.detector.html#bornagain.detector.PADAssembler">[docs]</a><span class="k">class</span> <span class="nc">PADAssembler</span><span class="p">(</span><span class="nb">object</span><span class="p">):</span>
-<<<<<<< HEAD
-    <span class="sd">r&quot;&quot;&quot;</span>
-<span class="sd">    Assemble PAD data into a fake single-panel PAD.</span>
-<span class="sd">    This is done in a lazy way.</span>
-<span class="sd">    The resulting image is not centered in any way;</span>
-<span class="sd">    the fake detector is a snug fit to the individual PADs.</span>
-
-<span class="sd">    A list of PADGeometry objects are required on initialization,</span>
-<span class="sd">    as the first argument.  The data needed to &quot;interpolate&quot; are cached,</span>
-<span class="sd">    hence the need for a class.  The geometry cannot change;</span>
-<span class="sd">    there is no update method.</span>
-=======
 
     <span class="sa">r</span><span class="sd">&quot;&quot;&quot;</span>
 <span class="sd">    Assemble PAD data into a fake single-panel PAD.  This is done in a lazy way.  The resulting image is not</span>
@@ -704,7 +590,6 @@
 
 <span class="sd">    A list of PADGeometry objects are required on initialization, as the first argument.  The data needed to</span>
 <span class="sd">    &quot;interpolate&quot; are cached, hence the need for a class.  The geometry cannot change; there is no update method.</span>
->>>>>>> a62e0080
 <span class="sd">    &quot;&quot;&quot;</span>
 
     <span class="k">def</span> <span class="nf">__init__</span><span class="p">(</span><span class="bp">self</span><span class="p">,</span> <span class="n">pad_list</span><span class="p">):</span>
@@ -719,7 +604,7 @@
         <span class="bp">self</span><span class="o">.</span><span class="n">a</span> <span class="o">=</span> <span class="n">a</span>
 
 <div class="viewcode-block" id="PADAssembler.assemble_data"><a class="viewcode-back" href="../../bornagain.detector.html#bornagain.detector.PADAssembler.assemble_data">[docs]</a>    <span class="k">def</span> <span class="nf">assemble_data</span><span class="p">(</span><span class="bp">self</span><span class="p">,</span> <span class="n">data</span><span class="p">):</span>
-        <span class="sd">r&quot;&quot;&quot;</span>
+        <span class="sa">r</span><span class="sd">&quot;&quot;&quot;</span>
 <span class="sd">        Given a contiguous block of data, create the fake single-panel PAD.</span>
 
 <span class="sd">        Arguments:</span>
@@ -740,9 +625,8 @@
         <span class="k">return</span> <span class="n">a</span><span class="o">.</span><span class="n">copy</span><span class="p">()</span></div>
 
 <div class="viewcode-block" id="PADAssembler.assemble_data_list"><a class="viewcode-back" href="../../bornagain.detector.html#bornagain.detector.PADAssembler.assemble_data_list">[docs]</a>    <span class="k">def</span> <span class="nf">assemble_data_list</span><span class="p">(</span><span class="bp">self</span><span class="p">,</span> <span class="n">data_list</span><span class="p">):</span>
-        <span class="sd">r&quot;&quot;&quot;</span>
-<span class="sd">        Same as assemble_data() method, but accepts a list of</span>
-<span class="sd">        individual panels in the form of a list.</span>
+        <span class="sa">r</span><span class="sd">&quot;&quot;&quot;</span>
+<span class="sd">        Same as assemble_data() method, but accepts a list of individual panels in the form of a list.</span>
 
 <span class="sd">        Arguments:</span>
 <span class="sd">            data_list (list of numpy arrays):</span>
@@ -752,177 +636,12 @@
 <span class="sd">            assembled_data (numpy array):</span>
 <span class="sd">                Assembled PAD image</span>
 <span class="sd">        &quot;&quot;&quot;</span>
-<<<<<<< HEAD
+
         <span class="k">return</span> <span class="bp">self</span><span class="o">.</span><span class="n">assemble_data</span><span class="p">(</span><span class="n">np</span><span class="o">.</span><span class="n">ravel</span><span class="p">(</span><span class="n">data_list</span><span class="p">))</span></div></div>
 
 
-<div class="viewcode-block" id="SimplePAD"><a class="viewcode-back" href="../../bornagain.detector.html#bornagain.detector.SimplePAD">[docs]</a><span class="k">class</span> <span class="nc">SimplePAD</span><span class="p">(</span><span class="n">PADGeometry</span><span class="p">):</span>
-    <span class="sd">&quot;&quot;&quot;</span>
-<span class="sd">    A simple child class to PADGeometry with some higher level functionality</span>
-
-<span class="sd">    This will return a detector object representing a</span>
-<span class="sd">    square pixel array detector</span>
-
-<span class="sd">    .. note::</span>
-<span class="sd">        - One can readout pixel intensities using :func:`readout`</span>
-<span class="sd">        - After reading out amplitudes, one can display pixels using</span>
-<span class="sd">          :func:`display`</span>
-
-<span class="sd">    Arguments</span>
-<span class="sd">        - n_pixels (int)</span>
-<span class="sd">            the number of pixels along one edge</span>
-
-<span class="sd">        - pixsize (float)</span>
-<span class="sd">            the edge length of the square pixels in meters</span>
-
-<span class="sd">        - detdist (float)</span>
-<span class="sd">            the distance from the interaction region to the point where</span>
-<span class="sd">            the forward beam intersects the detector (in meters)</span>
-
-<span class="sd">        - wavelen (float)</span>
-<span class="sd">            the wavelength of the photons (in Angstroms)</span>
-
-<span class="sd">        - center (tuple)</span>
-<span class="sd">            the fast-scan center coordinate and the slow-scan center coordinate</span>
-
-<span class="sd">    &quot;&quot;&quot;</span>
-
-    <span class="k">def</span> <span class="nf">__init__</span><span class="p">(</span>
-            <span class="bp">self</span><span class="p">,</span>
-            <span class="n">n_pixels</span><span class="o">=</span><span class="mi">1000</span><span class="p">,</span>
-            <span class="n">pixsize</span><span class="o">=</span><span class="mf">0.00005</span><span class="p">,</span>
-            <span class="n">detdist</span><span class="o">=</span><span class="mf">0.05</span><span class="p">,</span>
-            <span class="n">wavelen</span><span class="o">=</span><span class="mf">1.</span><span class="p">,</span>
-            <span class="n">center</span><span class="o">=</span><span class="kc">None</span><span class="p">,</span>
-            <span class="o">*</span><span class="n">args</span><span class="p">,</span>
-            <span class="o">**</span><span class="n">kwargs</span><span class="p">):</span>
-
-        <span class="n">PADGeometry</span><span class="o">.</span><span class="n">__init__</span><span class="p">(</span><span class="bp">self</span><span class="p">,</span> <span class="o">*</span><span class="n">args</span><span class="p">,</span> <span class="o">**</span><span class="n">kwargs</span><span class="p">)</span>
-
-        <span class="bp">self</span><span class="o">.</span><span class="n">detector_distance</span> <span class="o">=</span> <span class="n">detdist</span>
-        <span class="bp">self</span><span class="o">.</span><span class="n">wavelength</span> <span class="o">=</span> <span class="n">wavelen</span>
-        <span class="bp">self</span><span class="o">.</span><span class="n">si_energy</span> <span class="o">=</span> <span class="n">units</span><span class="o">.</span><span class="n">hc</span> <span class="o">/</span> <span class="p">(</span><span class="n">wavelen</span> <span class="o">*</span> <span class="mi">1</span><span class="n">e</span><span class="o">-</span><span class="mi">10</span><span class="p">)</span>
-
-        <span class="bp">self</span><span class="o">.</span><span class="n">simple_setup</span><span class="p">(</span><span class="n">n_pixels</span><span class="o">=</span><span class="n">n_pixels</span><span class="p">,</span>
-                          <span class="n">pixel_size</span><span class="o">=</span><span class="n">pixsize</span><span class="p">,</span>
-                          <span class="n">distance</span><span class="o">=</span><span class="n">detdist</span><span class="p">)</span>
-
-        <span class="bp">self</span><span class="o">.</span><span class="n">fig</span> <span class="o">=</span> <span class="kc">None</span>
-
-        <span class="c1"># shape of the 2D det panel (2D image)</span>
-        <span class="bp">self</span><span class="o">.</span><span class="n">img_sh</span> <span class="o">=</span> <span class="bp">self</span><span class="o">.</span><span class="n">shape</span><span class="p">()</span>
-
-        <span class="k">if</span> <span class="n">center</span> <span class="ow">is</span> <span class="ow">not</span> <span class="kc">None</span><span class="p">:</span>
-            <span class="k">assert</span><span class="p">(</span><span class="nb">len</span><span class="p">(</span><span class="n">center</span><span class="p">)</span> <span class="o">==</span> <span class="mi">2</span><span class="p">)</span>
-            <span class="k">assert</span><span class="p">(</span><span class="n">center</span><span class="p">[</span><span class="mi">0</span><span class="p">]</span> <span class="o">&lt;</span> <span class="n">pad</span><span class="o">.</span><span class="n">n_fs</span><span class="p">)</span>
-            <span class="k">assert</span><span class="p">(</span><span class="n">center</span><span class="p">[</span><span class="mi">1</span><span class="p">]</span> <span class="o">&lt;</span> <span class="n">pad</span><span class="o">.</span><span class="n">n_ss</span><span class="p">)</span>
-            <span class="bp">self</span><span class="o">.</span><span class="n">center</span> <span class="o">=</span> <span class="n">center</span>
-        <span class="k">else</span><span class="p">:</span>
-            <span class="bp">self</span><span class="o">.</span><span class="n">center</span> <span class="o">=</span> <span class="nb">map</span><span class="p">(</span><span class="k">lambda</span> <span class="n">x</span><span class="p">:</span> <span class="n">x</span> <span class="o">/</span> <span class="mf">2.</span><span class="p">,</span> <span class="bp">self</span><span class="o">.</span><span class="n">img_sh</span><span class="p">)</span>
-
-        <span class="bp">self</span><span class="o">.</span><span class="n">SOLID_ANG</span> <span class="o">=</span> <span class="bp">self</span><span class="o">.</span><span class="n">solid_angles</span><span class="p">()</span>
-
-        <span class="bp">self</span><span class="o">.</span><span class="n">_make_Qmag</span><span class="p">()</span>
-
-        <span class="c1"># useful functions fr converting between pixel radii and momentum</span>
-        <span class="c1"># transfer</span>
-        <span class="bp">self</span><span class="o">.</span><span class="n">rad2q</span> <span class="o">=</span> <span class="k">lambda</span> <span class="n">rad</span><span class="p">:</span> <span class="mi">4</span> <span class="o">*</span> <span class="n">np</span><span class="o">.</span><span class="n">pi</span> <span class="o">*</span> \
-            <span class="n">np</span><span class="o">.</span><span class="n">sin</span><span class="p">(</span><span class="o">.</span><span class="mi">5</span> <span class="o">*</span> <span class="n">np</span><span class="o">.</span><span class="n">arctan</span><span class="p">(</span><span class="n">rad</span> <span class="o">*</span> <span class="n">pixsize</span> <span class="o">/</span> <span class="n">detdist</span><span class="p">))</span> <span class="o">/</span> <span class="n">wavelen</span>
-        <span class="bp">self</span><span class="o">.</span><span class="n">q2rad</span> <span class="o">=</span> <span class="k">lambda</span> <span class="n">q</span><span class="p">:</span> <span class="n">np</span><span class="o">.</span><span class="n">tan</span><span class="p">(</span>
-            <span class="n">np</span><span class="o">.</span><span class="n">arcsin</span><span class="p">(</span><span class="n">q</span> <span class="o">*</span> <span class="n">wavelen</span> <span class="o">/</span> <span class="mi">4</span> <span class="o">/</span> <span class="n">np</span><span class="o">.</span><span class="n">pi</span><span class="p">)</span> <span class="o">*</span> <span class="mi">2</span><span class="p">)</span> <span class="o">*</span> <span class="n">detdist</span> <span class="o">/</span> <span class="n">pixsize</span>
-
-        <span class="bp">self</span><span class="o">.</span><span class="n">intens</span> <span class="o">=</span> <span class="kc">None</span>
-
-    <span class="k">def</span> <span class="nf">_make_Qmag</span><span class="p">(</span><span class="bp">self</span><span class="p">):</span>
-        <span class="sd">&quot;&quot;&quot;</span>
-<span class="sd">        Makes the momentum transfer of each Q</span>
-<span class="sd">        &quot;&quot;&quot;</span>
-        <span class="n">beam_vector</span> <span class="o">=</span> <span class="n">np</span><span class="o">.</span><span class="n">array</span><span class="p">([</span><span class="mi">0</span><span class="p">,</span> <span class="mi">0</span><span class="p">,</span> <span class="mi">1</span><span class="p">])</span>
-
-        <span class="bp">self</span><span class="o">.</span><span class="n">Q_vectors</span> <span class="o">=</span> <span class="bp">self</span><span class="o">.</span><span class="n">q_vecs</span><span class="p">(</span>
-            <span class="n">beam_vec</span><span class="o">=</span><span class="n">np</span><span class="o">.</span><span class="n">array</span><span class="p">([</span><span class="mi">0</span><span class="p">,</span> <span class="mi">0</span><span class="p">,</span> <span class="mi">1</span><span class="p">]),</span>
-            <span class="n">wavelength</span><span class="o">=</span><span class="bp">self</span><span class="o">.</span><span class="n">wavelength</span><span class="p">)</span>
-        <span class="bp">self</span><span class="o">.</span><span class="n">Qmag</span> <span class="o">=</span> <span class="n">np</span><span class="o">.</span><span class="n">sqrt</span><span class="p">(</span><span class="n">np</span><span class="o">.</span><span class="n">sum</span><span class="p">(</span><span class="bp">self</span><span class="o">.</span><span class="n">Q_vectors</span><span class="o">**</span><span class="mi">2</span><span class="p">,</span> <span class="n">axis</span><span class="o">=</span><span class="mi">1</span><span class="p">))</span>
-
-<div class="viewcode-block" id="SimplePAD.readout"><a class="viewcode-back" href="../../bornagain.detector.html#bornagain.detector.SimplePAD.readout">[docs]</a>    <span class="k">def</span> <span class="nf">readout</span><span class="p">(</span><span class="bp">self</span><span class="p">,</span> <span class="n">amplitudes</span><span class="p">):</span>
-        <span class="sd">&quot;&quot;&quot;</span>
-<span class="sd">        Given scattering amplitudes, this calculates the</span>
-<span class="sd">        corresponding intensity values.</span>
-
-<span class="sd">        Arguments</span>
-<span class="sd">            amplitudes (complex np.ndarray) :</span>
-<span class="sd">            Scattering amplitudes same shape as `self.Q`</span>
-
-<span class="sd">        Returns</span>
-<span class="sd">            np.ndarray : Scattering intensities as a 2-D image.</span>
-<span class="sd">        &quot;&quot;&quot;</span>
-        <span class="bp">self</span><span class="o">.</span><span class="n">intens</span> <span class="o">=</span> <span class="p">(</span><span class="n">np</span><span class="o">.</span><span class="n">abs</span><span class="p">(</span><span class="n">amplitudes</span><span class="p">)</span> <span class="o">**</span> <span class="mi">2</span><span class="p">)</span><span class="o">.</span><span class="n">reshape</span><span class="p">(</span><span class="bp">self</span><span class="o">.</span><span class="n">img_sh</span><span class="p">)</span>
-        <span class="k">return</span> <span class="bp">self</span><span class="o">.</span><span class="n">intens</span></div>
-
-<div class="viewcode-block" id="SimplePAD.readout_finite"><a class="viewcode-back" href="../../bornagain.detector.html#bornagain.detector.SimplePAD.readout_finite">[docs]</a>    <span class="k">def</span> <span class="nf">readout_finite</span><span class="p">(</span><span class="bp">self</span><span class="p">,</span> <span class="n">amplitudes</span><span class="p">,</span> <span class="n">qmin</span><span class="p">,</span> <span class="n">qmax</span><span class="p">,</span> <span class="n">flux</span><span class="o">=</span><span class="mi">1</span><span class="n">e20</span><span class="p">):</span>
-        <span class="sd">&quot;&quot;&quot;</span>
-<span class="sd">        Get scattering intensities as a 2D image considering</span>
-<span class="sd">        finite scattered photons</span>
-
-<span class="sd">        Arguments:</span>
-<span class="sd">            amplitudes (complex np.ndarray) :</span>
-<span class="sd">            Scattering amplitudes same shape as `self.Q`.</span>
-<span class="sd">            qmin (float) : Minimum q to generate intensities</span>
-<span class="sd">            qmax (float) : Maximum q to generate intenities</span>
-<span class="sd">            flux (float) : Forward beam flux in Photons per square centimeter</span>
-
-<span class="sd">        Returns:</span>
-<span class="sd">            np.ndarray : Scattering intensities as a 2-D image.</span>
-<span class="sd">        &quot;&quot;&quot;</span>
-        <span class="bp">self</span><span class="o">.</span><span class="n">intens</span> <span class="o">=</span> <span class="p">(</span><span class="n">np</span><span class="o">.</span><span class="n">abs</span><span class="p">(</span><span class="n">amplitudes</span><span class="p">)</span> <span class="o">**</span> <span class="mi">2</span><span class="p">)</span><span class="o">.</span><span class="n">reshape</span><span class="p">(</span><span class="bp">self</span><span class="o">.</span><span class="n">img_sh</span><span class="p">)</span>
-        <span class="n">struct_fact</span> <span class="o">=</span> <span class="p">(</span><span class="n">np</span><span class="o">.</span><span class="n">abs</span><span class="p">(</span><span class="n">amplitudes</span><span class="p">)</span> <span class="o">**</span> <span class="mi">2</span><span class="p">)</span><span class="o">.</span><span class="n">astype</span><span class="p">(</span><span class="n">np</span><span class="o">.</span><span class="n">float64</span><span class="p">)</span>
-
-        <span class="k">if</span> <span class="n">qmin</span> <span class="o">&lt;</span> <span class="bp">self</span><span class="o">.</span><span class="n">Qmag</span><span class="o">.</span><span class="n">min</span><span class="p">():</span>
-            <span class="n">qmin</span> <span class="o">=</span> <span class="bp">self</span><span class="o">.</span><span class="n">Qmag</span><span class="o">.</span><span class="n">min</span><span class="p">()</span>
-        <span class="k">if</span> <span class="n">qmax</span> <span class="o">&gt;</span> <span class="bp">self</span><span class="o">.</span><span class="n">Qmag</span><span class="o">.</span><span class="n">max</span><span class="p">():</span>
-            <span class="n">qmax</span> <span class="o">=</span> <span class="bp">self</span><span class="o">.</span><span class="n">Qmag</span><span class="o">.</span><span class="n">max</span><span class="p">()</span>
-
-        <span class="n">ilow</span> <span class="o">=</span> <span class="n">np</span><span class="o">.</span><span class="n">where</span><span class="p">(</span><span class="bp">self</span><span class="o">.</span><span class="n">Qmag</span> <span class="o">&lt;</span> <span class="n">qmin</span><span class="p">)[</span><span class="mi">0</span><span class="p">]</span>
-        <span class="n">ihigh</span> <span class="o">=</span> <span class="n">np</span><span class="o">.</span><span class="n">where</span><span class="p">(</span><span class="bp">self</span><span class="o">.</span><span class="n">Qmag</span> <span class="o">&gt;</span> <span class="n">qmax</span><span class="p">)[</span><span class="mi">0</span><span class="p">]</span>
-
-        <span class="k">if</span> <span class="n">ilow</span><span class="o">.</span><span class="n">size</span><span class="p">:</span>
-            <span class="n">struct_fact</span><span class="p">[</span><span class="n">ilow</span><span class="p">]</span> <span class="o">=</span> <span class="mi">0</span>
-        <span class="k">if</span> <span class="n">ihigh</span><span class="o">.</span><span class="n">size</span><span class="p">:</span>
-            <span class="n">struct_fact</span><span class="p">[</span><span class="n">ihigh</span><span class="p">]</span> <span class="o">=</span> <span class="mi">0</span>
-
-        <span class="n">rad_electron</span> <span class="o">=</span> <span class="mf">2.82e-13</span>  <span class="c1"># cm</span>
-        <span class="n">phot_per_pix</span> <span class="o">=</span> <span class="n">struct_fact</span> <span class="o">*</span> <span class="bp">self</span><span class="o">.</span><span class="n">SOLID_ANG</span> <span class="o">*</span> <span class="n">flux</span> <span class="o">*</span> <span class="n">rad_electron</span> <span class="o">**</span> <span class="mi">2</span>
-        <span class="n">total_phot</span> <span class="o">=</span> <span class="nb">int</span><span class="p">(</span><span class="n">phot_per_pix</span><span class="o">.</span><span class="n">sum</span><span class="p">())</span>
-
-        <span class="n">pvals</span> <span class="o">=</span> <span class="n">struct_fact</span> <span class="o">/</span> <span class="n">struct_fact</span><span class="o">.</span><span class="n">sum</span><span class="p">()</span>
-=======
->>>>>>> a62e0080
-
-        <span class="k">return</span> <span class="bp">self</span><span class="o">.</span><span class="n">assemble_data</span><span class="p">(</span><span class="n">np</span><span class="o">.</span><span class="n">ravel</span><span class="p">(</span><span class="n">data_list</span><span class="p">))</span></div></div>
-
-
-<<<<<<< HEAD
-<div class="viewcode-block" id="SimplePAD.display"><a class="viewcode-back" href="../../bornagain.detector.html#bornagain.detector.SimplePAD.display">[docs]</a>    <span class="k">def</span> <span class="nf">display</span><span class="p">(</span><span class="bp">self</span><span class="p">,</span> <span class="n">use_log</span><span class="o">=</span><span class="kc">True</span><span class="p">,</span> <span class="n">vmax</span><span class="o">=</span><span class="kc">None</span><span class="p">,</span> <span class="n">pause</span><span class="o">=</span><span class="kc">None</span><span class="p">,</span> <span class="o">**</span><span class="n">kwargs</span><span class="p">):</span>
-        <span class="sd">&quot;&quot;&quot;</span>
-<span class="sd">        Displays a detector. Extra kwargs are passed</span>
-<span class="sd">        to matplotlib.figure</span>
-
-<span class="sd">        .. note::</span>
-<span class="sd">            - Requires matplotlib.</span>
-<span class="sd">            - Must first run :func:`readout` or :func:`readout_finite`</span>
-<span class="sd">                at least one time</span>
-
-<span class="sd">        Arguments</span>
-<span class="sd">            - use_log (bool)</span>
-<span class="sd">                whether to use log-scaling when displaying the intensity image.</span>
-
-<span class="sd">            - vmax (float)</span>
-<span class="sd">                colorbar scaling argument.</span>
-<span class="sd">        &quot;&quot;&quot;</span>
-=======
 <div class="viewcode-block" id="IcosphereGeometry"><a class="viewcode-back" href="../../bornagain.detector.html#bornagain.detector.IcosphereGeometry">[docs]</a><span class="k">class</span> <span class="nc">IcosphereGeometry</span><span class="p">(</span><span class="nb">object</span><span class="p">):</span>
     <span class="sa">r</span><span class="sd">&quot;&quot;&quot;</span>
->>>>>>> a62e0080
 
 <span class="sd">    Experimental class for a spherical detector that follows the &quot;icosphere&quot; geometry. The Icosphere is generated by</span>
 <span class="sd">    sub-dividing the vertices of an icosahedron.  The following blog was helpful:</span>
@@ -931,60 +650,6 @@
 <span class="sd">    The code is quite slow; needs to be vectorized with numpy.  There are definitely better spherical detectors - the</span>
 <span class="sd">    solid angles of these pixels are not very uniform.</span>
 
-<<<<<<< HEAD
-        <span class="k">if</span> <span class="bp">self</span><span class="o">.</span><span class="n">fig</span> <span class="ow">is</span> <span class="kc">None</span><span class="p">:</span>
-            <span class="n">fig</span> <span class="o">=</span> <span class="n">plt</span><span class="o">.</span><span class="n">figure</span><span class="p">(</span><span class="o">**</span><span class="n">kwargs</span><span class="p">)</span>
-        <span class="k">else</span><span class="p">:</span>
-            <span class="n">fig</span> <span class="o">=</span> <span class="bp">self</span><span class="o">.</span><span class="n">fig</span>
-        <span class="n">fig</span><span class="o">.</span><span class="n">clear</span><span class="p">()</span>
-        <span class="n">ax</span> <span class="o">=</span> <span class="n">plt</span><span class="o">.</span><span class="n">gca</span><span class="p">()</span>
-        <span class="n">qx_min</span><span class="p">,</span> <span class="n">qy_min</span> <span class="o">=</span> <span class="bp">self</span><span class="o">.</span><span class="n">Q_vectors</span><span class="p">[:,</span> <span class="p">:</span><span class="mi">2</span><span class="p">]</span><span class="o">.</span><span class="n">min</span><span class="p">(</span><span class="mi">0</span><span class="p">)</span>
-        <span class="n">qx_max</span><span class="p">,</span> <span class="n">qy_max</span> <span class="o">=</span> <span class="bp">self</span><span class="o">.</span><span class="n">Q_vectors</span><span class="p">[:,</span> <span class="p">:</span><span class="mi">2</span><span class="p">]</span><span class="o">.</span><span class="n">max</span><span class="p">(</span><span class="mi">0</span><span class="p">)</span>
-        <span class="n">extent</span> <span class="o">=</span> <span class="p">(</span><span class="n">qx_min</span><span class="p">,</span> <span class="n">qx_max</span><span class="p">,</span> <span class="n">qy_min</span><span class="p">,</span> <span class="n">qy_max</span><span class="p">)</span>
-        <span class="k">if</span> <span class="n">use_log</span><span class="p">:</span>
-            <span class="n">ax_img</span> <span class="o">=</span> <span class="n">ax</span><span class="o">.</span><span class="n">imshow</span><span class="p">(</span>
-                <span class="n">np</span><span class="o">.</span><span class="n">log1p</span><span class="p">(</span>
-                    <span class="bp">self</span><span class="o">.</span><span class="n">intens</span><span class="p">),</span>
-                <span class="n">extent</span><span class="o">=</span><span class="n">extent</span><span class="p">,</span>
-                <span class="n">cmap</span><span class="o">=</span><span class="s1">&#39;gnuplot&#39;</span><span class="p">,</span>
-                <span class="n">interpolation</span><span class="o">=</span><span class="s1">&#39;lanczos&#39;</span><span class="p">)</span>
-            <span class="n">cbar</span> <span class="o">=</span> <span class="n">fig</span><span class="o">.</span><span class="n">colorbar</span><span class="p">(</span><span class="n">ax_img</span><span class="p">)</span>
-            <span class="n">cbar</span><span class="o">.</span><span class="n">ax</span><span class="o">.</span><span class="n">set_ylabel</span><span class="p">(</span><span class="s1">&#39;log(photon counts)&#39;</span><span class="p">,</span> <span class="n">rotation</span><span class="o">=</span><span class="mi">270</span><span class="p">,</span> <span class="n">labelpad</span><span class="o">=</span><span class="mi">12</span><span class="p">)</span>
-        <span class="k">else</span><span class="p">:</span>
-            <span class="k">assert</span> <span class="p">(</span><span class="n">vmax</span> <span class="ow">is</span> <span class="ow">not</span> <span class="kc">None</span><span class="p">)</span>
-            <span class="n">ax_img</span> <span class="o">=</span> <span class="n">ax</span><span class="o">.</span><span class="n">imshow</span><span class="p">(</span>
-                <span class="bp">self</span><span class="o">.</span><span class="n">intens</span><span class="p">,</span>
-                <span class="n">extent</span><span class="o">=</span><span class="n">extent</span><span class="p">,</span>
-                <span class="n">cmap</span><span class="o">=</span><span class="s1">&#39;gnuplot&#39;</span><span class="p">,</span>
-                <span class="n">interpolation</span><span class="o">=</span><span class="s1">&#39;lanczos&#39;</span><span class="p">,</span>
-                <span class="n">vmax</span><span class="o">=</span><span class="n">vmax</span><span class="p">)</span>
-            <span class="n">cbar</span> <span class="o">=</span> <span class="n">fig</span><span class="o">.</span><span class="n">colorbar</span><span class="p">(</span><span class="n">ax_img</span><span class="p">)</span>
-            <span class="n">cbar</span><span class="o">.</span><span class="n">ax</span><span class="o">.</span><span class="n">set_ylabel</span><span class="p">(</span><span class="s1">&#39;photon counts&#39;</span><span class="p">,</span> <span class="n">rotation</span><span class="o">=</span><span class="mi">270</span><span class="p">,</span> <span class="n">labelpad</span><span class="o">=</span><span class="mi">12</span><span class="p">)</span>
-
-        <span class="n">ax</span><span class="o">.</span><span class="n">set_xlabel</span><span class="p">(</span><span class="s1">r&#39;$q_x\,\,\AA^{-1}$&#39;</span><span class="p">)</span>
-        <span class="n">ax</span><span class="o">.</span><span class="n">set_ylabel</span><span class="p">(</span><span class="s1">r&#39;$q_y\,\,\AA^{-1}$&#39;</span><span class="p">)</span>
-
-        <span class="k">if</span> <span class="n">pause</span> <span class="ow">is</span> <span class="kc">None</span><span class="p">:</span>
-            <span class="n">plt</span><span class="o">.</span><span class="n">show</span><span class="p">()</span>
-        <span class="k">elif</span> <span class="n">pause</span> <span class="ow">is</span> <span class="ow">not</span> <span class="kc">None</span> <span class="ow">and</span> <span class="bp">self</span><span class="o">.</span><span class="n">fig</span> <span class="ow">is</span> <span class="kc">None</span><span class="p">:</span>
-            <span class="bp">self</span><span class="o">.</span><span class="n">fig</span> <span class="o">=</span> <span class="n">fig</span>
-            <span class="n">plt</span><span class="o">.</span><span class="n">draw</span><span class="p">()</span>
-            <span class="n">plt</span><span class="o">.</span><span class="n">pause</span><span class="p">(</span><span class="n">pause</span><span class="p">)</span>
-        <span class="k">else</span><span class="p">:</span>
-            <span class="n">plt</span><span class="o">.</span><span class="n">draw</span><span class="p">()</span>
-            <span class="n">plt</span><span class="o">.</span><span class="n">pause</span><span class="p">(</span><span class="n">pause</span><span class="p">)</span></div></div>
-
-
-<div class="viewcode-block" id="IcosphereGeometry"><a class="viewcode-back" href="../../bornagain.detector.html#bornagain.detector.IcosphereGeometry">[docs]</a><span class="k">class</span> <span class="nc">IcosphereGeometry</span><span class="p">():</span>
-    <span class="sd">&quot;&quot;&quot;</span>
-<span class="sd">    Experimental class for a spherical detector that</span>
-<span class="sd">    follows the &quot;icosphere&quot; geometry.</span>
-<span class="sd">    The Icosphere is generated by sub-dividing the vertices of an icosahedron.</span>
-<span class="sd">    The following blog was helpful:</span>
-<span class="sd">    http://sinestesia.co/blog/tutorials/python-icospheres/</span>
-<span class="sd">    The code is quite slow; needs to be vectorized with numpy...</span>
-=======
->>>>>>> a62e0080
 <span class="sd">    &quot;&quot;&quot;</span>
 
     <span class="n">n_subdivisions</span> <span class="o">=</span> <span class="mi">1</span>
@@ -1110,12 +775,7 @@
         <span class="n">face_centers</span> <span class="o">=</span> <span class="n">np</span><span class="o">.</span><span class="n">zeros</span><span class="p">([</span><span class="n">n_faces</span><span class="p">,</span> <span class="mi">3</span><span class="p">])</span>
         <span class="k">for</span> <span class="n">i</span> <span class="ow">in</span> <span class="nb">range</span><span class="p">(</span><span class="mi">0</span><span class="p">,</span> <span class="n">n_faces</span><span class="p">):</span>
             <span class="n">face_centers</span><span class="p">[</span><span class="n">i</span><span class="p">,</span> <span class="p">:]</span> <span class="o">=</span> <span class="p">(</span>
-<<<<<<< HEAD
-                <span class="n">verts</span><span class="p">[</span><span class="n">faces</span><span class="p">[</span><span class="n">i</span><span class="p">,</span> <span class="mi">0</span><span class="p">],</span> <span class="p">:]</span> <span class="o">+</span> <span class="n">verts</span><span class="p">[</span><span class="n">faces</span><span class="p">[</span><span class="n">i</span><span class="p">,</span> <span class="mi">1</span><span class="p">],</span> <span class="p">:]</span> <span class="o">+</span>
-                <span class="n">verts</span><span class="p">[</span><span class="n">faces</span><span class="p">[</span><span class="n">i</span><span class="p">,</span> <span class="mi">2</span><span class="p">],</span> <span class="p">:])</span> <span class="o">/</span> <span class="mi">3</span>
-=======
                 <span class="n">verts</span><span class="p">[</span><span class="n">faces</span><span class="p">[</span><span class="n">i</span><span class="p">,</span> <span class="mi">0</span><span class="p">],</span> <span class="p">:]</span> <span class="o">+</span> <span class="n">verts</span><span class="p">[</span><span class="n">faces</span><span class="p">[</span><span class="n">i</span><span class="p">,</span> <span class="mi">1</span><span class="p">],</span> <span class="p">:]</span> <span class="o">+</span> <span class="n">verts</span><span class="p">[</span><span class="n">faces</span><span class="p">[</span><span class="n">i</span><span class="p">,</span> <span class="mi">2</span><span class="p">],</span> <span class="p">:])</span> <span class="o">/</span> <span class="mi">3</span>
->>>>>>> a62e0080
 
         <span class="k">return</span> <span class="n">verts</span><span class="p">,</span> <span class="n">faces</span><span class="p">,</span> <span class="n">face_centers</span></div></div>
 
@@ -1239,23 +899,6 @@
 
   
 
-<<<<<<< HEAD
-    <script type="text/javascript">
-        var DOCUMENTATION_OPTIONS = {
-            URL_ROOT:'../../',
-            VERSION:'0.2018.9.9',
-            LANGUAGE:'None',
-            COLLAPSE_INDEX:false,
-            FILE_SUFFIX:'.html',
-            HAS_SOURCE:  true,
-            SOURCELINK_SUFFIX: '.txt'
-        };
-    </script>
-      <script type="text/javascript" src="../../_static/jquery.js"></script>
-      <script type="text/javascript" src="../../_static/underscore.js"></script>
-      <script type="text/javascript" src="../../_static/doctools.js"></script>
-      <script type="text/javascript" src="https://cdn.mathjax.org/mathjax/latest/MathJax.js?config=TeX-AMS-MML_HTMLorMML"></script>
-=======
     
     
       <script type="text/javascript" id="documentation_options" data-url_root="../../" src="../../_static/documentation_options.js"></script>
@@ -1264,7 +907,6 @@
         <script type="text/javascript" src="../../_static/doctools.js"></script>
         <script async="async" type="text/javascript" src="https://cdnjs.cloudflare.com/ajax/libs/mathjax/2.7.1/MathJax.js?config=TeX-AMS-MML_HTMLorMML"></script>
     
->>>>>>> a62e0080
 
   
 
