--- conflicted
+++ resolved
@@ -1057,7 +1057,6 @@
         p = Panel()
         p.simple_setup(nF, nS, pixelSize, distance, wavelength, T)
         self.beam = p.beam
-<<<<<<< HEAD
         self.append(p)
 
 
@@ -1149,7 +1148,4 @@
         ax.set_xlabel(r'$q_x\,\,\AA^{-1}$')
         ax.set_ylabel(r'$q_y\,\,\AA^{-1}$')
 
-        plt.show()
-=======
-        self.append(p)
->>>>>>> 4dfd8beb
+        plt.show()