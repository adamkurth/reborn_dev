--- conflicted
+++ resolved
@@ -7,24 +7,8 @@
 import numpy as np
 
 import pkg_resources
-import bornagain.external.pyqtgraph as bpg
-from bornagain.utils import vec_norm, vec_mag
-import bornagain as ba
 
 import pyqtgraph as pg
-<<<<<<< HEAD
-from pyqtgraph.Qt import uic, QtGui, QtCore
-QShortcut = QtGui.QShortcut
-QKeySequence = QtGui.QKeySequence
-QTransform = QtGui.QTransform
-QInputDialog = QtGui.QInputDialog
-QLineEdit = QtGui.QLineEdit
-
-pg.setConfigOptions(imageAxisOrder='row-major')
-
-padviewui = pkg_resources.resource_filename(
-    'bornagain.viewers.qtviews', 'padview.ui')
-=======
 # pg.setConfigOptions(imageAxisOrder='row-major')
 
 # We are using pyqtgraph's wrapper for pyqt because it helps deal with the different APIs in pyqt5 and pyqt4...
@@ -45,7 +29,6 @@
 
 padviewui = pkg_resources.resource_filename('bornagain.viewers.qtviews', 'padview.ui')
 snrconfigui = pkg_resources.resource_filename('bornagain.viewers.qtviews', 'configs.ui')
->>>>>>> a62e0080
 
 
 class PADView(object):
@@ -143,38 +126,6 @@
             self.setup_pads()
             self.show_frame()
         self.main_window.show()
-<<<<<<< HEAD
-        self.proxy = pg.SignalProxy(
-            self.viewbox.scene().sigMouseMoved,
-            rateLimit=60,
-            slot=self.mouse_moved)
-        # self.label = pg.LabelItem(justify='right')
-        # self.viewbox.addItem(self.label)
-        self.main_window.actionGrid.triggered.connect(self.toggle_grid)
-        self.main_window.actionRings.triggered.connect(self.edit_ring_radii)
-
-        self.grid_shortcut = QShortcut(
-            QKeySequence("Ctrl+g"), self.main_window)
-        self.grid_shortcut.activated.connect(self.toggle_grid)
-
-        self.rings_shortcut = QShortcut(
-            QKeySequence("Ctrl+r"), self.main_window)
-        self.rings_shortcut.activated.connect(self.edit_ring_radii)
-
-        self.coords_shortcut = QShortcut(
-            QKeySequence("Ctrl+a"), self.main_window)
-        self.coords_shortcut.activated.connect(self.toggle_coordinate_axes)
-
-        self.label_shortcut = QShortcut(
-            QKeySequence("Ctrl+l"), self.main_window)
-        self.label_shortcut.activated.connect(self.toggle_pad_labels)
-
-        # self.main_window.setWindowState(self.main_window.windowState()
-        #                                 & ~pg.QtCore.Qt.WindowMinimized
-        #                                 | pg.QtCore.Qt.WindowActive)
-        # self.main_window.activateWindow()
-        # self.main_window.showMaximized()
-=======
 
         padview_debug('__init__ complete')
 
@@ -263,7 +214,6 @@
             self._status_string_getter = strn % (frame_number, n_frames)
 
         self.main_window.statusbar.showMessage(self._status_string_getter + self._status_string_mouse)
->>>>>>> a62e0080
 
     @property
     def n_pads(self):
@@ -320,35 +270,9 @@
     def show_coordinate_axes(self):
 
         if self.coord_axes is None:
-<<<<<<< HEAD
-            x = pg.ArrowItem(
-                pos=(
-                    30,
-                    0),
-                brush=pg.mkBrush('r'),
-                pxMode=False,
-                angle=180,
-                pen=None)
-            y = pg.ArrowItem(
-                pos=(
-                    0,
-                    30),
-                brush=pg.mkBrush('g'),
-                pxMode=False,
-                angle=-90,
-                pen=None)
-            z = pg.ScatterPlotItem(
-                [0],
-                [0],
-                pen=None,
-                brush=pg.mkBrush('b'),
-                pxMode=False,
-                size=15)
-=======
             x = pg.ArrowItem(pos=(30, 0), brush=pg.mkBrush('r'), pxMode=self._px_mode, angle=180, pen=None)
             y = pg.ArrowItem(pos=(0, 30), brush=pg.mkBrush('g'), pxMode=self._px_mode, angle=-90, pen=None)
             z = pg.ScatterPlotItem([0], [0], pen=None, brush=pg.mkBrush('b'), pxMode=self._px_mode, size=15)
->>>>>>> a62e0080
             self.coord_axes = [x, y, z]
             self.viewbox.addItem(z)
             self.viewbox.addItem(x)
@@ -376,23 +300,10 @@
 
             for p in self.pad_geometry:
 
-<<<<<<< HEAD
-                f = p.fs_vec.ravel()
-                t = p.t_vec.ravel()
-                ang = np.arctan2(f[1], f[0]) * 180 / np.pi
-                a = pg.ArrowItem(
-                    pos=(
-                        t[0],
-                        t[1]),
-                    angle=ang,
-                    brush=pg.mkBrush('r'),
-                    pen=None)
-=======
                 f = p.fs_vec.ravel()/p.pixel_size()
                 t = p.t_vec.ravel()/p.pixel_size()
                 ang = np.arctan2(f[1], f[0])*180/np.pi + 180
                 a = pg.ArrowItem(pos=(t[0], t[1]), angle=ang, brush=pg.mkBrush('r'), pen=None, pxMode=False)
->>>>>>> a62e0080
 
                 self.scan_arrows.append(a)
                 self.viewbox.addItem(a)
@@ -445,20 +356,13 @@
 
             for i in range(0, self.n_pads):
 
-                lab = pg.TextItem(
-                    text="%d" %
-                    i,
-                    fill=pg.mkBrush('b'),
-                    color='y',
-                    anchor=(
-                        0.5,
-                        0.5))
+                lab = pg.TextItem(text="%d" % i, fill=pg.mkBrush('b'), color='y', anchor=(0.5, 0.5))
                 g = self.pad_geometry[i]
-                fs = g.fs_vec.ravel() * g.n_fs / 2
-                ss = g.ss_vec.ravel() * g.n_ss / 2
+                fs = g.fs_vec.ravel()*g.n_fs/2
+                ss = g.ss_vec.ravel()*g.n_ss/2
                 t = g.t_vec.ravel()
-                x = (fs[0] + ss[0] + t[0]) / g.pixel_size()
-                y = (fs[1] + ss[1] + t[1]) / g.pixel_size()
+                x = (fs[0] + ss[0] + t[0])/g.pixel_size()
+                y = (fs[1] + ss[1] + t[1])/g.pixel_size()
                 lab.setPos(x, y)
                 self.pad_labels.append(lab)
                 self.viewbox.addItem(lab)
@@ -485,8 +389,7 @@
 
         # This is really aweful.  I don't know if this is the best way to do the transforms, but it's the best
         # I could do given the fact that I'm not able to track down all the needed info on how all of these
-        # transforms are applied.  I can only say that a physicist did not
-        # invent this system.
+        # transforms are applied.  I can only say that a physicist did not invent this system.
 
         # 3D basis vectors of panel (length encodes pixel size):
         f = p.fs_vec.ravel().copy()
@@ -496,21 +399,12 @@
         t = p.t_vec.ravel().copy()
 
         # Normalize all vectors to pixel size.  This is a hack that needs to be fixed later.  Obviously, we cannot
-<<<<<<< HEAD
-        # show multiple detectors at different distances using this stupid
-        # pixel-based convention.
-        ps = p.pixel_size()
-        f /= ps
-        s /= ps
-        t /= ps
-=======
         # show multiple detectors at different distances using this stupid pixel-based convention.
         # ps = p.pixel_size()
         scl = self.scale_factor()
         f *= scl
         s *= scl
         t *= scl
->>>>>>> a62e0080
 
         # Strip off the z component.  Another dumb move.
         f = f[0:2]
@@ -527,16 +421,13 @@
         im.scale(1, -1)
         im.rotate(-90)
 
-        # Scale the axes.  This is a phony way to deal with detector tilts.
-        # Better than nothing I guess.
+        # Scale the axes.  This is a phony way to deal with detector tilts.  Better than nothing I guess.
         scf = np.sqrt(np.sum(f * f))
         scs = np.sqrt(np.sum(s * s))
 
         # Note that the *sign* of this scale factor takes care of the fact that 2D rotations alone
-        # cannot deal with a transpose operation.  What follows is a confusing
-        # hack... must be a better way.
-        sign = np.sign(
-            np.cross(np.array([f[0], f[1], 0]), np.array([s[0], s[1], 0]))[2])
+        # cannot deal with a transpose operation.  What follows is a confusing hack... must be a better way.
+        sign = np.sign(np.cross(np.array([f[0], f[1], 0]), np.array([s[0], s[1], 0]))[2])
 
         # Here goes the re-scaling
         im.scale(sign * scs, scf)
@@ -550,8 +441,7 @@
 
         # Translate the scaled/rotated image.  Turns out we need to flip the sign of the translation vector
         # coordinate corresponding to the axis we flipped.  I don't know why, but I've completely given up on the
-        # idea of understanding the many layers of coordinate systems and
-        # transformations...
+        # idea of understanding the many layers of coordinate systems and transformations...
         im.translate(sign * t[1], t[0])
         im.rotate(-sign * ang * 180 / np.pi)
 
@@ -805,13 +695,8 @@
                 d[d < 0] = 0
                 d = np.log10(d)
 
-<<<<<<< HEAD
-            if show_scans:  # For testing - show fast scan axis
-                d[0, 0:int(np.floor(self.pad_geometry[i].n_fs / 2))] = mx
-=======
             if self.show_true_fast_scans:  # For testing - show fast scan axis
                 d[0, 0:int(np.floor(self.pad_geometry[i].n_fs/2))] = mx
->>>>>>> a62e0080
 
             im = pg.ImageItem(d)
 
@@ -884,21 +769,6 @@
                     intensity = pad_data[pid][ss, fs]
 
             if pid >= 0:
-<<<<<<< HEAD
-                status = 'Panel %2d; ss=%4d; fs=%4d; I=%8g' % (
-                    pid, ss, fs, intensity)
-            else:
-                status = ''
-            self.main_window.statusbar.showMessage(status)
-            # self.label.setText(
-            #    "<span style='font-size: 12pt'>x=%0.1f,   <span style='color: red'>y1=%0.1f</span>" % (
-            #    pnt.x(), pnt.y()))
-
-    def edit_ring_radii(self):
-
-        text, ok = QInputDialog.getText(
-            self.main_window, "Enter ring radii (comma separated)", "Ring radii", QLineEdit.Normal, "100,200")
-=======
                 self._status_string_mouse = ' Panel %2d  |  Pixel %4d,%4d  |  Value=%8g  | ' % (pid, ss, fs, intensity)
             else:
                 self._status_string_mouse = ''
@@ -909,7 +779,6 @@
 
         text, ok = QtGui.QInputDialog.getText(self.main_window, "Enter ring radii (comma separated)", "Ring radii",
                                               QtGui.QLineEdit.Normal, "100,200")
->>>>>>> a62e0080
         if ok:
             if text == '':
                 self.remove_rings()
@@ -919,7 +788,7 @@
             for i in range(0, len(r)):
                 try:
                     rad.append(float(r[i].strip()))
-                except BaseException:
+                except:
                     pass
             self.remove_rings()
             self.add_rings(rad)
@@ -932,11 +801,10 @@
         n = len(radii)
 
         if pens is None:
-            pens = [pg.mkPen([255, 255, 255], width=2)] * n
+            pens = [pg.mkPen([255, 255, 255], width=2)]*n
 
         for i in range(0, n):
-            circ = pg.CircleROI(pos=[-radii[i] * 0.5] *
-                                2, size=radii[i], pen=pens[i])
+            circ = pg.CircleROI(pos=[-radii[i]*0.5]*2, size=radii[i], pen=pens[i])
             circ.translatable = False
             circ.removable = True
             self.rings.append(circ)
