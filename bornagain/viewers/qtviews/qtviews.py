--- conflicted
+++ resolved
@@ -1,23 +1,15 @@
-<<<<<<< HEAD
-import numpy as np
-import pyqtgraph as pg
-import pyqtgraph.opengl as gl
-from pyqtgraph.Qt import QtCore, QtGui
-=======
 from __future__ import (absolute_import, division, print_function, unicode_literals)
 
 import numpy                 as np
 import pyqtgraph             as pg
 import pyqtgraph.opengl      as gl
 from   pyqtgraph.Qt import QtCore, QtGui
->>>>>>> a62e0080
 
 """
 This is supposed to have various viewers that use pyqtgraph.  It's mostly useless right now.
 """
 
-# Some default bright colors.  Might need to make this list longer in the
-# future.
+# Some default bright colors.  Might need to make this list longer in the future.
 colors = [pg.glColor([255, 0, 0]),
           pg.glColor([0, 255, 0]),
           pg.glColor([0, 0, 255]),
@@ -36,11 +28,12 @@
         pg.mkPen([255, 255, 255]),
         pg.mkPen([255, 128, 128])]
 
-
 def bright_colors(i):
+
     """ Some nice colors.  Only 8 available, which loops around as the input index increments."""
 
     return colors[i % len(colors)]
+
 
 
 class Volumetric3D(object):
@@ -109,12 +102,9 @@
         else:
             axlen = length
 
-        self.add_lines(np.array([[0, 0, 0], [1, 0, 0]]) *
-                       axlen, [255, 0, 0], width=wid)
-        self.add_lines(np.array([[0, 0, 0], [0, 1, 0]]) *
-                       axlen, [0, 255, 0], width=wid)
-        self.add_lines(np.array([[0, 0, 0], [0, 0, 1]]) *
-                       axlen, [0, 0, 255], width=wid)
+        self.add_lines(np.array([[0, 0, 0], [1, 0, 0]]) * axlen, [255, 0, 0], width=wid)
+        self.add_lines(np.array([[0, 0, 0], [0, 1, 0]]) * axlen, [0, 255, 0], width=wid)
+        self.add_lines(np.array([[0, 0, 0], [0, 0, 1]]) * axlen, [0, 0, 255], width=wid)
 
     def show(self, smooth=True):
 
@@ -122,8 +112,7 @@
         self.dat[..., 3] *= 255. / self.dat[..., 3].max()
         self.dat = np.ubyte(self.dat)
         v = gl.GLVolumeItem(self.dat, smooth=smooth)
-        v.translate(-self.dat.shape[0] / 2., -
-                    self.dat.shape[1] / 2., -self.dat.shape[2] / 2.)
+        v.translate(-self.dat.shape[0] / 2., -self.dat.shape[1] / 2., -self.dat.shape[2] / 2.)
 
         self.w.addItem(v)
         self.w.setCameraPosition(distance=self.maxDist * 2)
@@ -136,7 +125,7 @@
     ''' View a 3D density map as a projection along selected axes (which can be a list)'''
 
     if axis is not None:
-        if not isinstance(axis, list):
+        if type(axis) is not list:
             axis = [axis]
         dat = []
         for ax in axis:
@@ -166,7 +155,7 @@
         axis = [0, 1, 2]
 
     if axis is not None:
-        if not isinstance(axis, list):
+        if type(axis) is not list:
             axis = [axis]
         dat = []
         for ax in axis:
@@ -190,14 +179,7 @@
         autoLevels = False
     else:
         autoLevels = True
-    imv.setImage(
-        dat,
-        xvals=np.linspace(
-            1.,
-            3.,
-            dat.shape[0]),
-        levels=levels,
-        autoLevels=autoLevels)
+    imv.setImage(dat, xvals=np.linspace(1., 3., dat.shape[0]), levels=levels, autoLevels=autoLevels)
     QtGui.QApplication.instance().exec_()
 
 
@@ -215,8 +197,9 @@
         self.maxDist = 0
 
     def add_points(self, r, color=None, size=None):
+
         ''' Add an Nx3 array of points r with specified color and size.  Color is a 3-element
-                    Python list and size is a float scalar. '''
+		    Python list and size is a float scalar. '''
 
         if color is None:
             col = self.defaultColor
@@ -228,11 +211,7 @@
         else:
             siz = size
 
-        self.maxDist = max(
-            self.maxDist, np.amax(
-                np.sqrt(
-                    np.sum(
-                        r * r, axis=1))))
+        self.maxDist = max(self.maxDist, np.amax(np.sqrt(np.sum(r * r, axis=1))))
         plt = gl.GLScatterPlotItem(pos=r, color=col, size=siz)
         self.w.addItem(plt)
 
@@ -263,12 +242,9 @@
         else:
             axlen = length
 
-        self.add_lines(np.array([[0, 0, 0], [1, 0, 0]]) *
-                       axlen, [255, 0, 0], width=wid)
-        self.add_lines(np.array([[0, 0, 0], [0, 1, 0]]) *
-                       axlen, [0, 255, 0], width=wid)
-        self.add_lines(np.array([[0, 0, 0], [0, 0, 1]]) *
-                       axlen, [0, 0, 255], width=wid)
+        self.add_lines(np.array([[0, 0, 0], [1, 0, 0]]) * axlen, [255, 0, 0], width=wid)
+        self.add_lines(np.array([[0, 0, 0], [0, 1, 0]]) * axlen, [0, 255, 0], width=wid)
+        self.add_lines(np.array([[0, 0, 0], [0, 0, 1]]) * axlen, [0, 0, 255], width=wid)
 
     def show(self):
 
