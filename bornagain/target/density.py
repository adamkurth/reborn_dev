from __future__ import (absolute_import, division, print_function, unicode_literals)

import numpy as np

from bornagain.target import crystal
import scipy
from scipy.stats import binned_statistic_dd


class CrystalMeshTool(object):

    r'''
    A helper class for working with 3D density maps.  Most importantly, it allows one to do spacegroup symmetry
    transformations.  Once provided information about a crystal (spacegroup, lattice), along with desired resolution and
    oversampling ratio, this tool intelligently chooses the shape of the map and creates lookup tables for the symmetry
    transformations.  It also produces the Fourier-space frequency samples that are helpful when connecting direct
    all-atom simulations with FFTs.  In general, the maps are cubic NxNxN array.  This class does not maintain the data
    array; it provides methods needed to work on the data arrays.

    Importantly, this class is focused on operations in the crystal basis, because the symmetry operations are most
    elegant in that basis.
    '''

    sym_luts = None  # :  Cached lookup tables
    # n_vecs = None
    # x_vecs = None
    # r_vecs = None
    # h_vecs = None

    def __init__(self, cryst, resolution, oversampling):
        r'''
        This should intelligently pick the limits of a map.  On initialization, you only need to provide a
        target.crystal.Structure() class instance, along with your desired resolution and oversampling.  You can create
        the target.crystal.Structure() class most easily if you have a pdb file as follows:

        >>> cryst = target.crystal.Structure(pdbFilePath=some_path)

        Arguments:
            cryst (crystal.Structure) : A crystal structure that contains the spacegroup and lattice information.
            resolution (float) : The desired resolution of the map (will be modified to suit integer samples and a
                                  square 3D mesh)
            oversampling (int) : An oversampling of 2 gives a real-space map that is twice as large as the unit cell. In
                                  Fourier space, there will be one sample between Bragg samples.  And so on for 3,4,...
        '''

        d = resolution
        s = np.ceil(oversampling)

        abc = np.array([cryst.a, cryst.b, cryst.c])

        m = 1
        for T in cryst.symTs:
            for mp in np.arange(1, 10):
                Tp = T * mp
                if np.round(np.max(Tp % 1.0) * 100) / 100 == 0:
                    if mp > m:
                        m = mp
                    break

        # The idea here is that if, for example, we have a 3-fold screw axis in the spacegroup, then the number of
        # samples in the map should be a multiple of 3.  Hopefully this works...
        Nc = np.max(np.ceil(abc / (d * m)) * m)

        self.cryst = cryst  # :  crystal.target class object used to initiate the map
        # self.m = np.int(m)  #:  Due to symmetry translations, map must consit
        # of integer multiple of this number
        self.s = np.int(s)  # :  Oversampling ratio
        # :  Length-3 array of "actual" resolutions (different from "requested" resolution)
        self.d = abc / Nc
        self.dx = 1 / Nc  # :  Crystal basis length increment
        self.Nc = np.int(Nc)  # :  Number of samples along edge of unit cell
        # :  Number of samples along edge of whole map (includes oversampling)
        self.N = np.int(Nc * s)
        self.P = np.int(self.N**3)  # :  Linear length fo map (=N^3)
        # :  The stride vector (mostly for internal use)
        self.w = np.array([self.N**2, self.N, 1])

    def get_n_vecs(self):
        r"""

        Get an Nx3 array of vectors corresponding to the indices of the map voxels.  The array looks like this:

        [[0,0,0],[0,0,1],[0,0,2], ... ,[N-1,N-1,N-1]]

        Returns: numpy array

        """

        P = self.P
        N = self.N
        p = np.arange(0, P)
        n_vecs = np.zeros([P, 3])
        n_vecs[:, 0] = np.floor(p / (N**2))
        n_vecs[:, 1] = np.floor(p / N) % N
        n_vecs[:, 2] = p % N
        # n_vecs = n_vecs[:, ::-1]
        return n_vecs

    def get_x_vecs(self):
        r"""

        Get an Nx3 array of vectors in the crystal basis.  If there were four samples per unit cell, the array looks a
        bit like this:

        [[0,0,0],[0,0,0.25],[0,0,0.5],[0,0,0.75],[0,0.25,0], ... ,[0.75,0.75,0.75]]

        Returns: numpy array

        """

        x_vecs = self.get_n_vecs()
        x_vecs = x_vecs * self.dx
        return x_vecs

    def get_r_vecs(self):
        r"""

        Creates an Nx3 array of 3-vectors contain the Cartesian-basis vectors of each voxel in the map.  This is done
        by taking the crystal-basis position vectors x, and applying the orthogonalization matrix O to them.

        Returns: numpy array

        """

        x = self.get_x_vecs()

        return np.dot(self.cryst.O, x.T).T

    def get_h_vecs(self):
        r"""

        This provides an Nx3 array of Fourier-space vectors "h".  These coordinates can be understood as "fractional
        Miller indices" that coorespond to the density samples upon taking an FFT of the real-space map.  With atomic
        coordinates x (in the crystal basis) one can take the Fourier transform F(h) = sum_n f_n exp(i h*x)

        Returns: numpy array

        """

        h = self.get_n_vecs()
        h = h / self.dx / self.N
        f = np.where(h.ravel() > (self.Nc / 2))
        h.flat[f] = h.flat[f] - self.Nc
        return h

    def get_q_vecs(self):
        r"""

                This provides an Nx3 array of momentum-transfer vectors (with the usual 2 pi factor).

                Returns: numpy array

                """

        return 2 * np.pi * np.dot(self.cryst.A, self.get_h_vecs().T).T

    def get_sym_luts(self):
        r"""

        This provides a list of "symmetry transform lookup tables".  These are the linearized array indices. For a
        transformation that consists of an identity matrix along with zero translation, the lut is just an array
        p = [0,1,2,3,...,N^3-1].  Other transforms are like a "scrambling" of that ordering, such that a remapping of
        density samples is done with an operation like this: newmap.flat[p2] = oldmap.flat[p1].   Note that the luts are
        kept in memory for future use - beware of the memory requirement.

        Returns: list of numpy arrays

        """

        if self.sym_luts is None:

            sym_luts = []
            x0 = self.get_x_vecs()

            for (R, T) in zip(self.cryst.symRs, self.cryst.symTs):
                lut = np.dot(R, x0.T).T + T    # transform x vectors in 3D grid
                lut = np.round(lut / self.dx)  # switch from x to n vectors
                lut = lut % self.N             # wrap around
                lut = np.dot(self.w, lut.T)    # in p space
                sym_luts.append(lut.astype(np.int))
            self.sym_luts = sym_luts

        return self.sym_luts

    def symmetry_transform(self, i, j, data):
        r"""

        This applies symmetry transformations to a data array (i.e. density map).  The crystal spacegroup gives rise
        to Ns symmetry transformation operations (e.g. each operation consists of a rotation matrix paired with
        translation vector).  Of those Ns symmetry transformations, this function will take a map from the ith
        configuration to the jth configuration.

        Arguments:
            i (int) : The "from" index; symmetry transforms are performed from this index to the j index
            j (int) : The "to" index; symmetry transforms are performed from the i index to this index

        Returns: A transformed data array (i.e. density map)


        """

        luts = self.get_sym_luts()
        data_trans = np.zeros(data.shape)
        data_trans.flat[luts[j]] = data.flat[luts[i]]

        return data_trans

    def shape(self):
        r"""

        For convenience, return the map shape [N,N,N]

        Returns: numpy array

        """

        return np.array([self.N, self.N, self.N])

    def reshape(self, data):
        r"""

        For convenience, this will reshape a data array to the shape NxNxN.

        Args:
            data: the data array

        Returns: the same data array as the input, but with shape NxNxN

        """

        N = self.N
        return data.reshape([N, N, N])

    def reshape3(self, data):
        r"""

        Args:
            data: A data array of length 3*N^3 that consists of 3-vectors (one for each density voxel)

        Returns: A re-shaped data array of shape NxNxNx3

        """

        N = self.N
        return data.reshape([N, N, N, 3])

    def zeros(self):
        r"""

        A convenience function: simply returns an array of zeros of shape NxNxN

        Returns: numpy array

        """

        N = self.N
        return np.zeros([N, N, N])

<<<<<<< HEAD
    def place_atoms_in_map(self, x, f):
=======
    def place_atoms_in_map(self, atom_x_vecs, atom_fs, mode='gaussian', fixed_atom_sigma=0.5e-10):

>>>>>>> a62e0080
        r"""

        This will take a list of atom position vectors and densities and place them in a 3D map.  The position vectors
        should be in the crystal basis, and the densities must be real (because the scipy function that we use does
        not allow for complex numbers...).  This is done in a lazy way - the density samples are placed in the nearest
        voxel.  There are no Gaussian shapes asigned to the atomic form.  Nothing fancy...

        Args:
            x (numpy array):  An nx3 array of position vectors
            f (numpy array):  An n-length array of densities (must be real)

        Returns: An NxNxN numpy array containing the sum of densities that were provided as input.

        """
<<<<<<< HEAD
        mm = [0, self.s]
        rng = [mm, mm, mm]
        a, _, _ = binned_statistic_dd(
            x, f, statistic='sum', bins=[
                self.N] * 3, range=rng)

        return a
=======
        if mode == 'gaussian':
            sigma = fixed_atom_sigma # Gaussian sigma (i.e. atom "size"); this is a fudge factor and needs to be updated
            n_atoms = atom_x_vecs.shape[0]
            orth_mat = self.cryst.O.copy()
            map_x_vecs = self.get_x_vecs()
            n_map_voxels = map_x_vecs.shape[0]
            f_map = np.zeros([n_map_voxels], dtype=np.complex)
            f_map_tmp = np.zeros([n_map_voxels], dtype=np.double)
            s = self.s
            place_atoms_in_map(atom_x_vecs, atom_fs, sigma, s, orth_mat, map_x_vecs, f_map, f_map_tmp)
            return self.reshape(f_map)
        elif mode == 'nearest':
            mm = [0, self.s]
            rng = [mm, mm, mm]
            a, _, _ = binned_statistic_dd(x, f, statistic='sum', bins=[self.N] * 3, range=rng)
            return a
>>>>>>> a62e0080

    def place_intensities_in_map(self, h, f):
        r"""

        This will take a list of Miller index vectors and intensities and place them in a 3D map.

        Args:
            h (numpy array):  An Nx3 array of hkl vectors
            f (numpy array):  An N-length array of intensities (must be real)

        Returns: An NxNxN numpy array containing the sum of densities that were provided as input.

        """

        hh = self.get_h_vecs()
        mm = [np.min(hh) - 0.5, np.max(hh) + 0.5]
        rng = [mm, mm, mm]
        a, _, _ = binned_statistic_dd(
            h, f, statistic='mean', bins=[
                self.N] * 3, range=rng)

        return a

from numba import jit

@jit(nopython=True)
def place_atoms_in_map(x_vecs, atom_fs, sigma, s, orth_mat, map_x_vecs, f_map, f_map_tmp):

        r"""

        Needs documentation...

        """

        n_atoms = x_vecs.shape[0]
        n_map_voxels = map_x_vecs.shape[0]
        # f_map = np.empty([n_map_voxels], dtype=atom_fs.dtype)
        # f_map_tmp = np.empty([n_map_voxels], dtype=x_vecs.dtype)
        for n in range(n_atoms):
            x = x_vecs[n, 0] % s
            y = x_vecs[n, 1] % s
            z = x_vecs[n, 2] % s
            w_tot = 0
            for i in range(n_map_voxels):
                mx = map_x_vecs[i, 0]
                my = map_x_vecs[i, 1]
                mz = map_x_vecs[i, 2]
                dx = np.abs(x - mx)
                dy = np.abs(y - my)
                dz = np.abs(z - mz)
                dx = min(dx, s - dx)
                dy = min(dy, s - dy)
                dz = min(dz, s - dz)
                dr2 = (orth_mat[0, 0] * dx + orth_mat[0, 1] * dy + orth_mat[0, 2] * dz)**2 + \
                      (orth_mat[1, 0] * dx + orth_mat[1, 1] * dy + orth_mat[1, 2] * dz)**2 + \
                      (orth_mat[2, 0] * dx + orth_mat[2, 1] * dy + orth_mat[2, 2] * dz)**2
                w = np.exp(-dr2/(2*sigma**2))
                f_map_tmp[i] = w
                w_tot += w
            f_map += atom_fs[n] * f_map_tmp/w_tot

        # return f_map<|MERGE_RESOLUTION|>--- conflicted
+++ resolved
@@ -21,13 +21,14 @@
     elegant in that basis.
     '''
 
-    sym_luts = None  # :  Cached lookup tables
+    sym_luts = None  #:  Cached lookup tables
     # n_vecs = None
     # x_vecs = None
     # r_vecs = None
     # h_vecs = None
 
     def __init__(self, cryst, resolution, oversampling):
+
         r'''
         This should intelligently pick the limits of a map.  On initialization, you only need to provide a
         target.crystal.Structure() class instance, along with your desired resolution and oversampling.  You can create
@@ -51,8 +52,8 @@
         m = 1
         for T in cryst.symTs:
             for mp in np.arange(1, 10):
-                Tp = T * mp
-                if np.round(np.max(Tp % 1.0) * 100) / 100 == 0:
+                Tp = T*mp
+                if np.round(np.max(Tp % 1.0)*100)/100 == 0:
                     if mp > m:
                         m = mp
                     break
@@ -61,21 +62,18 @@
         # samples in the map should be a multiple of 3.  Hopefully this works...
         Nc = np.max(np.ceil(abc / (d * m)) * m)
 
-        self.cryst = cryst  # :  crystal.target class object used to initiate the map
-        # self.m = np.int(m)  #:  Due to symmetry translations, map must consit
-        # of integer multiple of this number
-        self.s = np.int(s)  # :  Oversampling ratio
-        # :  Length-3 array of "actual" resolutions (different from "requested" resolution)
-        self.d = abc / Nc
-        self.dx = 1 / Nc  # :  Crystal basis length increment
-        self.Nc = np.int(Nc)  # :  Number of samples along edge of unit cell
-        # :  Number of samples along edge of whole map (includes oversampling)
-        self.N = np.int(Nc * s)
-        self.P = np.int(self.N**3)  # :  Linear length fo map (=N^3)
-        # :  The stride vector (mostly for internal use)
-        self.w = np.array([self.N**2, self.N, 1])
+        self.cryst = cryst  #:  crystal.target class object used to initiate the map
+        # self.m = np.int(m)  #:  Due to symmetry translations, map must consit of integer multiple of this number
+        self.s = np.int(s)  #:  Oversampling ratio
+        self.d = abc / Nc   #:  Length-3 array of "actual" resolutions (different from "requested" resolution)
+        self.dx = 1 / Nc    #:  Crystal basis length increment
+        self.Nc = np.int(Nc)  #:  Number of samples along edge of unit cell
+        self.N = np.int(Nc * s)  #:  Number of samples along edge of whole map (includes oversampling)
+        self.P = np.int(self.N**3)  #:  Linear length fo map (=N^3)
+        self.w = np.array([self.N**2, self.N, 1])  #:  The stride vector (mostly for internal use)
 
     def get_n_vecs(self):
+
         r"""
 
         Get an Nx3 array of vectors corresponding to the indices of the map voxels.  The array looks like this:
@@ -97,6 +95,7 @@
         return n_vecs
 
     def get_x_vecs(self):
+
         r"""
 
         Get an Nx3 array of vectors in the crystal basis.  If there were four samples per unit cell, the array looks a
@@ -113,6 +112,7 @@
         return x_vecs
 
     def get_r_vecs(self):
+
         r"""
 
         Creates an Nx3 array of 3-vectors contain the Cartesian-basis vectors of each voxel in the map.  This is done
@@ -127,6 +127,7 @@
         return np.dot(self.cryst.O, x.T).T
 
     def get_h_vecs(self):
+
         r"""
 
         This provides an Nx3 array of Fourier-space vectors "h".  These coordinates can be understood as "fractional
@@ -139,22 +140,25 @@
 
         h = self.get_n_vecs()
         h = h / self.dx / self.N
-        f = np.where(h.ravel() > (self.Nc / 2))
+        f = np.where(h.ravel() > (self.Nc/2))
         h.flat[f] = h.flat[f] - self.Nc
         return h
 
     def get_q_vecs(self):
-        r"""
-
-                This provides an Nx3 array of momentum-transfer vectors (with the usual 2 pi factor).
-
-                Returns: numpy array
-
-                """
-
-        return 2 * np.pi * np.dot(self.cryst.A, self.get_h_vecs().T).T
+
+        r"""
+
+		This provides an Nx3 array of momentum-transfer vectors (with the usual 2 pi factor).
+
+		Returns: numpy array
+
+		"""
+
+        return 2*np.pi*np.dot(self.cryst.A, self.get_h_vecs().T).T
+
 
     def get_sym_luts(self):
+
         r"""
 
         This provides a list of "symmetry transform lookup tables".  These are the linearized array indices. For a
@@ -183,6 +187,7 @@
         return self.sym_luts
 
     def symmetry_transform(self, i, j, data):
+
         r"""
 
         This applies symmetry transformations to a data array (i.e. density map).  The crystal spacegroup gives rise
@@ -206,6 +211,7 @@
         return data_trans
 
     def shape(self):
+
         r"""
 
         For convenience, return the map shape [N,N,N]
@@ -217,6 +223,7 @@
         return np.array([self.N, self.N, self.N])
 
     def reshape(self, data):
+
         r"""
 
         For convenience, this will reshape a data array to the shape NxNxN.
@@ -232,6 +239,7 @@
         return data.reshape([N, N, N])
 
     def reshape3(self, data):
+
         r"""
 
         Args:
@@ -245,6 +253,7 @@
         return data.reshape([N, N, N, 3])
 
     def zeros(self):
+
         r"""
 
         A convenience function: simply returns an array of zeros of shape NxNxN
@@ -256,12 +265,8 @@
         N = self.N
         return np.zeros([N, N, N])
 
-<<<<<<< HEAD
-    def place_atoms_in_map(self, x, f):
-=======
     def place_atoms_in_map(self, atom_x_vecs, atom_fs, mode='gaussian', fixed_atom_sigma=0.5e-10):
 
->>>>>>> a62e0080
         r"""
 
         This will take a list of atom position vectors and densities and place them in a 3D map.  The position vectors
@@ -276,15 +281,6 @@
         Returns: An NxNxN numpy array containing the sum of densities that were provided as input.
 
         """
-<<<<<<< HEAD
-        mm = [0, self.s]
-        rng = [mm, mm, mm]
-        a, _, _ = binned_statistic_dd(
-            x, f, statistic='sum', bins=[
-                self.N] * 3, range=rng)
-
-        return a
-=======
         if mode == 'gaussian':
             sigma = fixed_atom_sigma # Gaussian sigma (i.e. atom "size"); this is a fudge factor and needs to be updated
             n_atoms = atom_x_vecs.shape[0]
@@ -301,9 +297,9 @@
             rng = [mm, mm, mm]
             a, _, _ = binned_statistic_dd(x, f, statistic='sum', bins=[self.N] * 3, range=rng)
             return a
->>>>>>> a62e0080
 
     def place_intensities_in_map(self, h, f):
+
         r"""
 
         This will take a list of Miller index vectors and intensities and place them in a 3D map.
@@ -317,11 +313,9 @@
         """
 
         hh = self.get_h_vecs()
-        mm = [np.min(hh) - 0.5, np.max(hh) + 0.5]
+        mm = [np.min(hh)-0.5, np.max(hh)+0.5]
         rng = [mm, mm, mm]
-        a, _, _ = binned_statistic_dd(
-            h, f, statistic='mean', bins=[
-                self.N] * 3, range=rng)
+        a, _, _ = binned_statistic_dd(h, f, statistic='mean', bins=[self.N] * 3, range=rng)
 
         return a
 
