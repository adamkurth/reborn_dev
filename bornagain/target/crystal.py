--- conflicted
+++ resolved
@@ -34,23 +34,15 @@
 
     r = None  #: Atomic coordinates (3xN array)
     _x = None  #: Fractional coordinates (3xN array)
-    #: Orthogonalization matrix (3x3 array).  Does the transform r = dot(O, x), with fractional coordinates x.
-    O = None
+    O = None  #: Orthogonalization matrix (3x3 array).  Does the transform r = dot(O, x), with fractional coordinates x.
     Oinv = None  #: Inverse orthogonalization matrix (3x3 array)
-<<<<<<< HEAD
-    #: This is Oinv transpose (3x3 array).  Does the transform q = dot(A, h), with fractional Miller indices h.
-    A = None
-=======
     A = None  #: This is Oinv transpose (3x3 array). Does the transform q = dot(A, h), with fractional Miller indices h.
->>>>>>> a62e0080
     Ainv = None  #: A inverse
-    #: Translation vector that goes with orthogonalization matrix (What is this used for???)
-    T = None
+    T = None  #: Translation vector that goes with orthogonalization matrix (What is this used for???)
     elements = None  #: Atomic element symbols
     Z = None  #: Atomic numbers
     spaceGroupNumber = None  #: Space group number in the Int. Tables
-    #: Spacegroup Hermann Mauguin symbol (e.g. as it appears in a PDB file for example)
-    hermannMauguinSymbol = None
+    hermannMauguinSymbol = None  #: Spacegroup Hermann Mauguin symbol (e.g. as it appears in a PDB file for example)
     a = None  #: Lattice constant
     b = None  #: Lattice constant
     c = None  #: Lattice constant
@@ -61,8 +53,8 @@
     nAtoms = None  #: Number of atoms
     nMolecules = None  #: Number of molecules per unit cell
     symOps = None  #: Symmetry operations that are applied to fractional coordinates
-    symRs = None  # : Symmetry 3x3 transformation matrices (in crystal basis)
-    symTs = None  # : Symmetry translations (in crystal basis)
+    symRs = None #: Symmetry 3x3 transformation matrices (in crystal basis)
+    symTs = None #: Symmetry translations (in crystal basis)
 
     def __init__(self, pdbFilePath=None):
 
@@ -74,6 +66,7 @@
         return self.nMolecules
 
     def load_pdb(self, pdbFilePath):
+
         r"""
 
         Populate the class with all the info from a PDB file.
@@ -113,15 +106,15 @@
         V = a * b * c * sqrt(1 - cos(al)**2 - cos(be) **
                              2 - cos(ga)**2 + 2 * cos(al) * cos(be) * cos(ga))
         O = np.array([
-            [a, b * cos(ga), c * cos(be)],
-            [0, b * sin(ga), c * (cos(al) - cos(be) * cos(ga)) / sin(ga)],
-            [0, 0, V / (a * b * sin(ga))]
-        ])
+                [a, b * cos(ga), c * cos(be)],
+                [0, b * sin(ga), c * (cos(al) - cos(be) * cos(ga)) / sin(ga)],
+                [0, 0, V / (a * b * sin(ga))]
+                ])
         Oinv = np.array([
-            [1 / a, -cos(ga) / (a * sin(ga)), 0],
-            [0, 1 / (b * sin(ga)), 0],
-            [0, 0, a * b * sin(ga) / V]
-        ])
+                [1 / a, -cos(ga) / (a * sin(ga)), 0],
+                [0, 1 / (b * sin(ga)), 0],
+                [0, 0, a * b * sin(ga) / V]
+                ])
         self.O = O
         self.Oinv = Oinv
         self.A = Oinv.T.copy()
@@ -129,6 +122,7 @@
         self.V = V
 
     def set_spacegroup(self, hermann_mauguin_symbol):
+
         r"""
 
         Set the spacegroup of the crystal.  This produces a cache of the symmetry transformation operations.
@@ -139,13 +133,13 @@
         """
 
         self.hermann_mauguin_symbol = hermann_mauguin_symbol
-        self.symRs, self.symTs = get_symmetry_operators_from_space_group(
-            hermann_mauguin_symbol)
+        self.symRs, self.symTs = get_symmetry_operators_from_space_group(hermann_mauguin_symbol)
         self.symRinvs = [np.linalg.inv(R) for R in self.symRs]
         self.nMolecules = len(self.symTs)
 
     @property
     def x(self):
+
         r"""
 
         Fractional coordinates of atoms.
@@ -163,18 +157,6 @@
 
     def __init__(self, *args, **kwargs):
 
-<<<<<<< HEAD
-        Structure.__init__(self, *args, **kwargs)
-
-        if ba.get_global('warn_depreciated'):
-            utils.warn(
-                'The class "structure" is depreciated.  Use "Structure" instead.'
-                ' (This change was made for PEP8 compliance.)')
-
-
-def parse_pdb(pdbFilePath, crystalStruct=None):
-    r"""Return a :class:`structure` object with PDB information. """
-=======
         utils.depreciate('The class "structure" is depreciated.  Use "Structure" instead.')
 
         Structure.__init__(self, *args, **kwargs)
@@ -182,7 +164,6 @@
 
 def parse_pdb(pdbFilePath, crystalStruct=None):
     r"""Return a :class:`Structure` object with PDB information. """
->>>>>>> a62e0080
 
     maxAtoms = int(1e5)
     r = np.zeros([3, maxAtoms])
@@ -267,6 +248,7 @@
 
 
 def get_symmetry_operators_from_space_group(hm_symbol):
+
     r"""
     For a given Hermann-Mauguin spacegroup, provide the symmetry operators in the form of
     translation and rotation operators.  These operators are in the crystal basis.
@@ -310,172 +292,6 @@
     return Rs, Ts
 
 
-<<<<<<< HEAD
-class Atoms:
-    def __init__(self, xyz, atomic_num, elem=None):
-        self.xyz = xyz
-        self.x = self.xyz[:, 0]
-        self.y = self.xyz[:, 1]
-        self.z = self.xyz[:, 2]
-        self.Z = atomic_num
-
-        self.coor = np.zeros((self.x.shape[0], 4))
-        self.coor[:, :3] = self.xyz
-        self.coor[:, 3] = self.Z
-
-        self.coor[:, 3] = self.Z
-
-        self.elem = elem
-        if elem is not None:
-            self.xyz_format = np.zeros((self.x.shape[0], 4), dtype='S16')
-            self.xyz_format[:, 0] = self.elem
-            self.xyz_format[:, 1:] = self.xyz.astype(str)
-
-    @classmethod
-    def aggregate(cls, atoms_list):
-
-        xyz = np.vstack([a.xyz for a in atoms_list])
-
-        if all([a.elem is not None for a in atoms_list]):
-            elem = np.hstack([a.elem for a in atoms_list])
-        else:
-            elem = None
-
-        Z = np.hstack([a.Z for a in atoms_list])
-
-        return cls(xyz, Z, elem)
-
-    def to_xyz(self, fname):
-        if self.elem is not None:
-            np.savetxt(fname, self.xyz_format, fmt='%s')
-        else:
-            print("Cannot save to xyz because element strings were not provided...")
-
-    def set_elem(self, elem):
-        r"""sets list of elements names for use in xyz format files"""
-
-        elem = np.array(elem, dtype='S16')
-        assert(self.elem.shape[0] == self.x.shape[0])
-        self.elem = elem
-
-
-class Molecule(structure):
-    def __init__(self, *args, **kwargs):
-        structure.__init__(self, *args, **kwargs)
-
-        self.atom_vecs = self.r * 1e10  # atom positions!
-
-        self.lat = Lattice(
-            self.a * 1e10,
-            self.b * 1e10,
-            self.c * 1e10,
-            self.alpha * 180 / np.pi,
-            self.beta * 180 / np.pi,
-            self.gamma * 180 / np.pi)
-
-        self.atom_fracs = self.mat_mult_many(self.Oinv * 1e-10, self.atom_vecs)
-
-    def _separate_xyz(self, xyz):
-        x, y, z = map(np.array, zip(*xyz))
-        return x, y, z
-
-    def get_1d_coords(self):
-        x, y, z = self._seprate_xyz(self.atom_vecs)
-        return x, y, z
-
-    def get_1d_frac_coords(self):
-        x, y, z = self._separate_xyz(self.atom_fracs)
-        return x, y, z
-
-    def mat_mult_many(self, M, V):
-        r""" helper for applying matrix multiplications on many vectors"""
-        return np.einsum('ij,kj->ki', M, V)
-
-    def shift(self, monomer, na, nb, nc):
-        xyz_frac = self.mat_mult_many(self.Oinv * 1e-10, monomer.xyz)
-        x, y, z = self._separate_xyz(xyz_frac)
-
-        x += na
-        y += nb
-        z += nc
-
-        xyz_new = np.zeros_like(monomer.xyz)
-        xyz_new[:, 0] = x
-        xyz_new[:, 1] = y
-        xyz_new[:, 2] = z
-        xyz_new = self.mat_mult_many(self.O * 1e10, xyz_new)
-        return Atoms(xyz_new, self.Z, self.elements)
-
-    def transform(self, x, y, z):
-        r"""x,y,z are fractional coordinates"""
-        xyz = np.zeros((x.shape[0], 3))
-        xyz[:, 0] = x
-        xyz[:, 1] = y
-        xyz[:, 2] = z
-        xyz = self.mat_mult_many(self.O * 1e10, xyz)
-        return Atoms(xyz, self.Z, self.elements)
-
-    def get_monomers(self):
-        monomers = []
-        for R, T in zip(self.symRs, self.symTs):
-            transformed = self.mat_mult_many(R, self.atom_fracs) + T
-            transformed = self.mat_mult_many(self.O * 1e10, transformed)
-            monomers.append(Atoms(transformed, self.Z, self.elements))
-        return monomers
-
-
-class Lattice:
-
-    def __init__(self, a=281., b=281., c=165.2,
-                 alpha=90., beta=90., gamma=120.):
-        r"""
-        Needs explanation from Derek.
-
-        Also, the input are in units that break the bornagain convention, which will
-        be changed eventually.
-        TODO: fix the units
-
-        Args:
-            a: Lattice constant in angstroms
-            b: Lattice constant in angstroms
-            c: Lattice constatn in angstroms
-            alpha: b-c angle in degrees
-            beta: a-c angle in degrees
-            gamma: b-c angle in degrees
-        """
-
-        # unit cell edges
-        alpha = alpha * np.pi / 180.
-        beta = beta * np.pi / 180.
-        gamma = gamma * np.pi / 180.
-
-        # The definitions below are also found in the crystal structure class
-        # TODO: merge this with the crystal.structure class (after we re-name
-        # to crystal.Structure - PEP8)
-
-        cos = np.cos
-        sin = np.sin
-        self.V = a * b * c * np.sqrt(1 - cos(alpha)**2 - cos(beta) **
-                                     2 - cos(gamma)**2 + 2 * cos(alpha) * cos(beta) * cos(gamma))
-        self.amag = a
-        self.bmag = b
-        self.cmag = c
-        self.a = np.array([a, 0, 0])
-        self.b = np.array([b * cos(gamma), b * sin(gamma), 0])
-        self.c = np.array([c * cos(beta),
-                           c * (cos(alpha) - cos(beta) *
-                                cos(gamma)) / sin(gamma),
-                           self.V / (a * b * sin(gamma))])
-        self.O = np.array([self.a, self.b, self.c]).T
-        self.Oinv = np.linalg.inv(self.O)
-
-    def assemble(self, n_unit=10, spherical=False):
-        r"""
-        Creates a finite lattice (self.vecs)
-        Args:
-            n_unit (int or 3-tuple): Number of unit cells along each crystal axis
-            spherical (bool): If true, apply a spherical boundary to the crystal.
-=======
 def assemble(O, n_unit=10, spherical=False):
     r"""
     From Derek: assemble and assemble3 are identical functions, hence the try/except at the start
@@ -500,39 +316,9 @@
                           for i in range(n_unit_a)
                           for j in range(n_unit_b)
                           for k in range(n_unit_c)])
->>>>>>> a62e0080
 
     # sphericalize the lattice..
     if spherical:
         vecs = simutils.sphericalize(vecs)
 
-<<<<<<< HEAD
-        #       lattice coordinates
-        try:
-            n_unit_a, n_unit_b, n_unit_c = n_unit
-        except TypeError:
-            n_unit_a = n_unit_b = n_unit_c = n_unit
-
-        self.vecs = np.array([i * self.a + j * self.b + k * self.c
-                              for i in xrange(n_unit_a)
-                              for j in xrange(n_unit_b)
-                              for k in xrange(n_unit_c)])
-
-        # sphericalize the lattice..
-        if spherical:
-            self.vecs = simutils.sphericalize(self.vecs)
-
-    # This is an awful name but Python doesn't have function overloading
-    def assemble3(self, n_a=10, n_b=10, n_c=10, spherical=False):
-        # Lattice coordinates
-        self.vecs = np.array([i * self.a + j * self.b + k * self.c
-                              for i in xrange(n_a)
-                              for j in xrange(n_b)
-                              for k in xrange(n_c)])
-
-        # sphericalize the lattice..
-        if spherical:
-            self.vecs = simutils.sphericalize(self.vecs)
-=======
-    return vecs
->>>>>>> a62e0080
+    return vecs