"""
Some utility functions that might be useful throughout bornagain.
Don't put highly specialized functions here.
"""

from __future__ import (absolute_import, division, print_function, unicode_literals)

from functools import wraps
import sys
import numpy as np
from numpy import sin, cos
import bornagain as ba

# not sure where to seed
np.random.seed()


def vec_check2(vec, *args, **kwargs):
    r"""
    Same as vec_check(vec, dimension=2).
    See :func:`vec_check <bornagain.utils.vec_check>`
    """

    return vec_check(vec, dimension=2, *args, **kwargs)


def vec_check3(vec, *args, **kwargs):
    r"""
    Same as vec_check(vec, dimension=2)
    """

    return vec_check(vec, dimension=3, *args, **kwargs)


def vec_check(vec, hardcheck=False, dimension=3):
    r"""
    Check that a vector meets our assumptions, and correct it if it doesn't.

    Our assumptions are that:
        1) The array shape is Nxd, where d is the dimension of the vector, and
           N is the number of vectors.
           This is important when applying rotation operations to many vectors.
        2) The array is c-contiguous.
           This is important for passing arrays into external
           c functions or to opencl kernels.

    The above also helps when we want to ensure that dot products
    and broadcasting will work as expected.

    Note that we have chosen to keep vector components close in memory.  I.e.,
    the x, y, and z components of a given vector are contiguous.
    This will ensure that rotations and broadcasting are as fast as can be.

    Input:

    vec: The object that we are trying to make conform to our assumption
    about vectors.

    hardcheck: If True, then this function will raise a ValueError if the check
    fails.  If False, then this function attempts to fix the problem
    with the input.

    dimension: The expected dimension of the vectors

    ==== Output:
    vec: The original input if it satisfies our conditions.  Otherwise
    return a modified numpy ndarray with the correct shape.
    """

    if hardcheck:  # Raise an error if the input isn't perfect
        if not isinstance(vec, np.ndarray):
            raise ValueError('Vectors must be Nx3 numpy ndarrays')
        if len(vec.shape) != 2:
            raise ValueError('Vectors must be Nx3 numpy ndarrays')
        if vec.shape[1] != 3:
            raise ValueError('Vectors must be Nx3 numpy ndarrays')
        return vec

    if not isinstance(vec, np.ndarray):
        vec = np.array(vec)
    if len(vec.shape) == 1:
        vec = vec[np.newaxis]
    if len(vec.shape) != 2:
        raise ValueError('Vectors must be Nx%d numpy ndarrays' % (dimension))
    if vec.shape[1] != dimension:
        if vec.shape[0] != dimension:
            raise ValueError('Vectors must be Nx3 numpy ndarrays')
        else:
            vec = vec.T
    if ~vec.flags['C_CONTIGUOUS']:
        vec = vec.copy()

    return vec


def vec_norm(vec):
    r"""

    Compute the normal vector, which has a length of one.

    Args:
        vec: input vector, usually of shape (3) of (N, 3)

<<<<<<< HEAD
    V = vec_check(V)
    if V.ndim != 2:
=======
    Returns: new vector of length 1.

    """

    vec = vec_check(vec)
    if vec.ndim != 2:
>>>>>>> a62e0080
        raise ValueError("V must have one or two dimensions.")
    vecnorm = np.sqrt(np.sum(vec * vec, axis=1))
    return (vec.T / vecnorm).T


def vec_mag(vec):
    r"""

    Compute the scalar magnitude sqrt(sum(x^2)) of an array of vectors, usually shape (N, 3)

    Args:
        vec: input vector or array of vectors

    Returns: scalar vector magnitudes

    """

    vec = vec_check(vec)
    if vec.ndim != 2:
        raise ValueError("V must have one or two dimensions.")
    return np.sqrt(np.sum(vec * vec, axis=1))


def rotate(rot, vec):
    r"""

    This defines a consistent way to rotate vectors.  It is a wrapper that does a simple operation:

    .. code-block:: python

        return np.matmul(rot, vec.T).T

    Note the bornagain package generally assumes that a set of N vectors of dimension D will be stored as a numpy array
    of shape of N x D.

    Args:
        rot (numpy array): The rotation matrix.
        vec (numpy array): The vector(s).  For N vectors of dimension D, this should be a NxD array.

    Returns: numpy array of same shape as input vec

    """

    # return np.matmul(rot, vec)
    return np.matmul(rot, vec.T).T


def depreciate(message):
    r"""

    Utility for sending warnings when some class, method, function, etc. is depreciated.  By default, a message of the
    form "WARNING: blah blah blah" will be printed with sys.stdout.write().  You get to choose the "blah blah blah" part
    of the message, which is the input to this function.

    The output can be silenced with the function bornagain.set_global('warn_depreciated', False), or you can force
    an error to occur if you do bornagain.set_global('force_depreciated', True).

    TODO: we need to formally raise a depreciated exception

    Args:
        message: whatever you want to have printed to the screen

    Returns: nothing

    """

    if ba.get_global('force_depreciated') is True:
        error(message)
    elif ba.get_global('warn_depreciated') is True:
        warn(message)


def warn(message):
    r"""

    Standard way of sending a warning message.  As of now this simply results in a function call

    sys.stdout.write("WARNING: %s\n" % message)

    The purpose of this function is that folks can search for "WARNING:" to find all warning messages, e.g. with grep.


    Args:
        message: the message you want to have printed.

    Returns: nothing

    """

    sys.stdout.write("WARNING: %s\n" % message)


def error(message):
    r"""

    Standard way of sending an error message.  As of now this simply results in a function call

    sys.stdout.write("ERROR: %s\n" % message)

    TODO: need to raise an exception intead of simply printing something...


<<<<<<< HEAD
=======
    Args:
        message: the message you want to have printed.

    Returns: nothing
    """

    sys.stderr.write("ERROR: %s\n" % message)


>>>>>>> a62e0080
# def axisAndAngleToMatrix(axis, angle):
#     """Generate the rotation matrix from the axis-angle notation.
#
#     Conversion equations
#     ====================
#
#     From Wikipedia (http://en.wikipedia.org/wiki/Rotation_matrix),
#     the conversion is given by::
#
#         c = cos(angle); s = sin(angle); C = 1-c
#         xs = x*s;   ys = y*s;   zs = z*s
#         xC = x*C;   yC = y*C;   zC = z*C
#         xyC = x*yC; yzC = y*zC; zxC = z*xC
#         [ x*xC+c   xyC-zs   zxC+ys ]
#         [ xyC+zs   y*yC+c   yzC-xs ]
#         [ zxC-ys   yzC+xs   z*zC+c ]
#
#
#     @param matrix:  The 3x3 rotation matrix to update.
#     @type matrix:   3x3 numpy array
#     @param axis:    The 3D rotation axis.
#     @type axis:     numpy array, len 3
#     @param angle:   The rotation angle.
#     @type angle:    float
#     """
#
#     # Trig factors.
#     ca = np.cos(angle)
#     sa = np.sin(angle)
#     C = 1 - ca
#
#     # Depack the axis.
#     a = axis.ravel()
#     x = a[0]
#     y = a[1]
#     z = a[2]
# #     x, y, z = axis
#
#     # Multiplications (to remove duplicate calculations).
#     xs = x * sa
#     ys = y * sa
#     zs = z * sa
#     xC = x * C
#     yC = y * C
#     zC = z * C
#     xyC = x * yC
#     yzC = y * zC
#     zxC = z * xC
#
#     matrix = np.zeros([3, 3])
#
#     # Update the rotation matrix.
#     matrix[0, 0] = x * xC + ca
#     matrix[0, 1] = xyC - zs
#     matrix[0, 2] = zxC + ys
#     matrix[1, 0] = xyC + zs
#     matrix[1, 1] = y * yC + ca
#     matrix[1, 2] = yzC - xs
#     matrix[2, 0] = zxC - ys
#     matrix[2, 1] = yzC + xs
#     matrix[2, 2] = z * zC + ca
#
#     return matrix
#
#
# class ScalarMonitor(object):
#
#     """ Class for monitoring a scalar for which we expect many observations.
#         Array will grow as needed, and basic calculations can be done."""
#
#     def __init__(self, size=1000):
#
#         self.idx = 0         # Current index of observation
#         self.size = size     # Size of array
#         self.data = np.zeros([size])  # Data array
#         self.maxSize = 10e6  # Don't grow array larger than this
#
#     def append(self, value):
#
#         if (self.idx + 1) > self.size:
#             if (self.size * 2) > self.maxSize:
#                 print("Cannot grow array larger than %d" % self.size * 2)
#                 return None
#             self.data = np.concatenate([self.data, np.zeros([self.size])])
#             self.size = self.data.shape[0]
#         self.data[self.idx] = value
#         self.idx += 1
#
#     def getData(self):
#
#         return self.data[0:self.idx]
#
#     def getMean(self):
#
#         return np.mean(self.getData())
#
#     def getStd(self):
#
#         return np.std(self.getData())


def random_rotation(deflection=1.0, randnums=None):
    r"""
    Creates a random rotation matrix.

    deflection: the magnitude of the rotation.
    For 0, no rotation; for 1, competely random rotation.
    Small deflection => small perturbation.
    randnums: 3 random numbers in the range [0, 1].
    If `None`, they will be auto-generated.
    """

    # from
    # http://www.realtimerendering.com/resources/GraphicsGems/gemsiii/rand_rotation.c
    if randnums is None:
        randnums = np.random.uniform(size=(3,))

    theta, phi, z = randnums

    theta = theta * 2.0 * deflection * np.pi  # Rotation about the pole (Z).
    phi = phi * 2.0 * np.pi  # For direction of pole deflection.
    z = z * 2.0 * deflection  # For magnitude of pole deflection.

    # Compute a vector V used for distributing points over the sphere
    # via the reflection I - V Transpose(V).  This formulation of V
    # will guarantee that if x[1] and x[2] are uniformly distributed,
    # the reflected points will be uniform on the sphere.  Note that V
    # has length sqrt(2) to eliminate the 2 in the Householder matrix.

    r = np.sqrt(z)
    V = (
        np.sin(phi) * r,
        np.cos(phi) * r,
        np.sqrt(2.0 - z)
    )

    st = np.sin(theta)
    ct = np.cos(theta)

    R = np.array(((ct, st, 0), (-st, ct, 0), (0, 0, 1)))

    # Construct the rotation matrix  ( V Transpose(V) - I ) R.

    M = (np.outer(V, V) - np.eye(3)).dot(R)
    return M


def rotation_about_axis(theta, u):
    """
    This needs to be tested.  It was taken from
    https://stackoverflow.com/questions/17763655/rotation-of-a-point-in-3d-about-an-arbitrary-axis-using-python
    """

    return np.array([[cos(theta) + u[0]**2 * (1 - cos(theta)),
                      u[0] * u[1] * (1 - cos(theta)) - u[2] * sin(theta),
                      u[0] * u[2] * (1 - cos(theta)) + u[1] * sin(theta)],
                     [u[0] * u[1] * (1 - cos(theta)) + u[2] * sin(theta),
                      cos(theta) + u[1]**2 * (1 - cos(theta)),
                      u[1] * u[2] * (1 - cos(theta)) - u[0] * sin(theta)],
                     [u[0] * u[2] * (1 - cos(theta)) - u[1] * sin(theta),
                      u[1] * u[2] * (1 - cos(theta)) + u[0] * sin(theta),
                      cos(theta) + u[2]**2 * (1 - cos(theta))]])


def random_beam_vector(div_fwhm):
    """
    A random vector for emulating beam divergence.
    Generates a random normal vector that is nominally
    along the [0,0,1] direction but with a random rotation along the [1,0,0]
    axis with given FWHM (Gaussian distributed and centered about zero)
    followed by a random rotation about the  [0,0,1] axis with
    uniform distribution in the interval [0,2*pi).

    :param div_fwhm:
    :return:
    """

    # Don't do anything if no divergence
    B = np.array([0, 0, 1.0])
    if div_fwhm == 0:
        return B

    # First rotate around the x axis with Gaussian prob. dist.
    sig = div_fwhm / 2.354820045
    theta = np.random.normal(0, sig, [1])[0]
    Rtheta = rotation_about_axis(theta, [1.0, 0, 0])
    B = np.dot(Rtheta, B)

    # Next rotate around z axis with uniform dist [0,2*pi)
    phi = np.random.random(1)[0] * 2 * np.pi
    Rphi = rotation_about_axis(phi, [0, 0, 1.0])
    B = np.dot(Rphi, B)
    B /= np.sqrt(np.sum(B**2))

    return B


def random_mosaic_rotation(mosaicity_fwhm):
    """
    Attempt to generate a random orientation for a crystal mosaic domain.
    This is a hack. We take the matrix product of three rotations,
    each of the same FWHM, about the three orthogonal axes.
    The order of this product is a random permutation.

    :param mosaicity_fwhm:
    :return:
    """

    if mosaicity_fwhm == 0:
        return np.eye(3)

    Rs = []
    Rs.append(rotation_about_axis(np.random.normal(
        0, mosaicity_fwhm / 2.354820045, [1])[0], [1.0, 0, 0]))
    Rs.append(rotation_about_axis(np.random.normal(
        0, mosaicity_fwhm / 2.354820045, [1])[0], [0, 1.0, 0]))
    Rs.append(rotation_about_axis(np.random.normal(
        0, mosaicity_fwhm / 2.354820045, [1])[0], [0, 0, 1.0]))
    rind = np.random.permutation([0, 1, 2])
    return Rs[rind[0]].dot(Rs[rind[1]].dot(Rs[rind[2]]))


def memoize(function):
    r"""
    This is a function decorator for caching results from a function, to avoid
    excessive computation or reading from disk.  Search the web for more
    details of how this works.
    """

    memo = {}

    @wraps(function)
    def wrapper(*args):

        if args in memo:
            return memo[args]

        rv = function(*args)
        memo[args] = rv
        return rv

    return wrapper<|MERGE_RESOLUTION|>--- conflicted
+++ resolved
@@ -1,6 +1,5 @@
 """
-Some utility functions that might be useful throughout bornagain.
-Don't put highly specialized functions here.
+Some utility functions that might be useful throughout bornagain.  Don't put highly specialized functions here.
 """
 
 from __future__ import (absolute_import, division, print_function, unicode_literals)
@@ -17,8 +16,7 @@
 
 def vec_check2(vec, *args, **kwargs):
     r"""
-    Same as vec_check(vec, dimension=2).
-    See :func:`vec_check <bornagain.utils.vec_check>`
+    Same as vec_check(vec, dimension=2).  See :func:`vec_check <bornagain.utils.vec_check>`
     """
 
     return vec_check(vec, dimension=2, *args, **kwargs)
@@ -38,18 +36,17 @@
 
     Our assumptions are that:
         1) The array shape is Nxd, where d is the dimension of the vector, and
-           N is the number of vectors.
-           This is important when applying rotation operations to many vectors.
-        2) The array is c-contiguous.
-           This is important for passing arrays into external
-           c functions or to opencl kernels.
-
-    The above also helps when we want to ensure that dot products
-    and broadcasting will work as expected.
+           N is the number of vectors.  This is important when applying rotation
+           operations to many vectors.
+        2) The array is c-contiguous.  This is important for passing arrays into
+           external c functions or to opencl kernels.
+
+    The above also helps when we want to ensure that dot products and broadcasting
+    will work as expected.
 
     Note that we have chosen to keep vector components close in memory.  I.e.,
-    the x, y, and z components of a given vector are contiguous.
-    This will ensure that rotations and broadcasting are as fast as can be.
+    the x, y, and z components of a given vector are contiguous.  This will ensure
+    that rotations and broadcasting are as fast as can be.
 
     Input:
 
@@ -101,17 +98,12 @@
     Args:
         vec: input vector, usually of shape (3) of (N, 3)
 
-<<<<<<< HEAD
-    V = vec_check(V)
-    if V.ndim != 2:
-=======
     Returns: new vector of length 1.
 
     """
 
     vec = vec_check(vec)
     if vec.ndim != 2:
->>>>>>> a62e0080
         raise ValueError("V must have one or two dimensions.")
     vecnorm = np.sqrt(np.sum(vec * vec, axis=1))
     return (vec.T / vecnorm).T
@@ -214,8 +206,6 @@
     TODO: need to raise an exception intead of simply printing something...
 
 
-<<<<<<< HEAD
-=======
     Args:
         message: the message you want to have printed.
 
@@ -225,7 +215,6 @@
     sys.stderr.write("ERROR: %s\n" % message)
 
 
->>>>>>> a62e0080
 # def axisAndAngleToMatrix(axis, angle):
 #     """Generate the rotation matrix from the axis-angle notation.
 #
@@ -331,11 +320,9 @@
     r"""
     Creates a random rotation matrix.
 
-    deflection: the magnitude of the rotation.
-    For 0, no rotation; for 1, competely random rotation.
-    Small deflection => small perturbation.
-    randnums: 3 random numbers in the range [0, 1].
-    If `None`, they will be auto-generated.
+    deflection: the magnitude of the rotation. For 0, no rotation; for 1, competely random
+    rotation. Small deflection => small perturbation.
+    randnums: 3 random numbers in the range [0, 1]. If `None`, they will be auto-generated.
     """
 
     # from
@@ -393,11 +380,10 @@
 def random_beam_vector(div_fwhm):
     """
     A random vector for emulating beam divergence.
-    Generates a random normal vector that is nominally
-    along the [0,0,1] direction but with a random rotation along the [1,0,0]
-    axis with given FWHM (Gaussian distributed and centered about zero)
-    followed by a random rotation about the  [0,0,1] axis with
-    uniform distribution in the interval [0,2*pi).
+    Generates a random normal vector that is nominally along the [0,0,1] direction
+    but with a random rotation along the [1,0,0] axis with given FWHM (Gaussian
+    distributed and centered about zero) followed by a random rotation about the
+    [0,0,1] axis with uniform distribution in the interval [0,2*pi).
 
     :param div_fwhm:
     :return:
@@ -425,10 +411,9 @@
 
 def random_mosaic_rotation(mosaicity_fwhm):
     """
-    Attempt to generate a random orientation for a crystal mosaic domain.
-    This is a hack. We take the matrix product of three rotations,
-    each of the same FWHM, about the three orthogonal axes.
-    The order of this product is a random permutation.
+    Attempt to generate a random orientation for a crystal mosaic domain.  This is a hack.
+    We take the matrix product of three rotations, each of the same FWHM, about the three
+    orthogonal axis.  The order of this product is a random permutation.
 
     :param mosaicity_fwhm:
     :return:
@@ -438,12 +423,9 @@
         return np.eye(3)
 
     Rs = []
-    Rs.append(rotation_about_axis(np.random.normal(
-        0, mosaicity_fwhm / 2.354820045, [1])[0], [1.0, 0, 0]))
-    Rs.append(rotation_about_axis(np.random.normal(
-        0, mosaicity_fwhm / 2.354820045, [1])[0], [0, 1.0, 0]))
-    Rs.append(rotation_about_axis(np.random.normal(
-        0, mosaicity_fwhm / 2.354820045, [1])[0], [0, 0, 1.0]))
+    Rs.append(rotation_about_axis(np.random.normal(0, mosaicity_fwhm / 2.354820045, [1])[0], [1.0, 0, 0]))
+    Rs.append(rotation_about_axis(np.random.normal(0, mosaicity_fwhm / 2.354820045, [1])[0], [0, 1.0, 0]))
+    Rs.append(rotation_about_axis(np.random.normal(0, mosaicity_fwhm / 2.354820045, [1])[0], [0, 0, 1.0]))
     rind = np.random.permutation([0, 1, 2])
     return Rs[rind[0]].dot(Rs[rind[1]].dot(Rs[rind[2]]))
 
