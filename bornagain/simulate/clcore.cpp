--- conflicted
+++ resolved
@@ -37,27 +37,38 @@
 //#endif
 
 
-static gfloat4 rotate_vec(
-    const gfloat16 R,
-    const gfloat4 q)
+// Why not pass a 9-vector? Also, this means we must do the translation/inverse in numpy, right?
+// Im cool with whatever convention as long as we are on the same page... -Derek
+static float4 rotate_vec(
+    //constfloat16 R,
+    __constant float *R, //alternatively.. 
+    const float4 q)
+
 // Please, let's always rotate vectors in this way.  We will generally use a
 // gfloat16 to pass in a rotation matrix (only the first nine values are used).
+
 {
-    gfloat4 qout;
-    qout.x = R.s0*q.x + R.s1*q.y + R.s2*q.z;
-    qout.y = R.s3*q.x + R.s4*q.y + R.s5*q.z;
-    qout.z = R.s6*q.x + R.s7*q.y + R.s8*q.z;
+    float4 qout = (float4)(0.0,0.0,0.0,0.0);
+//    qout.x = R.s0*q.x + R.s1*q.y + R.s2*q.z;
+//    qout.y = R.s3*q.x + R.s4*q.y + R.s5*q.z;
+//    qout.z = R.s6*q.x + R.s7*q.y + R.s8*q.z;
+
+//  alternatively
+    qout.x = R[0]*q.x + R[1]*q.y + R[2]*q.z;
+    qout.y = R[3]*q.x + R[4]*q.y + R[5]*q.z;
+    qout.z = R[6]*q.x + R[7]*q.y + R[8]*q.z;
+    
     return qout;
 }
 
-static gfloat4 q_pad(
+static float4 q_pad(
     const int i,
     const int j,
-    const gfloat w,
-    const gfloat4 T,
-    const gfloat4 F,
-    const gfloat4 S,
-    const gfloat4 B
+    const float w,
+    __constant float *T,
+    __constant float *F,
+    __constant float *S,
+    __constant float *B
     )
 {
 // Calculate the q vectors for a pixel-array detector
@@ -72,14 +83,35 @@
 //
 // Output: A single q vector
 
-    gfloat4 V;
-    gfloat4 q;
-
-    V = T + i*F + j*S;
-    V /= length(V);
-    q = (V-B)*PI2/w;
+   // gfloat4 V;
+    //gfloat4 q;
+
+    //V = T + i*F + j*S;
+    //V /= length(V);
+    //q = (V-B)*PI2/w;
+
+//  sorry I ended up doing this to try and fix the 
+//  gfloat2 / double2 incompatibility, but I think it works
+//  and then we can get rid of the confusing vec4 thingy...
+//  lemme know... -Derek
+    float4 q = (float4)(0.0f,0.0f,0.0f,0.0f);
+
+    float Vx,Vy,Vz,Vnorm;
+    
+    Vx = T[0] + i*F[0] + j*S[0];
+    Vy = T[1] + i*F[1] + j*S[1];
+    Vz = T[2] + i*F[2] + j*S[2];
+    Vnorm = sqrt(Vx*Vx + Vy*Vy + Vz*Vz);
+    Vx = Vx/Vnorm; 
+    Vy = Vy/Vnorm; 
+    Vz = Vz/Vnorm; 
+    
+    q.x = (Vx-B[0])*PI2/w;
+    q.y = (Vy-B[1])*PI2/w;
+    q.z = (Vz-B[2])*PI2/w;
 
     return q;
+
 }
 
 
@@ -96,7 +128,7 @@
     __global float4 *q,
     __global float *r,
     __global float2 *f,
-    const float16 R,
+    __constant float *R,
     __global float2 *a,
     const int n_atoms)
 
@@ -109,22 +141,17 @@
     // Each global index corresponds to a particular q-vector.  Note that the
     // global index could be larger than the number of pixels because it must be a
     // multiple of the group size.  We must check if it is larger...
-<<<<<<< HEAD
     float2 a_sum = (float2)(0.0f,0.0f);
     float4 q4, q4r;
-=======
-    gfloat2 a_sum = (gfloat2)(0.0f,0.0f);
-    gfloat4 qr;
->>>>>>> 507b9ce1
 
     a_sum.x = a[gi].x;
     a_sum.y = a[gi].y;
     
     // Move original q vector to private memory
-    qr = q[gi];
+    q4 = q[gi];
 
     // Rotate the q vector
-    qr = rotate_vec(R,qr);
+    q4r = rotate_vec(R,q4);
 
     local float4 rg[GROUP_SIZE];
     local float2 fg[GROUP_SIZE];
@@ -152,7 +179,7 @@
 
         // Now sum up the amplitudes from this subset of atoms
         for (int n=0; n < GROUP_SIZE; n++){
-            ph = -dot(qr,rg[n]);
+            ph = -dot(q4r,rg[n]);
             sinph = native_sin(ph);
             cosph = native_cos(ph);
             a_temp.x += fg[n].x*cosph - fg[n].y*sinph;
@@ -197,44 +224,22 @@
     // Each global index corresponds to a particular q-vector.  Note that the
     // global index could be larger than the number of pixels because it must be a
     // multiple of the group size.  We must check if it is larger...
-<<<<<<< HEAD
     float2 a_sum = (float2)(0.0f,0.0f);
     float4 q4, q4r;
-=======
-    gfloat2 a_sum = (gfloat2)(0.0f,0.0f);
-    gfloat4 qr;
->>>>>>> 507b9ce1
     if (gi < n_pixels){
 
         a_sum.x = a[gi].x;
         a_sum.y = a[gi].y;
         
         // Move original q vector to private memory
-<<<<<<< HEAD
         q4 = (float4)(q[gi*3],q[gi*3+1],q[gi*3+2],0.0f);
 
         // Rotate the q vector
-        //q4r.x = R.s0*q4.x + R.s1*q4.y + R.s2*q4.z;
-        //q4r.y = R.s3*q4.x + R.s4*q4.y + R.s5*q4.z;
-        //q4r.z = R.s6*q4.x + R.s7*q4.y + R.s8*q4.z;
-        q4r.x = R[0]*q4.x + R[3]*q4.y + R[6]*q4.z;
-        q4r.y = R[1]*q4.x + R[4]*q4.y + R[7]*q4.z;
-        q4r.z = R[2]*q4.x + R[5]*q4.y + R[8]*q4.z;
-    
+        q4r = rotate_vec(R, q4);
 
     } else {
         // Dummy values; doesn't really matter what they are.
         q4r = (float4)(0.0f,0.0f,0.0f,0.0f);
-=======
-        qr = (gfloat4)(q[gi*3],q[gi*3+1],q[gi*3+2],0.0f);
-
-        // Rotate the q vector
-        qr = rotate_vec(R,qr);
-
-    } else {
-        // Dummy values; doesn't really matter what they are.
-        qr = (gfloat4)(0.0f,0.0f,0.0f,0.0f);
->>>>>>> 507b9ce1
     }
     local float4 rg[GROUP_SIZE];
     local float2 fg[GROUP_SIZE];
@@ -262,7 +267,7 @@
 
         // Now sum up the amplitudes from this subset of atoms
         for (int n=0; n < GROUP_SIZE; n++){
-            ph = -dot(qr,rg[n]);
+            ph = -dot(q4r,rg[n]);
             sinph = native_sin(ph);
             cosph = native_cos(ph);
             a_temp.x += fg[n].x*cosph - fg[n].y*sinph;
@@ -316,39 +321,14 @@
     const int j = gi/nF;             /* Pixel coordinate j */
     const int li = get_local_id(0);  /* Local group index */
 
-
-<<<<<<< HEAD
     float ph, sinph, cosph;
     float re = 0;
     float im = 0;
 
     // Each global index corresponds to a particular q-vector
     //float4 V;
-    float4 q = (float4)(0.0f,0.0f,0.0f,0.0f);
-
-    float Vx,Vy,Vz,Vnorm;
-    
-    Vx = T[0] + i*F[0] + j*S[0];
-    Vy = T[1] + i*F[1] + j*S[1];
-    Vz = T[2] + i*F[2] + j*S[2];
-    Vnorm = sqrt(Vx*Vx + Vy*Vy + Vz*Vz);
-    Vx = Vx/Vnorm; 
-    Vy = Vy/Vnorm; 
-    Vz = Vz/Vnorm; 
-    
-    q.x = (Vx-B[0])*PI2/w;
-    q.y = (Vy-B[1])*PI2/w;
-    q.z = (Vz-B[2])*PI2/w;
-=======
-    gfloat ph, sinph, cosph;
-    gfloat re = 0;
-    gfloat im = 0;
-    gfloat4 qr;
-
-    // Each global index corresponds to a particular q-vector
-    qr = q_pad(i,j,w,T,F,S,B);
-    qr = rotate_vec(R,qr);
->>>>>>> 507b9ce1
+    float4 q; 
+    q = q_pad( i,j,w,T,F,S,B);
 
     local float4 rg[GROUP_SIZE];
     local float2 fg[GROUP_SIZE];
@@ -376,7 +356,7 @@
 
         // Now sum up the amplitudes from this subset of atoms
         for (int n=0; n < GROUP_SIZE; n++){
-            ph = -dot(qr,rg[n]);
+            ph = -dot(q,rg[n]);
             sinph = native_sin(ph);
             cosph = native_cos(ph);
             lre += fg[n].x*cosph - fg[n].y*sinph;
@@ -418,14 +398,10 @@
     float re = 0;
     float im = 0;
     int ai;
-    gfloat4 qr;
+    float4 qr;
 
     // Each global index corresponds to a particular q-vector
-<<<<<<< HEAD
     const float4 q4 = (float4)(i*deltaQ.x+q_min.x,
-=======
-    qr = (gfloat4)(i*deltaQ.x+q_min.x,
->>>>>>> 507b9ce1
             j*deltaQ.y+q_min.y,
             k*deltaQ.z+q_min.z,0.0f);
 
@@ -482,30 +458,19 @@
     int4 N,
     float4 deltaQ,
     float4 q_min,
-    float16 R)
+    __constant float *R)
 {
     const int gi = get_global_id(0);
 
-<<<<<<< HEAD
     const float4 q4 = (float4)(q[gi*3],q[gi*3+1],q[gi*3+2],0.0f);
-    const float4 q4r = (float4)(0.0f,0.0f,0.0f,0.0f);
-=======
-    gfloat4 qr;
->>>>>>> 507b9ce1
-
-    qr = (gfloat4)(q[gi*3],q[gi*3+1],q[gi*3+2],0.0f);
-    qr = rotate_vec(R,qr);
+    float4 q4r;
+
+    q4r = rotate_vec(R,q4);
 
     // Floating point coordinates
-<<<<<<< HEAD
     const float i_f = (q4r.x - q_min.x)/deltaQ.x;
     const float j_f = (q4r.y - q_min.y)/deltaQ.y;
     const float k_f = (q4r.z - q_min.z)/deltaQ.z;
-=======
-    const gfloat i_f = (qr.x - q_min.x)/deltaQ.x;
-    const gfloat j_f = (qr.y - q_min.y)/deltaQ.y;
-    const gfloat k_f = (qr.z - q_min.z)/deltaQ.z;
->>>>>>> 507b9ce1
 
     // Integer coordinates
     const int i = (int)(floor(i_f));
