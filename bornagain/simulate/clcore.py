r"""
This module contains some core functions that are useful for simulating diffraction on GPU devices.  It is not
finished yet...

To get some information on compute devices (CPU/GPU) you can run the function clcore.helpme()

Some environment variables that affect the behaviour of this module:

<<<<<<< HEAD
Some environment variables that affect this module:
'BORNAGAIN_CL_GROUPSIZE' : This sets the default groupsize.  It will
otherwise be 32.  If you are using a CPU you might want to set
BORNAGAIN_CL_GROUPSIZE=1 .
=======
* BORNAGAIN_CL_GROUPSIZE : This sets the default groupsize.
* PYOPENCL_CTX: This sets the device and platform automatically.

Using the above variables allows you to run the same code on different devices.
>>>>>>> a62e0080
"""

from __future__ import (absolute_import, division, print_function, unicode_literals)

import os
import sys

import numpy as np
import pkg_resources
import pyopencl as cl
import pyopencl.array

import bornagain as ba
from bornagain.simulate import refdata


clcore_file = pkg_resources.resource_filename('bornagain.simulate', 'clcore.cpp')



def create_some_gpu_context():
    r"""

    Since cl.create_some_context() sometimes forces a CPU on macs, this function will attempt to use a GPU
    context if possible.

    Returns: opencl context

    """

    try:
        platform = cl.get_platforms()
        devices = platform[0].get_devices(device_type=cl.device_type.GPU)
        context = cl.Context(devices=devices)
    except BaseException:
        context = cl.create_some_context()

    return context


class ClCore(object):

    r"""

    A container for the elementary building blocks that GPU diffraction simulations are composed of.

    An instance of this class will initialize an opencl context and help maintain consistency in the
    device queue that compute jobs are sent to, along with consistency in the precision (double/single)
    when memory moves between CPU and GPU memory.

    """

    def __init__(self, context=None, queue=None, group_size=32, double_precision=False):

        r"""

        An instance of this class will attempt to help you manage an opencl context and command queue.
        You may choose the precision that you desire from the beginning, and this will be taken care of
        so that you don't need to think about it when you move arrays between CPU and GPU memory.

        An opencl context and queue will be created if you do not provide them.  This is the most common
        mode of operation.

        You may choose the group size, which is the number of compute units that have shared local
        memory.  The environment variable BORNAGAIN_CL_GROUPSIZE can be used to set the default group
        size for a given machine if you want your code to be the same on multiple different machines.

        The raw opencl kernel code will be compiled when an instance of this class is created.

        Args:
            context: An opencl context
            queue: An opencl queue
            group_size (int): The desired opencl group size (most common is 32, and this is default).
            double_precision (bool): True if double-precision is desired
        """

        self.group_size = None
        self.programs = None
        self.double_precision = double_precision

        # Setup the context
        if context is None:
            self.context = create_some_gpu_context()
        else:
            self.context = context

        # Setup the queue
        if queue is None:
            self.queue = cl.CommandQueue(self.context)
        else:
            self.queue = queue

        # Abstract real and complex types to allow for double/single
        self._setup_precision(double_precision)

        # Setup the group size.
        self.set_groupsize(group_size)

        # setup the programs
        self._load_programs()

    def set_groupsize(self, group_size):
        r"""
        If the environment variable BORNAGAIN_CL_GROUPSIZE is set then use
        that value.

        If the group size exceeds the max allowed group size, then make it
        smaller (but print warning)
        """

        if os.environ.get('BORNAGAIN_CL_GROUPSIZE') is not None:
            group_size = np.int(os.environ.get('BORNAGAIN_CL_GROUPSIZE'))
        max_group_size = self.queue.device.max_work_group_size
        if self.double_precision:
            max_group_size = int(max_group_size / 2)
        if group_size > max_group_size:
<<<<<<< HEAD
            sys.stderr.write(
                'Changing group size from %d to %d.\n'
                'Set BORNAGAIN_CL_GROUPSIZE=%d to avoid this error.\n' %
                (group_size, max_group_size, max_group_size))
=======
            # FIXME: messages of the type below should be printed only in debug mode.
            # sys.stderr.write('Changing group size from %d to %d.\n'
            #                  'Set BORNAGAIN_CL_GROUPSIZE=%d to avoid this error.\n'
            #                  % (group_size, max_group_size, max_group_size))
>>>>>>> a62e0080
            group_size = max_group_size
        self.group_size = group_size

    def _double_precision_is_available(self):
        if 'cl_khr_fp64' not in self.queue.device.extensions.split():
            return False
        # TODO: fix stupid errors to do with Apple's CL double implementation?
        # Why doesn't double work on apple?
        if self.queue.device.platform.name == 'Apple':
            return False
        return True

    def _setup_precision(self, dbl):
        if not dbl:
            self._use_float()
            self.double_precision = False
        if dbl:
            if self._double_precision_is_available():
                sys.stderr.write('Attempting to use double precision.\n')
                self._use_double()
                self.double_precision = True
            else:
                sys.stderr.write('Double precision not supported on\n%s'
                                 '\nFallback to single precision\n'
                                 % self.queue.device.name)
                self.double_precision = False
                self._use_float()

    def _use_double(self):
        # TODO: Decide if integers should be made double also.  As of now, they
        # are all single precision.
        self.int_t = np.int32
        self.real_t = np.float64
        self.complex_t = np.complex128

    def _use_float(self):
        self.int_t = np.int32
        self.real_t = np.float32
        self.complex_t = np.complex64

    def _load_programs(self):
<<<<<<< HEAD
        self._build_openCL_programs()
        self._load_get_group_size()
        self._load_phase_factor_qrf()
        self._load_phase_factor_pad()
        self._load_phase_factor_mesh()
        self._load_buffer_mesh_lookup()
        self._load_mod_squared_complex_to_real()
        self._load_qrf_default()
        self._load_qrf_kam()
        self._load_lattice_transform_intensities_pad()
        self._load_gaussian_lattice_transform_intensities_pad()

    def _build_openCL_programs(self):
        clcore_file = pkg_resources.resource_filename(
            'bornagain.simulate', 'clcore.cpp')
=======
        self._build_opencl_programs()

    def _build_opencl_programs(self):
        clcore_file = pkg_resources.resource_filename('bornagain.simulate', 'clcore.cpp')
>>>>>>> a62e0080
        kern_str = open(clcore_file).read()
        build_opts = []
        if self.double_precision:
            build_opts.append('-D')
            build_opts.append('CONFIG_USE_DOUBLE=1')
        build_opts.append('-D')
        build_opts.append('GROUP_SIZE=%d' % (self.group_size))
        self.programs = cl.Program(
            self.context,
            kern_str).build(
            options=build_opts)

<<<<<<< HEAD
    def _load_get_group_size(self):
        self.get_group_size_cl = self.programs.get_group_size
        self.get_group_size_cl.set_scalar_arg_dtypes([None])

    def _load_phase_factor_qrf(self):
        self.phase_factor_qrf_cl = self.programs.phase_factor_qrf
        self.phase_factor_qrf_cl.set_scalar_arg_dtypes(
            [None, None, None, None, None, self.int_t, self.int_t, self.int_t])

    def _load_phase_factor_pad(self):
        self.phase_factor_pad_cl = self.programs.phase_factor_pad
        self.phase_factor_pad_cl.set_scalar_arg_dtypes(
            [
                None,
                None,
                None,
                None,
                self.int_t,
                self.int_t,
                self.int_t,
                self.int_t,
                self.real_t,
                None,
                None,
                None,
                None,
                self.int_t])

    def _load_phase_factor_mesh(self):
        self.phase_factor_mesh_cl = self.programs.phase_factor_mesh
        self.phase_factor_mesh_cl.set_scalar_arg_dtypes(
            [None, None, None, self.int_t, self.int_t, None, None, None])

    def _load_buffer_mesh_lookup(self):
        self.buffer_mesh_lookup_cl = self.programs.buffer_mesh_lookup
        self.buffer_mesh_lookup_cl.set_scalar_arg_dtypes(
            [None, None, None, self.int_t, None, None, None, None])

    def _load_lattice_transform_intensities_pad(self):
        self.lattice_transform_intensities_pad_cl = self.programs.lattice_transform_intensities_pad
        self.lattice_transform_intensities_pad_cl.set_scalar_arg_dtypes(
            [
                None,
                None,
                None,
                None,
                self.int_t,
                self.int_t,
                self.int_t,
                self.real_t,
                None,
                None,
                None,
                None,
                self.int_t])

    def _load_gaussian_lattice_transform_intensities_pad(self):
        self.gaussian_lattice_transform_intensities_pad_cl = self.programs.gaussian_lattice_transform_intensities_pad
        self.gaussian_lattice_transform_intensities_pad_cl.set_scalar_arg_dtypes(
            [
                None,
                None,
                None,
                None,
                self.int_t,
                self.int_t,
                self.int_t,
                self.real_t,
                None,
                None,
                None,
                None,
                self.int_t])

    def _load_mod_squared_complex_to_real(self):
        self.mod_squared_complex_to_real_cl = self.programs.mod_squared_complex_to_real
        self.mod_squared_complex_to_real_cl.set_scalar_arg_dtypes(
            [None, None, self.int_t])

    def _load_qrf_default(self):
        self.qrf_default_cl = self.programs.qrf_default
        self.qrf_default_cl.set_scalar_arg_dtypes(
            [None, None, None, None, self.int_t])

    def _load_qrf_kam(self):
        self.qrf_kam_cl = self.programs.qrf_kam
        self.qrf_kam_cl.set_scalar_arg_dtypes(
            [None, None, None, None, None, self.int_t])

=======
>>>>>>> a62e0080
    def vec4(self, x, dtype=None):

        r"""
        Evdidently pyopencl does not deal with 3-vectors very well, so we use
        4-vectors and pad with a zero at the end.

<<<<<<< HEAD
        Arguments:
            - x, np.ndarray

            - dtype, np.dtype
                default is np.float32
=======
        From Derek: I tested this at one point and found no difference... maybe newer pyopenCL is better..

        This just does a trivial operation:
        return np.array([x.flat[0], x.flat[1], x.flat[2], 0.0], dtype=dtype)

        Args:
            x np.ndarray:

            dtype np.dtype: Examples: np.complex, np.double
>>>>>>> a62e0080

        Returns:
            - numpy array of length 4
        """

        if dtype is None:
            dtype = self.real_t
        return np.array([x.flat[0], x.flat[1], x.flat[2], 0.0], dtype=dtype)

    def vec16(self, R, dtype=None):

        r"""
        The best way to pass in a rotation matrix is as a float16.  This is a helper function for
        preparing a numpy array so that it can be passed in as a float16.

        From Derek: I had tested this and found no difference

        See the vec4 function documentation also.

        Args:
            R numpy.ndarray: input array

            dtype numpy.dtype: default is np.float32

        Returns:
            - numpy array of length 16
        """

        if dtype is None:
            dtype = self.real_t
        R16 = np.zeros([16], dtype=dtype)
        R16[0:9] = R.flatten().astype(dtype)
        return R16

<<<<<<< HEAD
    @staticmethod
    def to_device_static(array, dtype, queue):
        """
        Static method

        This is a thin wrapper for pyopencl.array.to_device().  It will convert a numpy
        array into a pyopencl.array and send it to the device memory.  So far this only
        deals with float and comlex arrays, and it should figure out which type it is.

        Arguments:
            array (numpy/cl array; float/complex type): Input array.
            dtype (np.dtype): Specify the desired type in opencl.  The two types that
                               are useful here are np.float32 and np.complex64
            queue, CL queue
        Returns:
            pyopencl array
        """

        # TODO: why does this method exist?  It is not used anywhere.
        if isinstance(array, cl.array.Array):
            return array

        return cl.array.to_device(queue,
                                  np.ascontiguousarray(array.astype(dtype)))

    def to_device(self, array=None, shape=None, dtype=None):
        """
=======
    def to_device(self, array=None, shape=None, dtype=None):

        r"""
>>>>>>> a62e0080
        This is a thin wrapper for pyopencl.array.to_device().  It will convert a numpy
        array into a pyopencl.array and send it to the device memory.  So far this only
        deals with float and comlex arrays, and it should figure out which type it is.

        Arguments:
            array (numpy/cl array; float/complex type): Input array.
            shape (tuple): Optionally specify the shape of the desired array.  This is
                            ignored if array is not None.
            dtype (np.dtype): Specify the desired type in opencl.  The two types that
                               are useful here are np.float32 and np.complex64

        Returns:
            pyopencl array
        """

        if isinstance(array, cl.array.Array):
            return array

        if array is None:
            array = np.zeros(shape, dtype=dtype)

        if dtype is None:
            if np.iscomplexobj(array):
                dtype = self.complex_t
            else:
                dtype = self.real_t

        return cl.array.to_device(self.queue, np.ascontiguousarray(array.astype(dtype)))

    def get_group_size(self):

        r"""
        retrieve the currently set group_size
        """

        if not hasattr(self, 'get_group_size_cl'):
            self.get_group_size_cl = self.programs.get_group_size
            self.get_group_size_cl.set_scalar_arg_dtypes([None])

        group_size_dev = self.to_device(np.zeros(1), dtype=self.int_t)
        self.get_group_size_cl(self.queue, (self.group_size,), (self.group_size,), group_size_dev.data)

        return group_size_dev.get()[0]

    def _next_multiple_groupsize(self, N):

        if N % self.group_size > 0:
            return self.int_t(self.group_size - N % self.group_size)
        else:
            return 0

    def test_rotate_vec(self, R, vec):

        r"""
        Rotate a single vector.  CPU arrays in, CPU array out. This is just for testing the consistency of memory
        allocation.
        """

        if not hasattr(self, 'test_rotate_vec_cl'):
            self.test_rotate_vec_cl = self.programs.test_rotate_vec
            self.test_rotate_vec_cl.set_scalar_arg_dtypes([None, None, None])

        R = self.vec16(R)
        vec = self.vec4(vec)
        vec_out = vec.copy()
        vec_out_dev = self.to_device(vec_out, dtype=self.real_t)
        n = 1

        global_size = np.int(np.ceil(n / np.float(self.group_size)) * self.group_size)

        self.test_rotate_vec_cl(self.queue, (global_size,), (self.group_size,), R, vec, vec_out_dev.data)

        return vec_out_dev.get()[0:3]

    def mod_squared_complex_to_real(self, A, I):
<<<<<<< HEAD
        '''
        Compute the real-valued modulus square of complex numbers.
        Good example of a function that shouldn't exist, but I needed to add
        it here because the pyopencl.array.Array class fails at this seemingly
        simple task.
        '''
=======

        r"""
        Compute the real-valued modulus square of complex numbers.  Good example of a function that
        shouldn't exist, but I needed to add it here because the pyopencl.array.Array class fails to
        do this operation correctly on some computers.
        """

        if not hasattr(self, 'mod_squared_complex_to_real_cl'):
            self.mod_squared_complex_to_real_cl = self.programs.mod_squared_complex_to_real
            self.mod_squared_complex_to_real_cl.set_scalar_arg_dtypes([None, None, self.int_t])
>>>>>>> a62e0080

        A_dev = self.to_device(A, dtype=self.complex_t)
        I_dev = self.to_device(I, dtype=self.real_t)
        n = self.int_t(np.prod(A.shape))

<<<<<<< HEAD
        global_size = np.int(np.ceil(n / np.float(self.group_size)) *
                             self.group_size)

        self.mod_squared_complex_to_real_cl(
            self.queue, (global_size,), (self.group_size,), A.data, I.data, n)
=======
        global_size = np.int(np.ceil(n / np.float(self.group_size)) * self.group_size)

        self.mod_squared_complex_to_real_cl(self.queue, (global_size,), (self.group_size,), A_dev.data, I_dev.data, n)

    def phase_factor_qrf_chunk_r(self, q, r, f, R=None, a=None, add=False, n_chunks=1):
>>>>>>> a62e0080

        r"""

<<<<<<< HEAD
        Arguments:
            q (numpy/cl float array [N,3]): Scattering vectors (2\pi/\lambda).
            r (numpy/cl float array [M,3]): Atomic coordinates.
            f (numpy/cl complex array [M]): Complex scattering factors.
            Nchunk, number of chunks to split up atoms..
            a (cl complex array [N]): Optional container for complex scattering
              amplitudes.

        Returns:
            (numpy/cl complex array [N]): Diffraction amplitudes.  Will be a cl array
              if there are input cl arrays.
        '''
        # this is an inplace method, so we add amplitudes
        add = self.int_t(1)  # inplace

        # if R is None:
        R = np.eye(3, dtype=self.real_t)
        R = self.vec16(R, dtype=self.real_t)

        n_pixels = self.int_t(q.shape[0])

        global_size = np.int(np.ceil(n_pixels / np.float(self.group_size)) *
                             self.group_size)

        if not q_is_qdev:
            q_dev = self.to_device(q, dtype=self.real_t)
        else:
            q_dev = q

        n_atoms = self.int_t(r.shape[0])

        r_split = np.array_split(np.arange(n_atoms), Nchunk)
        for r_rng in r_split:
            r_chunk = r[r_rng]
            f_chunk = f[r_rng]
            r_dev = self.to_device(r_chunk, dtype=self.real_t)
            f_dev = self.to_device(f_chunk, dtype=self.complex_t)

            self.phase_factor_qrf_cl(self.queue, (global_size,),
                                     (self.group_size,), q_dev.data,
                                     r_dev.data,
                                     f_dev.data,
                                     R,
                                     self.a_dev.data,
                                     n_atoms,
                                     n_pixels, add)

    def phase_factor_qrf_inplace(self, q, r, f, R=None, q_is_qdev=False):
        '''
=======
        This needs to be tested, made for really big atom-vectors (e.g. a virus or rhibosome)

>>>>>>> a62e0080
        Calculate diffraction amplitudes: sum over f_n*exp(-iq.r_n)

        Arguments:
            q (numpy/cl float array [N,3]): Scattering vectors (2\pi/\lambda).
            r (numpy/cl float array [M,3]): Atomic coordinates.
            f (numpy/cl complex array [M]): Complex scattering factors.
<<<<<<< HEAD
            R (numpy array [3,3]): Rotation matrix acting on q vectors.
            a (cl complex array [N]): Optional container for complex scattering
              amplitudes.
=======
            a (cl complex array [N]): Optional container for complex scattering amplitudes.
            R (numpy array [3,3]): Rotation matrix acting on atom vectors.
                (we quietly transpose R and let it operate on q-vectors for speedups)
            add (bool): Set to true if you want to add to the input amplitude array "a".  Else it is overwritten.
            n_chunks (int): Number of chunks to split up atoms.

>>>>>>> a62e0080

        Returns:
            (numpy/cl complex array [N]): Diffraction amplitudes.  Will be a cl array
              if there are input cl arrays.
        """

        # We must do this because pyopencl Array objects do not allow array slicing.
        if type(r) is pyopencl.array.Array or type(f) is pyopencl.array.Array:
            raise ValueError('phase_factor_qrf_chunk_r requires that r and f are numpy arrays.')

        add = self.int_t(add)

        n_pixels = self.int_t(q.shape[0])
        n_atoms = self.int_t(r.shape[0])
<<<<<<< HEAD
        if not q_is_qdev:
            q_dev = self.to_device(q, dtype=self.real_t)
        else:
            q_dev = q
        r_dev = self.to_device(r, dtype=self.real_t)
        f_dev = self.to_device(f, dtype=self.complex_t)
        # R16_dev = self.to_device(R16, dtype=self.real_t)

        global_size = np.int(np.ceil(n_pixels / np.float(self.group_size)) *
                             self.group_size)

        add = self.int_t(1)  # inplace always adds...
        self.phase_factor_qrf_cl(self.queue, (global_size,),
                                 (self.group_size,), q_dev.data,
                                 r_dev.data,
                                 f_dev.data,
                                 R,
                                 self.a_dev.data,
                                 n_atoms,
                                 n_pixels, add)

    def next_multiple_groupsize(self, N):
        if N % self.group_size > 0:
            return self.int_t(self.group_size - N % self.group_size)
        else:
            return 0

    def init_amps(self, Npix):
        self.a_dev = self.to_device(
            np.zeros(Npix),
            dtype=self.complex_t,
            shape=(Npix))

    def release_amps(self, reset=False):
        amps = self.a_dev.get()
        if reset:
            self.init_amps(amps.shape[0])
        return amps
=======
        q_dev = self.to_device(q, dtype=self.real_t)
        a_dev = self.to_device(a, dtype=self.complex_t, shape=(n_pixels))

        r_split = np.array_split(np.arange(n_atoms), n_chunks)
        for i in range(0, len(r_split)):
            r_rng = r_split[i]
            r_chunk = r[r_rng[0]:(r_rng[-1]+1), :]
            f_chunk = f[r_rng[0]:(r_rng[-1]+1)]
            if i > 0:
                add = self.int_t(1)
            self.phase_factor_qrf(q_dev, r_chunk, f_chunk, R, a_dev, add)

        if a is None:
            return a_dev.get()
        else:
            return a_dev
>>>>>>> a62e0080

    def phase_factor_qrf(self, q, r, f, R=None, a=None, add=False):

        r"""
        Calculate diffraction amplitudes: sum over f_n*exp(-iq.r_n)

        Arguments:
            q (numpy/cl float array [N,3]): Scattering vectors (2\pi/\lambda).
            r (numpy/cl float array [M,3]): Atomic coordinates.
            R (numpy array [3,3]): Rotation matrix acting on atom vectors.
                (we quietly transpose R and let it operate on q-vectors for speedups)
            f (numpy/cl complex array [M]): Complex scattering factors.
            a (cl complex array [N]): Optional container for complex scattering
              amplitudes.

        Returns:
            (numpy/cl complex array [N]): Diffraction amplitudes.  Will be a cl array
              if there are input cl arrays.
        """

        if not hasattr(self, 'phase_factor_qrf_cl'):
            self.phase_factor_qrf_cl = self.programs.phase_factor_qrf
            self.phase_factor_qrf_cl.set_scalar_arg_dtypes(
                [None, None, None, None, None, self.int_t, self.int_t, self.int_t])

        if R is None:
            R = np.eye(3)
        R = self.vec16(R.T, dtype=self.real_t)

        if add:
            add = 1
        else:
            add = 0

        n_pixels = self.int_t(q.shape[0])
        n_atoms = self.int_t(r.shape[0])
        q_dev = self.to_device(q, dtype=self.real_t)
        r_dev = self.to_device(r, dtype=self.real_t)
        f_dev = self.to_device(f, dtype=self.complex_t)
        a_dev = self.to_device(a, dtype=self.complex_t, shape=(n_pixels))

        global_size = np.int(np.ceil(n_pixels / np.float(self.group_size)) *
                             self.group_size)

        self.phase_factor_qrf_cl(self.queue, (global_size,),
                                 (self.group_size,), q_dev.data, r_dev.data,
                                 f_dev.data, R, a_dev.data, n_atoms,
                                 n_pixels, add)
        self.queue.finish()

        if a is None:
            return a_dev.get()
        else:
            return a_dev

<<<<<<< HEAD
    def phase_factor_pad(
            self,
            r,
            f,
            T,
            F,
            S,
            B,
            nF,
            nS,
            w,
            R=None,
            a=None,
            add=False):
        '''
=======
    def phase_factor_pad(self, r, f, T, F, S, B, nF, nS, w, R=None, a=None, add=False):

        r"""
>>>>>>> a62e0080
        This should simulate detector panels.

        Arguments:
            r: An Nx3 numpy array with atomic coordinates (meters)
            f: A numpy array with complex scattering factors
            T: A 1x3 numpy array with vector components pointing from sample to
               the center of the first pixel in memory
            F: A 1x3 numpy array containing the basis vector components pointing
                in the direction corresponding to contiguous pixels in memory
                ("fast scan").
            S: A 1x3 numpy array containing the basis vector components pointing
                in the direction corresponding to non-contiguous pixels in
                memory ("slow scan").
            B: A 1x3 numpy array with unit-vector components corresponding to the
                incident x-ray beam direction
            nF: Number of fast-scan pixels (corresponding to F vector) in the
                detector panel
            nS: Number of slow-scan pixels (corresponding to S vector) in the
                detector panel
            w: The photon wavelength in meters
            R: Optional numpy array [3x3] specifying rotation of atom vectors
                (we quietly transpose R and let it operate on q-vectors for speedups)
            a: Optional output complex scattering amplitude cl array

        Returns:
            A: A numpy array of length nF*nS containing complex scattering
        amplitudes
        """

        if not hasattr(self, 'phase_factor_pad_cl'):
            self.phase_factor_pad_cl = self.programs.phase_factor_pad
            self.phase_factor_pad_cl.set_scalar_arg_dtypes(
                [None, None, None, None, self.int_t, self.int_t, self.int_t, self.int_t, self.real_t,
                 None, None, None, None, self.int_t])

        if R is None:
            R = np.eye(3)
<<<<<<< HEAD
        R = self.vec16(R, dtype=self.real_t)
=======
        R = self.vec16(R.T,dtype=self.real_t)
>>>>>>> a62e0080
        if add:
            add = 1
        else:
            add = 0

        nF = self.int_t(nF)
        nS = self.int_t(nS)
        n_pixels = self.int_t(nF * nS)
        n_atoms = self.int_t(r.shape[0])
        r_dev = self.to_device(r, dtype=self.real_t)
        f_dev = self.to_device(f, dtype=self.complex_t)

        T = self.vec4(T, dtype=self.real_t)
        F = self.vec4(F, dtype=self.real_t)
        S = self.vec4(S, dtype=self.real_t)
        B = self.vec4(B, dtype=self.real_t)

        a_dev = self.to_device(a, dtype=self.complex_t, shape=(n_pixels))

        global_size = np.int(np.ceil(n_pixels / np.float(self.group_size)) * self.group_size)

        self.phase_factor_pad_cl(self.queue, (global_size,),
                                 (self.group_size,), r_dev.data,
                                 f_dev.data, R, a_dev.data, n_pixels, n_atoms,
                                 nF, nS, w, T, F, S, B, add)
        self.queue.finish()

        if a is None:
            return a_dev.get()
        else:
            return a_dev

    def phase_factor_mesh(self, r, f, N, q_min, q_max, a=None):

        r"""
        Compute phase factors on a regular 3D mesh of q-space samples.

        Arguments:
            r (Nx3 numpy array): Atomic coordinates
            f (numpy array): A numpy array of complex atomic scattering factors
            N (numpy array length 3): Number of q-space samples in each of the three
               dimensions
            q_min (numpy array length 3): Minimum q-space magnitudes in the 3d mesh.
               These values specify the *center* of the first voxel.
            q_max (numpy array length 3): Naximum q-space magnitudes in the 3d mesh.
               These values specify the *center* of the voxel.

        Returns:
            An array of complex scattering amplitudes.  By default this is a normal
               numpy array.  Optionally, this may be an opencl buffer.
        """

        if not hasattr(self, 'phase_factor_mesh_cl'):
            self.phase_factor_mesh_cl = self.programs.phase_factor_mesh
            self.phase_factor_mesh_cl.set_scalar_arg_dtypes(
                [None, None, None, self.int_t, self.int_t, None, None, None])

        N = np.array(N, dtype=self.int_t)
        q_max = np.array(q_max, dtype=self.real_t)
        q_min = np.array(q_min, dtype=self.real_t)

        if len(N.shape) == 0:
            N = np.ones(3, dtype=self.int_t) * N
        if len(q_max.shape) == 0:
            q_max = np.ones(3, dtype=self.real_t) * q_max
        if len(q_min.shape) == 0:
            q_min = np.ones(3, dtype=self.real_t) * q_min

        deltaQ = np.array((q_max - q_min) / (N - 1.0), dtype=self.real_t)

        n_atoms = self.int_t(r.shape[0])
        n_pixels = self.int_t(N[0] * N[1] * N[2])

        # Setup buffers.  This is very fast.  However, we are assuming that we can
        # just load all atoms into memory, which might not be possible...
        r_dev = self.to_device(r, dtype=self.real_t)
        f_dev = self.to_device(f, dtype=self.complex_t)
        N = self.vec4(N, dtype=self.int_t)
        deltaQ = self.vec4(deltaQ, dtype=self.real_t)
        q_min = self.vec4(q_min, dtype=self.real_t)
        a_dev = self.to_device(a, dtype=self.complex_t, shape=(n_pixels))

        global_size = np.int(np.ceil(n_pixels / np.float(self.group_size)) *
                             self.group_size)

        self.phase_factor_mesh_cl(self.queue, (global_size,),
                                  (self.group_size,), r_dev.data, f_dev.data,
                                  a_dev.data, n_pixels, n_atoms, N, deltaQ,
                                  q_min)
        self.queue.finish()

        if a is None:
            return a_dev.get()
        else:
            return a_dev

    def buffer_mesh_lookup(self, a_map, N, q_min, q_max, q, R=None, a=None):

        r"""
        This is supposed to lookup intensities from a 3d mesh of amplitudes.

        Arguments:
            a_map (numpy array): Complex scattering amplitudes (usually generated from
               the function phase_factor_mesh())
            N (int): As defined in phase_factor_mesh()
            q_min (float): As defined in phase_factor_mesh()
            q_max (float): As defined in phase_factor_mesh()
            q (Nx3 numpy array): q-space coordinates at which we want to interpolate
               the complex amplitudes in a_dev
            R (3x3 numpy array): Rotation matrix that will act on the atom vectors
                (we quietly transpose R and let it operate on q-vectors for speedups)
            a: (clarray) The output array (optional)

        Returns:
            numpy array of complex amplitudes
        """

        if not hasattr(self, 'buffer_mesh_lookup_cl'):
            self.buffer_mesh_lookup_cl = self.programs.buffer_mesh_lookup
            self.buffer_mesh_lookup_cl.set_scalar_arg_dtypes([None, None, None, self.int_t, None, None, None, None])

        if R is None:
            R = np.eye(3)
        R = self.vec16(R.T, dtype=self.real_t)

        N = np.array(N, dtype=self.int_t)
        q_max = np.array(q_max, dtype=self.real_t)
        q_min = np.array(q_min, dtype=self.real_t)

        if len(N.shape) == 0:
            N = (np.ones(3) * N).astype(self.int_t)
        if len(q_max.shape) == 0:
            q_max = self.real_t(np.ones(3) * q_max)
        if len(q_min.shape) == 0:
            q_min = self.real_t(np.ones(3) * q_min)

        deltaQ = np.array((q_max - q_min) / (N - 1.0), dtype=self.real_t)

        n_pixels = self.int_t(q.shape[0])

        a_map_dev = self.to_device(a_map, dtype=self.complex_t)
        q_dev = self.to_device(q, dtype=self.real_t)
        N = self.vec4(N, dtype=self.int_t)
        deltaQ = self.vec4(deltaQ, dtype=self.real_t)
        q_min = self.vec4(q_min, dtype=self.real_t)
        a_out_dev = self.to_device(a, dtype=self.complex_t, shape=(n_pixels))

        global_size = np.int(np.ceil(n_pixels / np.float(self.group_size)) *
                             self.group_size)

        self.buffer_mesh_lookup_cl(
            self.queue,
            (global_size,
             ),
            (self.group_size,
             ),
            a_map_dev.data,
            q_dev.data,
            a_out_dev.data,
            n_pixels,
            N,
            deltaQ,
            q_min,
            R)
        self.queue.finish()

        if a is None:
            return a_out_dev.get()
        else:
            return a_out_dev

    def lattice_transform_intensities_pad(self, abc, N, T, F, S, B, nF, nS, w,
                                          R=None, I=None, add=False):
        r"""
        Calculate crystal lattice transform intensities for a pixel-array detector.  This is the usual transform for
        an idealized parallelepiped crystal (usually not very realistic...).

        Arguments:
            abc (numpy array) : A 3x3 array containing real-space basis vectors.  Vectors are contiguous in memory.
            N (numpy array)   : An array containing number of unit cells along each of three axes.
            T (numpy array)   : Translation to center of corner pixel.
            F (numpy array)   : Fast-scan basis vector.
            S (numpy array)   : Slow-scan basis vector.
            B (numpy array)   : Incident beam vector.
            nF (int)          : Number of fast-scan pixels.
            nS (int)          : Number of slow-scan pixels.
            w (float)         : Wavelength.
            R (numpy array)   : Rotation matrix acting on atom vectors.
                (we quietly transpose R and let it operate on q-vectors for speedups)
            I (:class:pyopencl.array.Array) : OpenCL device array containing intensities.
            add (bool)        : If true, the function will add to the input I buffer, else the buffer is overwritten.

        Returns:
            If I == None, then the output is a numpy array.  Otherwise, it is an opencl array.
        """

        if not hasattr(self, 'lattice_transform_intensities_pad_cl'):
            self.lattice_transform_intensities_pad_cl = self.programs.lattice_transform_intensities_pad
            self.lattice_transform_intensities_pad_cl.set_scalar_arg_dtypes(
                [None, None, None, None, self.int_t, self.int_t, self.int_t, self.real_t, None, None, None, None,
                 self.int_t])

        if R is None:
            R = np.eye(3)
        R = self.vec16(R.T, dtype=self.real_t)

        nF = self.int_t(nF)
        nS = self.int_t(nS)
        n_pixels = self.int_t(nF * nS)
        if add is True:
            add = 1
        else:
            add = 0
        add = self.int_t(add)

        abc = self.vec16(abc, dtype=self.real_t)
        N = self.vec4(N, dtype=self.int_t)
        T = self.vec4(T, dtype=self.real_t)
        F = self.vec4(F, dtype=self.real_t)
        S = self.vec4(S, dtype=self.real_t)
        B = self.vec4(B, dtype=self.real_t)
        I_dev = self.to_device(I, dtype=self.real_t, shape=(n_pixels))

        global_size = np.int(np.ceil(n_pixels / np.float(self.group_size)) *
                             self.group_size)
        self.lattice_transform_intensities_pad_cl(self.queue, (global_size,),
                                                  (self.group_size,), abc,
                                                  N, R, I_dev.data, n_pixels,
                                                  nF, nS, w, T, F, S, B, add)
        self.queue.finish()

        if I is None:
            return I_dev.get()
        else:
            return I_dev

<<<<<<< HEAD
    def gaussian_lattice_transform_intensities_pad(
            self, abc, N, T, F, S, B, nF, nS, w, R=None, I=None, add=False):
        """
        Calculate crystal lattice transform intensities for a pixel-array detector.  Uses a Gaussian approximation
        to the lattice transform.
=======
    def gaussian_lattice_transform_intensities_pad(self, abc, N, T, F, S, B, nF, nS, w,
                                                   R=None, I=None, add=False):
        r"""
        Calculate crystal lattice transform intensities for a pixel-array detector.  Uses a Gaussian
        approximation to the lattice transform.
>>>>>>> a62e0080

        Arguments:
            abc (numpy array) : A 3x3 array containing real-space basis vectors.  Vectors are contiguous
                                in memory.
            N (numpy array)   : An array containing number of unit cells along each of three axes.
            T (numpy array)   : Translation to center of corner pixel.
            F (numpy array)   : Fast-scan basis vector.
            S (numpy array)   : Slow-scan basis vector.
            B (numpy array)   : Incident beam vector.
            nF (int)          : Number of fast-scan pixels.
            nS (int)          : Number of slow-scan pixels.
            w (float)         : Wavelength.
            R (numpy array)   : Rotation matrix acting on atom vectors.
                (we quietly transpose R and let it operate on q-vectors for speedups)
            I (:class:pyopencl.array.Array) : OpenCL device array containing intensities.
            add (bool)        : If true, the function will add to the input I buffer, else the buffer is
                                overwritten.

        Returns:
            If I == None, then the output is a numpy array.  Otherwise, it is an opencl array.
        """

        if not hasattr(self, 'gaussian_lattice_transform_intensities_pad_cl'):
            self.gaussian_lattice_transform_intensities_pad_cl = self.programs.gaussian_lattice_transform_intensities_pad
            self.gaussian_lattice_transform_intensities_pad_cl.set_scalar_arg_dtypes(
                [None, None, None, None, self.int_t, self.int_t, self.int_t, self.real_t, None, None, None, None,
                 self.int_t])

        if R is None:
            R = np.eye(3)
        R = self.vec16(R, dtype=self.real_t)

        nF = self.int_t(nF)
        nS = self.int_t(nS)
        n_pixels = self.int_t(nF * nS)
        if add is True:
            add = 1
        else:
            add = 0
        add = self.int_t(add)

        abc = self.vec16(abc, dtype=self.real_t)
        N = self.vec4(N, dtype=self.int_t)
        T = self.vec4(T, dtype=self.real_t)
        F = self.vec4(F, dtype=self.real_t)
        S = self.vec4(S, dtype=self.real_t)
        B = self.vec4(B, dtype=self.real_t)
        I_dev = self.to_device(I, dtype=self.real_t, shape=(n_pixels))

        global_size = np.int(np.ceil(n_pixels / np.float(self.group_size)) *
                             self.group_size)
        self.gaussian_lattice_transform_intensities_pad_cl(
            self.queue,
            (global_size,
             ),
            (self.group_size,
             ),
            abc,
            N,
            R,
            I_dev.data,
            n_pixels,
            nF,
            nS,
            w,
            T,
            F,
            S,
            B,
            add)
        self.queue.finish()

        if I is None:
            return I_dev.get()
        else:
            return I_dev

<<<<<<< HEAD
    def prime_cromermann_simulator(
            self,
            q_vecs,
            atomic_nums=None,
            incoherent=False):
=======

class ClCoreDerek(ClCore):

    def __init__(self, *args, **kwargs):

        ClCore.__init__(self, *args, **kwargs)

        # important for comermann pipeline
        self.primed_cromermann = False

        self.qrf_cromer_mann_cl = self.programs.qrf_cromer_mann
        self.qrf_cromer_mann_cl.set_scalar_arg_dtypes([None, None, None, None, None, self.int_t])

    @staticmethod
    def to_device_static(array, dtype, queue):
        """
        Static method

        This is a thin wrapper for pyopencl.array.to_device().  It will convert a numpy
        array into a pyopencl.array and send it to the device memory.  So far this only
        deals with float and comlex arrays, and it should figure out which type it is.

        Arguments:
            array (numpy/cl array; float/complex type): Input array.
            dtype (np.dtype): Specify the desired type in opencl.  The two types that
                               are useful here are np.float32 and np.complex64
            queue, CL queue
        Returns:
            pyopencl array
        """

        # TODO: why does this method exist?  It is not used anywhere.
        if isinstance(array, cl.array.Array):
            return array

        return cl.array.to_device(queue, np.ascontiguousarray(array.astype(dtype)))

    def phase_factor_qrf_inplace(self, q, r, f, R=None, q_is_qdev=False):

        r"""
        Calculate diffraction amplitudes: sum over f_n*exp(-iq.r_n)

        Arguments:
            q (numpy/cl float array [N,3]): Scattering vectors (2\pi/\lambda).
            r (numpy/cl float array [M,3]): Atomic coordinates.
            f (numpy/cl complex array [M]): Complex scattering factors.
            R (numpy array [3,3]): Rotation matrix acting on atom vectors
                (we quietly transpose R and let it operate on q-vectors for speedups)
            a (cl complex array [N]): Optional container for complex scattering
              amplitudes.

        Returns:
            (numpy/cl complex array [N]): Diffraction amplitudes.  Will be a cl array
              if there are input cl arrays.
        """

        if R is None:
            R = np.eye(3, dtype=self.real_t)
        R = self.vec16(R.T, dtype=self.real_t)

        n_pixels = self.int_t(q.shape[0])
        n_atoms = self.int_t(r.shape[0])
        if not q_is_qdev:
            q_dev = self.to_device(q, dtype=self.real_t)
        else:
            q_dev = q
        r_dev = self.to_device(r, dtype=self.real_t)
        f_dev = self.to_device(f, dtype=self.complex_t)
        #R16_dev = self.to_device(R16, dtype=self.real_t)

        global_size = np.int(np.ceil(n_pixels / np.float(self.group_size))
                             * self.group_size)

        add=self.int_t(1) # inplace always adds...
        self.phase_factor_qrf_cl(self.queue, (global_size,),
                                 (self.group_size,), q_dev.data,
                                 r_dev.data,
                                 f_dev.data,
                                 R,
                                 self.a_dev.data,
                                 n_atoms,
                                 n_pixels, add)

    def init_amps(self, Npix):

        r"""

        Initialize amplitudes for cromer-mann simulator as zeros

        Args:
            Npix:

        Returns:
            None
        """

        self.a_dev = self.to_device(np.zeros(Npix), dtype=self.complex_t, shape=(Npix))

    def release_amps(self, reset=False):

        r"""

        retrieve scattering amplitudes from cromer-mann simulator

        Args:
            reset:
                whether to reset the amplitudes to zeros

        Returns:

        """

        amps = self.a_dev.get()
        if reset:
            self.init_amps(amps.shape[0])
        return amps

    def prime_cromermann_simulator(self, q_vecs, atomic_nums=None, incoherent=False):
>>>>>>> a62e0080
        """
        Prepare special array data for cromermann simulation

        Arguments:
            q_vecs (np.ndarray) :
                Npixels x 3 array of cartesian pixels qx, qy, qz
            atomic_num (np.ndarray) :
                Natoms x 1 array of atomic numbers corresponding
                to the atoms in the target
            incoherent bool:
                Whether to make form factors random
        """

        self.q_vecs = q_vecs

        self.Npix = self.int_t(q_vecs.shape[0])

        # allow these to overflow
        self.Nextra_pix = self.int_t(
            self.group_size - self.Npix %
            self.group_size)

        if atomic_nums is None:
            if not incoherent:
                self.form_facts_arr = np.ones(
                    (self.Npix + self.Nextra_pix, 1), dtype=self.real_t)
            else:
<<<<<<< HEAD
                self.form_facts_arr = 2 * np.pi * \
                    np.random.random((self.Npix + self.Nextra_pix, 1)).astype(dtype=self.real_t)
=======
                self.form_facts_arr = 2*np.pi * \
                        np.random.random((self.Npix + self.Nextra_pix, 1)).astype( dtype=self.real_t)
>>>>>>> a62e0080
            self.atomIDs = None
            self.Nspecies = 1
            self._load_amp_buffer()
            self.primed_cromermann = True
            return

        croman_coef = refdata.get_cromermann_parameters(atomic_nums)
        form_facts_dict = refdata.get_cmann_form_factors(
            croman_coef, self.q_vecs)

        lookup = {}  # for matching atomID to atomic number

        self.form_facts_arr = np.zeros(
            (self.Npix + self.Nextra_pix,
             len(form_facts_dict)),
            dtype=self.real_t)

        for i, z in enumerate(form_facts_dict):
            lookup[z] = i  # set the key
            self.form_facts_arr[:self.Npix, i] = form_facts_dict[z]

        self.atomIDs = np.array([lookup[z] for z in atomic_nums])

        self.Nspecies = np.unique(atomic_nums).size

        # can easily change this later if necessary...
        assert (self.Nspecies < 13)
        # ^ this assertion is so we can pass inputs to GPU as a float16, 3 q vectors and 13 atom species
        # where one is reserved to be a dummie

        #       load the amplitudes
        self._load_amp_buffer()

        self.primed_cromermann = True

    def get_r_cromermann(self, atom_vecs, sub_com=False):

        r"""
        combine atomic vectors and atomic flux factors into an openCL buffer

        Arguments:
            atom_vecs (np.ndarray):
                Atomic positions

            sub_com (bool):
                Whether to sub the center of mass from the atom vecs

        Returns:
            pyopenCL buffer data :
                Natoms x 4 contiguous openCL buffer array
        """

        assert (self.primed_cromermann), "run ClCore.prime_comermann_simulator first"

        if sub_com:
            atom_vecs -= atom_vecs.mean(0)

        self._load_r_buffer(atom_vecs)

        return self.r_buff.data

    def _load_r_buffer(self, atom_vecs):
        """
        makes the r buffer for use in the cromer-mann simulator, where
        r-vector is Nx4, the last dimension being atomic number
        used for lookup of form factor
        """
        if self.atomIDs is not None:
            self.r_vecs = np.concatenate(
                (atom_vecs, self.atomIDs[:, None]), axis=1)
        else:
            self.r_vecs = np.concatenate(
                (atom_vecs, np.zeros((atom_vecs.shape[0], 1))), axis=1)

        self.Nato = self.r_vecs.shape[0]

        self.r_buff = self.to_device(self.r_vecs, dtype=self.real_t)

    def get_q_cromermann(self):
        """
        combine form factors and q-vectors and load onto a CL buffer

        Arguments:

            q_vecs (np.ndarray) :
                Npixels x 3 array (inverse angstroms)

            atomic_nums (np.ndarray) :
                Natoms x 1 array of atomic numbers

        Returns:
            pyopenCL buffer data :
                Npixelbuff x 16 contiguous openCL buffer array
                where Npixel buff is the first multiple of
                group_size that is greater than Npixels

        """

        assert (self.primed_cromermann), "run ClCore.prime_comermann_simulator first"

        #       load onto device
        self._load_q_buffer()

        return self.q_buff.data

    def _load_q_buffer(self):
        """
        makes the q_buffer so that is it integer mutiple of group size
        this is for the cromer-mann simnulator
        """
        q_zeros = np.zeros((self.Npix + self.Nextra_pix, 16))
        q_zeros[:self.Npix, :3] = self.q_vecs
        q_zeros[:, 3:3 + self.Nspecies] = self.form_facts_arr
        self.q_buff = self.to_device(q_zeros, dtype=self.real_t)

    def _load_amp_buffer(self):
        """
        makes the amplitude buffer so that it is integer multiple of groupsize
        """
        #make output buffer; initialize as 0s
        self.A_buff = self.to_device(
            np.zeros(self.Npix + self.Nextra_pix), dtype=self.complex_t)

        self._A_buff_data = self.A_buff.data

    def run_cromermann(self, q_buff_data, r_buff_data,
<<<<<<< HEAD
                       rand_rot=False, force_rot_mat=None, com=None):
        """
        Run the qrf kam simulator.
=======
                    rand_rot=False, force_rot_mat=None, com=None):

        r"""
        Run the cromer-mann form-factor simulator.
>>>>>>> a62e0080

        Arguments
            q_buff_data (pyopenCL buffer data) :
                should have shape NpixelsCLx16 where
                NpixelsCL is the first multiple of group_size greater than
                Npixels.
                Use :func:`get_group_size` to check the currently
                set group_size. The data stored in
                q[Npixels,:3] should be the q-vectors.
                The data stored in q[Npixels,3:Nspecies] should be the
                q-dependent atomic form factors for up to Nspecies=13
                atom species See :func:`prime_comermann_simulator`
                for details regarding the form factor storage and atom
                species identifier

            r_buff_data (pyopenCL buffer data) :
                Should have shape Natomsx4. The data stored in
                r_buff_data[:,:3] are the atomic positions in cartesian
                (x,y,z).  The data stored in r_buff_data[:,3] are
                the atom species identifiers (0,1,..Nspecies-1)
                mapping the atom species here to the form factor value
                in q_buff_data.

            rand_rot (bool) :
                Randomly rotate the molecule

            force_rand_rot (np.ndarray) :
<<<<<<< HEAD
                Supply a specific rotation matrix
=======
                Supply a specific rotation matrix that operates on molecules
>>>>>>> a62e0080

            com (np.ndarray) :
                Offset the center of mass of the molecule

        .. note::
            For atom r_i the atom species identifier is sp_i =
            r_buff_data[r_i,3].
            Then, for pixel q_i, the simulator can find the corresponding
            form factor in q_buff_dat[q_i,3+sp_i].
            I know it is confusing, but it's efficient.
        """

        #       set the rotation
        if rand_rot:
            self.rot_mat = ba.utils.random_rotation().ravel().astype(self.real_t)
        elif force_rot_mat is not None:
            self.rot_mat = force_rot_mat.astype(self.real_t)
        else:
            self.rot_mat = np.eye(3).ravel().astype(self.real_t)

        self._set_rand_rot()

        #       set the center of mass
        if com is not None:
            self.com_vec = com.astype(self.real_t)
        else:
            self.com_vec = np.zeros(3).astype(self.real_t)
        self._set_com_vec()

        #       run the program
<<<<<<< HEAD
        self.qrf_kam_cl(self.queue, (int(self.Npix + self.Nextra_pix),),
                        (self.group_size,), q_buff_data, r_buff_data,
                        self.rot_buff.data, self.com_buff.data,
                        self._A_buff_data, self.Nato)
=======
        self.qrf_cromer_mann_cl( self.queue, (int(self.Npix + self.Nextra_pix),),
            (self.group_size,), q_buff_data, r_buff_data,
            self.rot_buff.data, self.com_buff.data,
            self._A_buff_data, self.Nato)
>>>>>>> a62e0080

    def _set_rand_rot(self):
        r"""Sets the random rotation matrix on device"""

        self.rot_buff = self.to_device(self.rot_mat, dtype=self.real_t)

    def _set_com_vec(self):
        """sets the center-of mass vectors on the device"""
        self.com_buff = self.to_device(self.com_vec, dtype=self.real_t)

    def release_amplitudes(self, reset=False):
        r"""
        Releases the amplitude buffer from the GPU

        Arguments:
            reset (bool) : Reset the amplitude buffer to 0's on the GPU

        Returns (np.ndarray) : Scattering amplitudes
        """

        Amps = self.A_buff.get()[:-self.Nextra_pix]
        if reset:
            self._load_amp_buffer()
        return Amps


<<<<<<< HEAD
=======

>>>>>>> a62e0080
def helpme():

    r"""

    Same as helpme() function.

    """

    help()

def help():

    r"""
    Print out some useful information about platforms and devices that are
    available for running simulations.
    """

    def print_info(obj, info_cls):
        for info_name in sorted(dir(info_cls)):
            if not info_name.startswith("_") and info_name != "to_string":
                info = getattr(info_cls, info_name)
                try:
                    info_value = obj.get_info(info)
                except BaseException:
                    info_value = "<error>"

<<<<<<< HEAD
                if (info_cls == cl.device_info and info_name ==
                        "PARTITION_TYPES_EXT" and isinstance(info_value, list)):
                    print(
                        "%s: %s" %
                        (info_name, [
                            cl.device_partition_property_ext.to_string(
                                v, "<unknown device partition property %d>") for v in info_value]))
=======
                if (info_cls == cl.device_info and info_name == "PARTITION_TYPES_EXT"
                    and isinstance(info_value, list)):
                    print("%s: %s" % (info_name, [
                        cl.device_partition_property_ext.to_string(v,
                                                    "<unknown device partition property %d>")
                        for v in info_value]))
>>>>>>> a62e0080
                else:
                    try:
                        print("%s: %s" % (info_name, info_value))
                    except BaseException:
                        print("%s: <error>" % info_name)

    short = False

    for platform in cl.get_platforms():
        print(75 * "=")
        print(platform)
        print(75 * "=")
        if not short:
            print_info(platform, cl.platform_info)

        for device in platform.get_devices():
            if not short:
                print(75 * "-")
            print(device)
            if not short:
                print(75 * "-")
                print_info(device, cl.device_info)
                ctx = cl.Context([device])
                for mf in [
                    cl.mem_flags.READ_ONLY,
                    # cl.mem_flags.READ_WRITE,
                    # cl.mem_flags.WRITE_ONLY
                ]:
                    for itype in [
                        cl.mem_object_type.IMAGE2D,
                        cl.mem_object_type.IMAGE3D
                    ]:
                        try:
                            formats = cl.get_supported_image_formats(
                                ctx, mf, itype)
                        except BaseException:
                            formats = "<error>"
                        else:
                            def str_chd_type(chdtype):
                                result = cl.channel_type.to_string(
                                    chdtype, "<unknown channel data type %d>")

                                result = result.replace("_INT", "")
                                result = result.replace("UNSIGNED", "U")
                                result = result.replace("SIGNED", "S")
                                result = result.replace("NORM", "N")
                                result = result.replace("FLOAT", "F")
                                return result

                            formats = ", ".join(
                                "%s-%s" %
                                (cl.channel_order.to_string(
                                    iform.channel_order, "<unknown channel order 0x%x>"), str_chd_type(
                                    iform.channel_data_type)) for iform in formats)

                        print("%s %s FORMATS: %s\n" % (
                            cl.mem_object_type.to_string(itype),
                            cl.mem_flags.to_string(mf),
                            formats))
                del ctx

    print('')
    print('')
    print('')
    print('')
    print('Summary of platforms and devices (see details above):')
    print(75 * "=")
    i = 0
    for platform in cl.get_platforms():
        print(i, platform)
        i += 1
        j = 0
        for device in platform.get_devices():
            print(2 * '-', j, device)
            j += 1
    print(75 * "=")
    print('')
    print("You can set the environment variable PYOPENCL_CTX to choose the ")
    print("device and platform automatically.  For example,")
    print("> export PYOPENCL_CTX='1'")
<<<<<<< HEAD


def test():
    import pkg_resources
    from bornagain import Molecule
    pdb = pkg_resources.resource_filename('bornagain', '').replace(
        'bornagain/bornagain', 'bornagain/examples/data/pdb/2LYZ.pdb')
    mol = Molecule(pdb)
    form_facts = np.ones(mol.atom_vecs.shape[0], np.complex64)

    import time
    n_pixels = 2048
    D = ba.detector.SimpleDetector(n_pixels=n_pixels)
    print ("\tSimulating into %d pixels" % D.Q.shape[0])

    #   test q-independent
    core = ClCore(double_precision=True)
    Npix = D.n_pixels
    q = core.to_device(D.Q)
    r = core.to_device(mol.atom_vecs, dtype=core.real_t)
    ff = np.zeros(mol.atom_vecs.shape[0], dtype=core.complex_t)
    ff.real = 1
    f = core.to_device(ff, dtype=core.complex_t)

    core.init_amps(Npix)
    print("Testing phase_factor_qrf")
    t = time.time()
    core.phase_factor_qrf_inplace(q, r, f)
    A = core.release_amps(reset=True)
    print ("\tTook %f.4 seconds" % (time.time() - t))
    _ = D.readout(A)
    D.display()

    #   now test the cromermann simulation
    print("Testing cromermann")
    core.prime_cromermann_simulator(D.Q, None)
    q = core.get_q_cromermann()

    t = time.time()
    r = core.get_r_cromermann(mol.atom_vecs, sub_com=False)
    core.run_cromermann(q, r, rand_rot=False)
    A2 = core.release_amplitudes()
    print ("\tTook %f.4 seconds" % (time.time() - t))
    _ = D.readout(A2)
    D.display()

    # there is slightttt difference between the two methods at low q, not sure
    # why...
    _ = D.readout(A - A2)
    D.display()

    print("Passed testing mode!")


if __name__ == "__main__":
    test()
=======
>>>>>>> a62e0080
<|MERGE_RESOLUTION|>--- conflicted
+++ resolved
@@ -6,17 +6,10 @@
 
 Some environment variables that affect the behaviour of this module:
 
-<<<<<<< HEAD
-Some environment variables that affect this module:
-'BORNAGAIN_CL_GROUPSIZE' : This sets the default groupsize.  It will
-otherwise be 32.  If you are using a CPU you might want to set
-BORNAGAIN_CL_GROUPSIZE=1 .
-=======
 * BORNAGAIN_CL_GROUPSIZE : This sets the default groupsize.
 * PYOPENCL_CTX: This sets the device and platform automatically.
 
 Using the above variables allows you to run the same code on different devices.
->>>>>>> a62e0080
 """
 
 from __future__ import (absolute_import, division, print_function, unicode_literals)
@@ -36,8 +29,8 @@
 clcore_file = pkg_resources.resource_filename('bornagain.simulate', 'clcore.cpp')
 
 
-
 def create_some_gpu_context():
+
     r"""
 
     Since cl.create_some_context() sometimes forces a CPU on macs, this function will attempt to use a GPU
@@ -51,7 +44,7 @@
         platform = cl.get_platforms()
         devices = platform[0].get_devices(device_type=cl.device_type.GPU)
         context = cl.Context(devices=devices)
-    except BaseException:
+    except:
         context = cl.create_some_context()
 
     return context
@@ -133,25 +126,17 @@
         if self.double_precision:
             max_group_size = int(max_group_size / 2)
         if group_size > max_group_size:
-<<<<<<< HEAD
-            sys.stderr.write(
-                'Changing group size from %d to %d.\n'
-                'Set BORNAGAIN_CL_GROUPSIZE=%d to avoid this error.\n' %
-                (group_size, max_group_size, max_group_size))
-=======
             # FIXME: messages of the type below should be printed only in debug mode.
             # sys.stderr.write('Changing group size from %d to %d.\n'
             #                  'Set BORNAGAIN_CL_GROUPSIZE=%d to avoid this error.\n'
             #                  % (group_size, max_group_size, max_group_size))
->>>>>>> a62e0080
             group_size = max_group_size
         self.group_size = group_size
 
     def _double_precision_is_available(self):
         if 'cl_khr_fp64' not in self.queue.device.extensions.split():
             return False
-        # TODO: fix stupid errors to do with Apple's CL double implementation?
-        # Why doesn't double work on apple?
+        # TODO: fix stupid errors to do with Apple's CL double implementation?  Why doesn't double work on apple?
         if self.queue.device.platform.name == 'Apple':
             return False
         return True
@@ -173,8 +158,7 @@
                 self._use_float()
 
     def _use_double(self):
-        # TODO: Decide if integers should be made double also.  As of now, they
-        # are all single precision.
+        # TODO: Decide if integers should be made double also.  As of now, they are all single precision.
         self.int_t = np.int32
         self.real_t = np.float64
         self.complex_t = np.complex128
@@ -185,28 +169,10 @@
         self.complex_t = np.complex64
 
     def _load_programs(self):
-<<<<<<< HEAD
-        self._build_openCL_programs()
-        self._load_get_group_size()
-        self._load_phase_factor_qrf()
-        self._load_phase_factor_pad()
-        self._load_phase_factor_mesh()
-        self._load_buffer_mesh_lookup()
-        self._load_mod_squared_complex_to_real()
-        self._load_qrf_default()
-        self._load_qrf_kam()
-        self._load_lattice_transform_intensities_pad()
-        self._load_gaussian_lattice_transform_intensities_pad()
-
-    def _build_openCL_programs(self):
-        clcore_file = pkg_resources.resource_filename(
-            'bornagain.simulate', 'clcore.cpp')
-=======
         self._build_opencl_programs()
 
     def _build_opencl_programs(self):
         clcore_file = pkg_resources.resource_filename('bornagain.simulate', 'clcore.cpp')
->>>>>>> a62e0080
         kern_str = open(clcore_file).read()
         build_opts = []
         if self.double_precision:
@@ -214,116 +180,14 @@
             build_opts.append('CONFIG_USE_DOUBLE=1')
         build_opts.append('-D')
         build_opts.append('GROUP_SIZE=%d' % (self.group_size))
-        self.programs = cl.Program(
-            self.context,
-            kern_str).build(
-            options=build_opts)
-
-<<<<<<< HEAD
-    def _load_get_group_size(self):
-        self.get_group_size_cl = self.programs.get_group_size
-        self.get_group_size_cl.set_scalar_arg_dtypes([None])
-
-    def _load_phase_factor_qrf(self):
-        self.phase_factor_qrf_cl = self.programs.phase_factor_qrf
-        self.phase_factor_qrf_cl.set_scalar_arg_dtypes(
-            [None, None, None, None, None, self.int_t, self.int_t, self.int_t])
-
-    def _load_phase_factor_pad(self):
-        self.phase_factor_pad_cl = self.programs.phase_factor_pad
-        self.phase_factor_pad_cl.set_scalar_arg_dtypes(
-            [
-                None,
-                None,
-                None,
-                None,
-                self.int_t,
-                self.int_t,
-                self.int_t,
-                self.int_t,
-                self.real_t,
-                None,
-                None,
-                None,
-                None,
-                self.int_t])
-
-    def _load_phase_factor_mesh(self):
-        self.phase_factor_mesh_cl = self.programs.phase_factor_mesh
-        self.phase_factor_mesh_cl.set_scalar_arg_dtypes(
-            [None, None, None, self.int_t, self.int_t, None, None, None])
-
-    def _load_buffer_mesh_lookup(self):
-        self.buffer_mesh_lookup_cl = self.programs.buffer_mesh_lookup
-        self.buffer_mesh_lookup_cl.set_scalar_arg_dtypes(
-            [None, None, None, self.int_t, None, None, None, None])
-
-    def _load_lattice_transform_intensities_pad(self):
-        self.lattice_transform_intensities_pad_cl = self.programs.lattice_transform_intensities_pad
-        self.lattice_transform_intensities_pad_cl.set_scalar_arg_dtypes(
-            [
-                None,
-                None,
-                None,
-                None,
-                self.int_t,
-                self.int_t,
-                self.int_t,
-                self.real_t,
-                None,
-                None,
-                None,
-                None,
-                self.int_t])
-
-    def _load_gaussian_lattice_transform_intensities_pad(self):
-        self.gaussian_lattice_transform_intensities_pad_cl = self.programs.gaussian_lattice_transform_intensities_pad
-        self.gaussian_lattice_transform_intensities_pad_cl.set_scalar_arg_dtypes(
-            [
-                None,
-                None,
-                None,
-                None,
-                self.int_t,
-                self.int_t,
-                self.int_t,
-                self.real_t,
-                None,
-                None,
-                None,
-                None,
-                self.int_t])
-
-    def _load_mod_squared_complex_to_real(self):
-        self.mod_squared_complex_to_real_cl = self.programs.mod_squared_complex_to_real
-        self.mod_squared_complex_to_real_cl.set_scalar_arg_dtypes(
-            [None, None, self.int_t])
-
-    def _load_qrf_default(self):
-        self.qrf_default_cl = self.programs.qrf_default
-        self.qrf_default_cl.set_scalar_arg_dtypes(
-            [None, None, None, None, self.int_t])
-
-    def _load_qrf_kam(self):
-        self.qrf_kam_cl = self.programs.qrf_kam
-        self.qrf_kam_cl.set_scalar_arg_dtypes(
-            [None, None, None, None, None, self.int_t])
-
-=======
->>>>>>> a62e0080
+        self.programs = cl.Program(self.context, kern_str).build(options=build_opts)
+
     def vec4(self, x, dtype=None):
 
         r"""
         Evdidently pyopencl does not deal with 3-vectors very well, so we use
         4-vectors and pad with a zero at the end.
 
-<<<<<<< HEAD
-        Arguments:
-            - x, np.ndarray
-
-            - dtype, np.dtype
-                default is np.float32
-=======
         From Derek: I tested this at one point and found no difference... maybe newer pyopenCL is better..
 
         This just does a trivial operation:
@@ -333,7 +197,6 @@
             x np.ndarray:
 
             dtype np.dtype: Examples: np.complex, np.double
->>>>>>> a62e0080
 
         Returns:
             - numpy array of length 4
@@ -368,39 +231,9 @@
         R16[0:9] = R.flatten().astype(dtype)
         return R16
 
-<<<<<<< HEAD
-    @staticmethod
-    def to_device_static(array, dtype, queue):
-        """
-        Static method
-
-        This is a thin wrapper for pyopencl.array.to_device().  It will convert a numpy
-        array into a pyopencl.array and send it to the device memory.  So far this only
-        deals with float and comlex arrays, and it should figure out which type it is.
-
-        Arguments:
-            array (numpy/cl array; float/complex type): Input array.
-            dtype (np.dtype): Specify the desired type in opencl.  The two types that
-                               are useful here are np.float32 and np.complex64
-            queue, CL queue
-        Returns:
-            pyopencl array
-        """
-
-        # TODO: why does this method exist?  It is not used anywhere.
-        if isinstance(array, cl.array.Array):
-            return array
-
-        return cl.array.to_device(queue,
-                                  np.ascontiguousarray(array.astype(dtype)))
-
     def to_device(self, array=None, shape=None, dtype=None):
-        """
-=======
-    def to_device(self, array=None, shape=None, dtype=None):
-
-        r"""
->>>>>>> a62e0080
+
+        r"""
         This is a thin wrapper for pyopencl.array.to_device().  It will convert a numpy
         array into a pyopencl.array and send it to the device memory.  So far this only
         deals with float and comlex arrays, and it should figure out which type it is.
@@ -476,14 +309,6 @@
         return vec_out_dev.get()[0:3]
 
     def mod_squared_complex_to_real(self, A, I):
-<<<<<<< HEAD
-        '''
-        Compute the real-valued modulus square of complex numbers.
-        Good example of a function that shouldn't exist, but I needed to add
-        it here because the pyopencl.array.Array class fails at this seemingly
-        simple task.
-        '''
-=======
 
         r"""
         Compute the real-valued modulus square of complex numbers.  Good example of a function that
@@ -494,100 +319,33 @@
         if not hasattr(self, 'mod_squared_complex_to_real_cl'):
             self.mod_squared_complex_to_real_cl = self.programs.mod_squared_complex_to_real
             self.mod_squared_complex_to_real_cl.set_scalar_arg_dtypes([None, None, self.int_t])
->>>>>>> a62e0080
 
         A_dev = self.to_device(A, dtype=self.complex_t)
         I_dev = self.to_device(I, dtype=self.real_t)
         n = self.int_t(np.prod(A.shape))
 
-<<<<<<< HEAD
-        global_size = np.int(np.ceil(n / np.float(self.group_size)) *
-                             self.group_size)
-
-        self.mod_squared_complex_to_real_cl(
-            self.queue, (global_size,), (self.group_size,), A.data, I.data, n)
-=======
         global_size = np.int(np.ceil(n / np.float(self.group_size)) * self.group_size)
 
         self.mod_squared_complex_to_real_cl(self.queue, (global_size,), (self.group_size,), A_dev.data, I_dev.data, n)
 
     def phase_factor_qrf_chunk_r(self, q, r, f, R=None, a=None, add=False, n_chunks=1):
->>>>>>> a62e0080
-
-        r"""
-
-<<<<<<< HEAD
+
+        r"""
+
+        This needs to be tested, made for really big atom-vectors (e.g. a virus or rhibosome)
+
+        Calculate diffraction amplitudes: sum over f_n*exp(-iq.r_n)
+
         Arguments:
             q (numpy/cl float array [N,3]): Scattering vectors (2\pi/\lambda).
             r (numpy/cl float array [M,3]): Atomic coordinates.
             f (numpy/cl complex array [M]): Complex scattering factors.
-            Nchunk, number of chunks to split up atoms..
-            a (cl complex array [N]): Optional container for complex scattering
-              amplitudes.
-
-        Returns:
-            (numpy/cl complex array [N]): Diffraction amplitudes.  Will be a cl array
-              if there are input cl arrays.
-        '''
-        # this is an inplace method, so we add amplitudes
-        add = self.int_t(1)  # inplace
-
-        # if R is None:
-        R = np.eye(3, dtype=self.real_t)
-        R = self.vec16(R, dtype=self.real_t)
-
-        n_pixels = self.int_t(q.shape[0])
-
-        global_size = np.int(np.ceil(n_pixels / np.float(self.group_size)) *
-                             self.group_size)
-
-        if not q_is_qdev:
-            q_dev = self.to_device(q, dtype=self.real_t)
-        else:
-            q_dev = q
-
-        n_atoms = self.int_t(r.shape[0])
-
-        r_split = np.array_split(np.arange(n_atoms), Nchunk)
-        for r_rng in r_split:
-            r_chunk = r[r_rng]
-            f_chunk = f[r_rng]
-            r_dev = self.to_device(r_chunk, dtype=self.real_t)
-            f_dev = self.to_device(f_chunk, dtype=self.complex_t)
-
-            self.phase_factor_qrf_cl(self.queue, (global_size,),
-                                     (self.group_size,), q_dev.data,
-                                     r_dev.data,
-                                     f_dev.data,
-                                     R,
-                                     self.a_dev.data,
-                                     n_atoms,
-                                     n_pixels, add)
-
-    def phase_factor_qrf_inplace(self, q, r, f, R=None, q_is_qdev=False):
-        '''
-=======
-        This needs to be tested, made for really big atom-vectors (e.g. a virus or rhibosome)
-
->>>>>>> a62e0080
-        Calculate diffraction amplitudes: sum over f_n*exp(-iq.r_n)
-
-        Arguments:
-            q (numpy/cl float array [N,3]): Scattering vectors (2\pi/\lambda).
-            r (numpy/cl float array [M,3]): Atomic coordinates.
-            f (numpy/cl complex array [M]): Complex scattering factors.
-<<<<<<< HEAD
-            R (numpy array [3,3]): Rotation matrix acting on q vectors.
-            a (cl complex array [N]): Optional container for complex scattering
-              amplitudes.
-=======
             a (cl complex array [N]): Optional container for complex scattering amplitudes.
             R (numpy array [3,3]): Rotation matrix acting on atom vectors.
                 (we quietly transpose R and let it operate on q-vectors for speedups)
             add (bool): Set to true if you want to add to the input amplitude array "a".  Else it is overwritten.
             n_chunks (int): Number of chunks to split up atoms.
 
->>>>>>> a62e0080
 
         Returns:
             (numpy/cl complex array [N]): Diffraction amplitudes.  Will be a cl array
@@ -602,46 +360,6 @@
 
         n_pixels = self.int_t(q.shape[0])
         n_atoms = self.int_t(r.shape[0])
-<<<<<<< HEAD
-        if not q_is_qdev:
-            q_dev = self.to_device(q, dtype=self.real_t)
-        else:
-            q_dev = q
-        r_dev = self.to_device(r, dtype=self.real_t)
-        f_dev = self.to_device(f, dtype=self.complex_t)
-        # R16_dev = self.to_device(R16, dtype=self.real_t)
-
-        global_size = np.int(np.ceil(n_pixels / np.float(self.group_size)) *
-                             self.group_size)
-
-        add = self.int_t(1)  # inplace always adds...
-        self.phase_factor_qrf_cl(self.queue, (global_size,),
-                                 (self.group_size,), q_dev.data,
-                                 r_dev.data,
-                                 f_dev.data,
-                                 R,
-                                 self.a_dev.data,
-                                 n_atoms,
-                                 n_pixels, add)
-
-    def next_multiple_groupsize(self, N):
-        if N % self.group_size > 0:
-            return self.int_t(self.group_size - N % self.group_size)
-        else:
-            return 0
-
-    def init_amps(self, Npix):
-        self.a_dev = self.to_device(
-            np.zeros(Npix),
-            dtype=self.complex_t,
-            shape=(Npix))
-
-    def release_amps(self, reset=False):
-        amps = self.a_dev.get()
-        if reset:
-            self.init_amps(amps.shape[0])
-        return amps
-=======
         q_dev = self.to_device(q, dtype=self.real_t)
         a_dev = self.to_device(a, dtype=self.complex_t, shape=(n_pixels))
 
@@ -658,7 +376,6 @@
             return a_dev.get()
         else:
             return a_dev
->>>>>>> a62e0080
 
     def phase_factor_qrf(self, q, r, f, R=None, a=None, add=False):
 
@@ -700,8 +417,8 @@
         f_dev = self.to_device(f, dtype=self.complex_t)
         a_dev = self.to_device(a, dtype=self.complex_t, shape=(n_pixels))
 
-        global_size = np.int(np.ceil(n_pixels / np.float(self.group_size)) *
-                             self.group_size)
+        global_size = np.int(np.ceil(n_pixels / np.float(self.group_size))
+                             * self.group_size)
 
         self.phase_factor_qrf_cl(self.queue, (global_size,),
                                  (self.group_size,), q_dev.data, r_dev.data,
@@ -714,27 +431,9 @@
         else:
             return a_dev
 
-<<<<<<< HEAD
-    def phase_factor_pad(
-            self,
-            r,
-            f,
-            T,
-            F,
-            S,
-            B,
-            nF,
-            nS,
-            w,
-            R=None,
-            a=None,
-            add=False):
-        '''
-=======
     def phase_factor_pad(self, r, f, T, F, S, B, nF, nS, w, R=None, a=None, add=False):
 
         r"""
->>>>>>> a62e0080
         This should simulate detector panels.
 
         Arguments:
@@ -772,11 +471,7 @@
 
         if R is None:
             R = np.eye(3)
-<<<<<<< HEAD
-        R = self.vec16(R, dtype=self.real_t)
-=======
         R = self.vec16(R.T,dtype=self.real_t)
->>>>>>> a62e0080
         if add:
             add = 1
         else:
@@ -859,8 +554,8 @@
         q_min = self.vec4(q_min, dtype=self.real_t)
         a_dev = self.to_device(a, dtype=self.complex_t, shape=(n_pixels))
 
-        global_size = np.int(np.ceil(n_pixels / np.float(self.group_size)) *
-                             self.group_size)
+        global_size = np.int(np.ceil(n_pixels / np.float(self.group_size))
+                             * self.group_size)
 
         self.phase_factor_mesh_cl(self.queue, (global_size,),
                                   (self.group_size,), r_dev.data, f_dev.data,
@@ -924,23 +619,12 @@
         q_min = self.vec4(q_min, dtype=self.real_t)
         a_out_dev = self.to_device(a, dtype=self.complex_t, shape=(n_pixels))
 
-        global_size = np.int(np.ceil(n_pixels / np.float(self.group_size)) *
-                             self.group_size)
-
-        self.buffer_mesh_lookup_cl(
-            self.queue,
-            (global_size,
-             ),
-            (self.group_size,
-             ),
-            a_map_dev.data,
-            q_dev.data,
-            a_out_dev.data,
-            n_pixels,
-            N,
-            deltaQ,
-            q_min,
-            R)
+        global_size = np.int(np.ceil(n_pixels / np.float(self.group_size))
+                             * self.group_size)
+
+        self.buffer_mesh_lookup_cl(self.queue, (global_size,), (self.group_size,),
+                                   a_map_dev.data, q_dev.data, a_out_dev.data,
+                                   n_pixels, N, deltaQ, q_min, R)
         self.queue.finish()
 
         if a is None:
@@ -1013,19 +697,11 @@
         else:
             return I_dev
 
-<<<<<<< HEAD
-    def gaussian_lattice_transform_intensities_pad(
-            self, abc, N, T, F, S, B, nF, nS, w, R=None, I=None, add=False):
-        """
-        Calculate crystal lattice transform intensities for a pixel-array detector.  Uses a Gaussian approximation
-        to the lattice transform.
-=======
     def gaussian_lattice_transform_intensities_pad(self, abc, N, T, F, S, B, nF, nS, w,
                                                    R=None, I=None, add=False):
         r"""
         Calculate crystal lattice transform intensities for a pixel-array detector.  Uses a Gaussian
         approximation to the lattice transform.
->>>>>>> a62e0080
 
         Arguments:
             abc (numpy array) : A 3x3 array containing real-space basis vectors.  Vectors are contiguous
@@ -1077,25 +753,10 @@
 
         global_size = np.int(np.ceil(n_pixels / np.float(self.group_size)) *
                              self.group_size)
-        self.gaussian_lattice_transform_intensities_pad_cl(
-            self.queue,
-            (global_size,
-             ),
-            (self.group_size,
-             ),
-            abc,
-            N,
-            R,
-            I_dev.data,
-            n_pixels,
-            nF,
-            nS,
-            w,
-            T,
-            F,
-            S,
-            B,
-            add)
+        self.gaussian_lattice_transform_intensities_pad_cl(self.queue, (global_size,),
+                                                  (self.group_size,), abc,
+                                                  N, R, I_dev.data, n_pixels,
+                                                  nF, nS, w, T, F, S, B, add)
         self.queue.finish()
 
         if I is None:
@@ -1103,13 +764,6 @@
         else:
             return I_dev
 
-<<<<<<< HEAD
-    def prime_cromermann_simulator(
-            self,
-            q_vecs,
-            atomic_nums=None,
-            incoherent=False):
-=======
 
 class ClCoreDerek(ClCore):
 
@@ -1228,7 +882,6 @@
         return amps
 
     def prime_cromermann_simulator(self, q_vecs, atomic_nums=None, incoherent=False):
->>>>>>> a62e0080
         """
         Prepare special array data for cromermann simulation
 
@@ -1247,22 +900,14 @@
         self.Npix = self.int_t(q_vecs.shape[0])
 
         # allow these to overflow
-        self.Nextra_pix = self.int_t(
-            self.group_size - self.Npix %
-            self.group_size)
+        self.Nextra_pix = self.int_t(self.group_size - self.Npix % self.group_size)
 
         if atomic_nums is None:
             if not incoherent:
-                self.form_facts_arr = np.ones(
-                    (self.Npix + self.Nextra_pix, 1), dtype=self.real_t)
+                self.form_facts_arr = np.ones((self.Npix + self.Nextra_pix, 1), dtype=self.real_t)
             else:
-<<<<<<< HEAD
-                self.form_facts_arr = 2 * np.pi * \
-                    np.random.random((self.Npix + self.Nextra_pix, 1)).astype(dtype=self.real_t)
-=======
                 self.form_facts_arr = 2*np.pi * \
                         np.random.random((self.Npix + self.Nextra_pix, 1)).astype( dtype=self.real_t)
->>>>>>> a62e0080
             self.atomIDs = None
             self.Nspecies = 1
             self._load_amp_buffer()
@@ -1270,15 +915,12 @@
             return
 
         croman_coef = refdata.get_cromermann_parameters(atomic_nums)
-        form_facts_dict = refdata.get_cmann_form_factors(
-            croman_coef, self.q_vecs)
+        form_facts_dict = refdata.get_cmann_form_factors(croman_coef, self.q_vecs)
 
         lookup = {}  # for matching atomID to atomic number
 
         self.form_facts_arr = np.zeros(
-            (self.Npix + self.Nextra_pix,
-             len(form_facts_dict)),
-            dtype=self.real_t)
+            (self.Npix + self.Nextra_pix, len(form_facts_dict)), dtype=self.real_t)
 
         for i, z in enumerate(form_facts_dict):
             lookup[z] = i  # set the key
@@ -1288,8 +930,7 @@
 
         self.Nspecies = np.unique(atomic_nums).size
 
-        # can easily change this later if necessary...
-        assert (self.Nspecies < 13)
+        assert (self.Nspecies < 13)  # can easily change this later if necessary...
         # ^ this assertion is so we can pass inputs to GPU as a float16, 3 q vectors and 13 atom species
         # where one is reserved to be a dummie
 
@@ -1389,16 +1030,10 @@
         self._A_buff_data = self.A_buff.data
 
     def run_cromermann(self, q_buff_data, r_buff_data,
-<<<<<<< HEAD
-                       rand_rot=False, force_rot_mat=None, com=None):
-        """
-        Run the qrf kam simulator.
-=======
                     rand_rot=False, force_rot_mat=None, com=None):
 
         r"""
         Run the cromer-mann form-factor simulator.
->>>>>>> a62e0080
 
         Arguments
             q_buff_data (pyopenCL buffer data) :
@@ -1426,11 +1061,7 @@
                 Randomly rotate the molecule
 
             force_rand_rot (np.ndarray) :
-<<<<<<< HEAD
-                Supply a specific rotation matrix
-=======
                 Supply a specific rotation matrix that operates on molecules
->>>>>>> a62e0080
 
             com (np.ndarray) :
                 Offset the center of mass of the molecule
@@ -1461,17 +1092,10 @@
         self._set_com_vec()
 
         #       run the program
-<<<<<<< HEAD
-        self.qrf_kam_cl(self.queue, (int(self.Npix + self.Nextra_pix),),
-                        (self.group_size,), q_buff_data, r_buff_data,
-                        self.rot_buff.data, self.com_buff.data,
-                        self._A_buff_data, self.Nato)
-=======
         self.qrf_cromer_mann_cl( self.queue, (int(self.Npix + self.Nextra_pix),),
             (self.group_size,), q_buff_data, r_buff_data,
             self.rot_buff.data, self.com_buff.data,
             self._A_buff_data, self.Nato)
->>>>>>> a62e0080
 
     def _set_rand_rot(self):
         r"""Sets the random rotation matrix on device"""
@@ -1498,10 +1122,7 @@
         return Amps
 
 
-<<<<<<< HEAD
-=======
-
->>>>>>> a62e0080
+
 def helpme():
 
     r"""
@@ -1525,29 +1146,19 @@
                 info = getattr(info_cls, info_name)
                 try:
                     info_value = obj.get_info(info)
-                except BaseException:
+                except:
                     info_value = "<error>"
 
-<<<<<<< HEAD
-                if (info_cls == cl.device_info and info_name ==
-                        "PARTITION_TYPES_EXT" and isinstance(info_value, list)):
-                    print(
-                        "%s: %s" %
-                        (info_name, [
-                            cl.device_partition_property_ext.to_string(
-                                v, "<unknown device partition property %d>") for v in info_value]))
-=======
                 if (info_cls == cl.device_info and info_name == "PARTITION_TYPES_EXT"
                     and isinstance(info_value, list)):
                     print("%s: %s" % (info_name, [
                         cl.device_partition_property_ext.to_string(v,
                                                     "<unknown device partition property %d>")
                         for v in info_value]))
->>>>>>> a62e0080
                 else:
                     try:
                         print("%s: %s" % (info_name, info_value))
-                    except BaseException:
+                    except:
                         print("%s: <error>" % info_name)
 
     short = False
@@ -1577,14 +1188,13 @@
                         cl.mem_object_type.IMAGE3D
                     ]:
                         try:
-                            formats = cl.get_supported_image_formats(
-                                ctx, mf, itype)
-                        except BaseException:
+                            formats = cl.get_supported_image_formats(ctx, mf, itype)
+                        except:
                             formats = "<error>"
                         else:
                             def str_chd_type(chdtype):
-                                result = cl.channel_type.to_string(
-                                    chdtype, "<unknown channel data type %d>")
+                                result = cl.channel_type.to_string(chdtype,
+                                                                   "<unknown channel data type %d>")
 
                                 result = result.replace("_INT", "")
                                 result = result.replace("UNSIGNED", "U")
@@ -1594,10 +1204,11 @@
                                 return result
 
                             formats = ", ".join(
-                                "%s-%s" %
-                                (cl.channel_order.to_string(
-                                    iform.channel_order, "<unknown channel order 0x%x>"), str_chd_type(
-                                    iform.channel_data_type)) for iform in formats)
+                                "%s-%s" % (
+                                    cl.channel_order.to_string(iform.channel_order,
+                                                               "<unknown channel order 0x%x>"),
+                                    str_chd_type(iform.channel_data_type))
+                                for iform in formats)
 
                         print("%s %s FORMATS: %s\n" % (
                             cl.mem_object_type.to_string(itype),
@@ -1624,62 +1235,3 @@
     print("You can set the environment variable PYOPENCL_CTX to choose the ")
     print("device and platform automatically.  For example,")
     print("> export PYOPENCL_CTX='1'")
-<<<<<<< HEAD
-
-
-def test():
-    import pkg_resources
-    from bornagain import Molecule
-    pdb = pkg_resources.resource_filename('bornagain', '').replace(
-        'bornagain/bornagain', 'bornagain/examples/data/pdb/2LYZ.pdb')
-    mol = Molecule(pdb)
-    form_facts = np.ones(mol.atom_vecs.shape[0], np.complex64)
-
-    import time
-    n_pixels = 2048
-    D = ba.detector.SimpleDetector(n_pixels=n_pixels)
-    print ("\tSimulating into %d pixels" % D.Q.shape[0])
-
-    #   test q-independent
-    core = ClCore(double_precision=True)
-    Npix = D.n_pixels
-    q = core.to_device(D.Q)
-    r = core.to_device(mol.atom_vecs, dtype=core.real_t)
-    ff = np.zeros(mol.atom_vecs.shape[0], dtype=core.complex_t)
-    ff.real = 1
-    f = core.to_device(ff, dtype=core.complex_t)
-
-    core.init_amps(Npix)
-    print("Testing phase_factor_qrf")
-    t = time.time()
-    core.phase_factor_qrf_inplace(q, r, f)
-    A = core.release_amps(reset=True)
-    print ("\tTook %f.4 seconds" % (time.time() - t))
-    _ = D.readout(A)
-    D.display()
-
-    #   now test the cromermann simulation
-    print("Testing cromermann")
-    core.prime_cromermann_simulator(D.Q, None)
-    q = core.get_q_cromermann()
-
-    t = time.time()
-    r = core.get_r_cromermann(mol.atom_vecs, sub_com=False)
-    core.run_cromermann(q, r, rand_rot=False)
-    A2 = core.release_amplitudes()
-    print ("\tTook %f.4 seconds" % (time.time() - t))
-    _ = D.readout(A2)
-    D.display()
-
-    # there is slightttt difference between the two methods at low q, not sure
-    # why...
-    _ = D.readout(A - A2)
-    D.display()
-
-    print("Passed testing mode!")
-
-
-if __name__ == "__main__":
-    test()
-=======
->>>>>>> a62e0080
