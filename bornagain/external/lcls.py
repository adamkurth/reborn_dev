--- conflicted
+++ resolved
@@ -186,14 +186,8 @@
                      "  Don't import it from external.lcls")
 
     pad_list = []
-<<<<<<< HEAD
-    for p in geom_dict['panels']:
-        pad_list.append(cheetah_array[p['min_ss']:(
-            p['max_ss'] + 1), p['min_fs']:(p['max_fs'] + 1)])
-=======
     for pn in geom_dict['panels']:
         p = geom_dict['panels'][pn]
         pad_list.append(cheetah_array[p['min_ss']:(p['max_ss'] + 1), p['min_fs']:(p['max_fs'] + 1)])
->>>>>>> a62e0080
 
     return pad_list