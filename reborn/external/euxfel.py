# This file is part of reborn <https://kirianlab.gitlab.io/reborn/>.
#
# reborn is free software: you can redistribute it and/or modify
# it under the terms of the GNU General Public License as published by
# the Free Software Foundation, either version 3 of the License, or
# (at your option) any later version.
#
# reborn is distributed in the hope that it will be useful,
# but WITHOUT ANY WARRANTY; without even the implied warranty of
# MERCHANTABILITY or FITNESS FOR A PARTICULAR PURPOSE.  See the
# GNU General Public License for more details.
#
# You should have received a copy of the GNU General Public License
# along with reborn.  If not, see <https://www.gnu.org/licenses/>.

r"""
Utilities for working with LCLS data.  Most of what you need is already in the psana package.  I don't know where the
official psana documentation is but if you work with LCLS data you should at least skim through all of the material in
the `LCLS Data Analysis Confluence pages <https://confluence.slac.stanford.edu/display/PSDM/LCLS+Data+Analysis>`_.
Note that there is documentation on
`LCLS PAD geometry <https://confluence.slac.stanford.edu/display/PSDM/Detector+Geometry>`_.
"""

import re
import numpy as np
import reborn
from reborn.source import Beam
from .. import utils, detector
from . import crystfel, cheetah
import extra_data

debug = True


def debug_message(*args, caller=True, **kwargs):
    r""" Standard debug message, which includes the function called. """
    if debug:
        s = ''
        if caller:
            s = utils.get_caller(1)
        print('DEBUG:lcls.'+s+':', *args, **kwargs)



class EuXFELFrameGetter(reborn.fileio.getters.FrameGetter):
    # SPB_DET_AGIPD1M-1/DET/*CH0:xtdf
    current_train_stack = None
    current_train_id = None
    def __init__(self, experiment_id, run_id,
                 pad_detectors='*/DET/*', geom=None, max_events=1e6,
                 beam=None):
        debug_message('Initializing superclass')
        super().__init__()
        self.init_params = {"experiment_id": experiment_id,
                            "run_id": run_id,
                            "pad_detectors": pad_detectors,
                            "geom": geom,
                            "max_events": max_events,
                            "beam": beam}
        self.experiment_id = experiment_id
        self.run_id = run_id
        self.pad_detectors = pad_detectors
        run = extra_data.open_run(proposal=self.experiment_id, run=self.run_id)
        self.selection = run.select(self.pad_detectors, 'image.data', require_all=True)
        self.beam = None

        sources = run.all_sources
        detectors = list()
        for s in sources:
            if '/DET/' in s:
                detectors.append(s)
        train_shots = dict()
        for d in detectors:
            t_shots = run[d, 'image.data'].data_counts()
            train_shots.update(t_shots.to_dict())
        self.n_frames = np.sum(list(train_shots.values()))
        self.frames = dict()
        for i, (k, v) in enumerate(train_shots.items()):
            fnums = np.arange(v)
            vals = np.ones(v) * k
            if i == 0:
                a = 0
            else:
                a = list(self.frames.keys())[-1]
            f = dict(zip(fnums + a, zip(vals, fnums)))
            self.frames.update(f)
        self.photon_energies = run['SA1_XTD2_XGM/XGM/DOOCS', 'pulseEnergy.wavelengthUsed.value']
        self.geom = geom

    def get_data(self, frame_number=0):
        debug_message()
        stacked = None
        train_id, fn = self.frames[frame_number]
        if self.current_train_stack is not None:
            if train_id == self.current_train_id:
                stacked = self.current_train_stack
        else:
            train_id, train_data = self.selection.train_from_id(train_id)
            stacked = extra_data.stack_detector_data(train_data, 'image.data')
        stacked_pulse = stacked[fn][0]
<<<<<<< HEAD
        geometry = reborn.detector.PADGeometryList(self.geom_file)
=======

>>>>>>> 7ef5bab2
        df = reborn.dataframe.DataFrame()
        df.set_dataset_id(f'{self.pad_detectors} run:{self.run_id}')
        df.set_frame_id(frame_number)
        df.set_frame_index(frame_number)
        df.set_pad_geometry(self.geom)
        df.set_raw_data(stacked_pulse)
<<<<<<< HEAD
        beam = self.beam
        pe = self.photon_energies.train_from_id(train_id)
        beam.photon_energy = pe[1] * 1e-9
        df.set_beam(beam)
=======
        
        pe = self.photon_energies.train_from_id(tid)
        self.beam = Beam(wavelength=pe[1] * 1e-9)
        df.set_beam(self.beam)
>>>>>>> 7ef5bab2
        debug_message('returning', df)
        return df<|MERGE_RESOLUTION|>--- conflicted
+++ resolved
@@ -98,27 +98,16 @@
             train_id, train_data = self.selection.train_from_id(train_id)
             stacked = extra_data.stack_detector_data(train_data, 'image.data')
         stacked_pulse = stacked[fn][0]
-<<<<<<< HEAD
-        geometry = reborn.detector.PADGeometryList(self.geom_file)
-=======
 
->>>>>>> 7ef5bab2
         df = reborn.dataframe.DataFrame()
         df.set_dataset_id(f'{self.pad_detectors} run:{self.run_id}')
         df.set_frame_id(frame_number)
         df.set_frame_index(frame_number)
         df.set_pad_geometry(self.geom)
         df.set_raw_data(stacked_pulse)
-<<<<<<< HEAD
-        beam = self.beam
-        pe = self.photon_energies.train_from_id(train_id)
-        beam.photon_energy = pe[1] * 1e-9
-        df.set_beam(beam)
-=======
         
         pe = self.photon_energies.train_from_id(tid)
         self.beam = Beam(wavelength=pe[1] * 1e-9)
         df.set_beam(self.beam)
->>>>>>> 7ef5bab2
         debug_message('returning', df)
         return df