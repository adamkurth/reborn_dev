--- conflicted
+++ resolved
@@ -15,12 +15,9 @@
 
 from pyqtgraph import QtGui, QtCore
 import pyqtgraph.Qt.QtWidgets as qwgt
-<<<<<<< HEAD
-
-=======
->>>>>>> 659b612f
+
 import reborn
-
+import numpy as np
 
 class Plugin():
     widget = None
@@ -44,115 +41,115 @@
         row += 1
         bold = QtGui.QFont()
         bold.setBold(True)
-        label = qwgt.QLabel('** Type spacebar to do mask action **')
+        label = QtGui.QLabel('** Type spacebar to do mask action **')
         label.setFont(bold)
         padview.set_shortcut(QtCore.Qt.Key_Space, self.apply_mask)
-        qwgt.QShortcut(QtGui.QKeySequence(QtCore.Qt.Key_Space), self).activated.connect(self.apply_mask)
-        self.layout.addWidget(label, row, 1)
-        row += 1
-        self.clear_button = qwgt.QPushButton("Clear mask")
+        QtGui.QShortcut(QtGui.QKeySequence(QtCore.Qt.Key_Space), self).activated.connect(self.apply_mask)
+        self.layout.addWidget(label, row, 1)
+        row += 1
+        self.clear_button = QtGui.QPushButton("Clear mask")
         self.clear_button.clicked.connect(padview.clear_masks)
         self.layout.addWidget(self.clear_button, row, 1, 1, 2)
         row += 1
-        self.undo_button = qwgt.QPushButton("Undo")
+        self.undo_button = QtGui.QPushButton("Undo")
         self.undo_button.clicked.connect(padview.clear_masks)
         self.layout.addWidget(self.undo_button, row, 1, 1, 2)
         row += 1
-        self.visible_button = qwgt.QPushButton("Toggle mask visible")
+        self.visible_button = QtGui.QPushButton("Toggle mask visible")
         self.visible_button.clicked.connect(padview.toggle_masks)
         self.layout.addWidget(self.visible_button, row, 1, 1, 2)
         row += 1
-        self.color_button = qwgt.QPushButton("Choose mask color")
+        self.color_button = QtGui.QPushButton("Choose mask color")
         self.color_button.clicked.connect(padview.choose_mask_color)
         self.layout.addWidget(self.color_button, row, 1, 1, 2)
         row += 1
-        self.rroi_button = qwgt.QPushButton("Add rectangle ROI")
+        self.rroi_button = QtGui.QPushButton("Add rectangle ROI")
         self.rroi_button.clicked.connect(padview.add_rectangle_roi)
         self.layout.addWidget(self.rroi_button, row, 1, 1, 2)
         row += 1
-        self.rroi_button = qwgt.QPushButton("Add circle ROI")
+        self.rroi_button = QtGui.QPushButton("Add circle ROI")
         self.rroi_button.clicked.connect(padview.add_circle_roi)
         self.layout.addWidget(self.rroi_button, row, 1, 1, 2)
         row += 1
-        self.rroi_button = qwgt.QPushButton("Mask panel edges...")
+        self.rroi_button = QtGui.QPushButton("Mask panel edges...")
         self.rroi_button.clicked.connect(self.mask_panel_edges)
         self.layout.addWidget(self.rroi_button, row, 1, 1, 2)
         row += 1
-        self.rroi_button = qwgt.QPushButton("Mask panels by names...")
+        self.rroi_button = QtGui.QPushButton("Mask panels by names...")
         self.rroi_button.clicked.connect(self.mask_pads_by_names)
         self.layout.addWidget(self.rroi_button, row, 1, 1, 2)
         row += 1
-        label = qwgt.QLabel('What to do:')
-        label.setFont(bold)
-        self.layout.addWidget(label, row, 1)
-        row += 1
-        self.layout.addWidget(qwgt.QLabel('Mask'), row, 1)
-        self.mask_radio = qwgt.QRadioButton('')
+        label = QtGui.QLabel('What to do:')
+        label.setFont(bold)
+        self.layout.addWidget(label, row, 1)
+        row += 1
+        self.layout.addWidget(QtGui.QLabel('Mask'), row, 1)
+        self.mask_radio = QtGui.QRadioButton('')
         self.mask_radio.setChecked(True)
         self.layout.addWidget(self.mask_radio, row, 2, alignment=QtCore.Qt.AlignCenter)
         row += 1
-        self.layout.addWidget(qwgt.QLabel('Unmask'), row, 1)
-        self.unmask_radio = qwgt.QRadioButton('')
+        self.layout.addWidget(QtGui.QLabel('Unmask'), row, 1)
+        self.unmask_radio = QtGui.QRadioButton('')
         self.layout.addWidget(self.unmask_radio, row, 2, alignment=QtCore.Qt.AlignCenter)
         row += 1
-        self.layout.addWidget(qwgt.QLabel('Invert'), row, 1)
-        self.invert_radio = qwgt.QRadioButton('')
+        self.layout.addWidget(QtGui.QLabel('Invert'), row, 1)
+        self.invert_radio = QtGui.QRadioButton('')
         self.layout.addWidget(self.invert_radio, row, 2, alignment=QtCore.Qt.AlignCenter)
-        self.what_group = qwgt.QButtonGroup(self)
+        self.what_group = QtGui.QButtonGroup(self)
         self.what_group.addButton(self.mask_radio)
         self.what_group.addButton(self.unmask_radio)
         self.what_group.addButton(self.invert_radio)
         row += 1
-        label = qwgt.QLabel('Where to do it:')
-        label.setFont(bold)
-        self.layout.addWidget(label, row, 1)
-        row += 1
-        self.layout.addWidget(qwgt.QLabel('Inside selected ROI'), row, 1)
-        self.inside_radio = qwgt.QRadioButton('')
+        label = QtGui.QLabel('Where to do it:')
+        label.setFont(bold)
+        self.layout.addWidget(label, row, 1)
+        row += 1
+        self.layout.addWidget(QtGui.QLabel('Inside selected ROI'), row, 1)
+        self.inside_radio = QtGui.QRadioButton('')
         self.inside_radio.setChecked(True)
         self.layout.addWidget(self.inside_radio, row, 2, alignment=QtCore.Qt.AlignCenter)
         row += 1
-        self.layout.addWidget(qwgt.QLabel('Outside selected ROI'), row, 1)
-        self.outside_radio = qwgt.QRadioButton('')
+        self.layout.addWidget(QtGui.QLabel('Outside selected ROI'), row, 1)
+        self.outside_radio = QtGui.QRadioButton('')
         self.layout.addWidget(self.outside_radio, row, 2, alignment=QtCore.Qt.AlignCenter)
         row += 1
-        self.layout.addWidget(qwgt.QLabel('Everywhere'), row, 1)
-        self.everywhere_radio = qwgt.QRadioButton('')
+        self.layout.addWidget(QtGui.QLabel('Everywhere'), row, 1)
+        self.everywhere_radio = QtGui.QRadioButton('')
         self.layout.addWidget(self.everywhere_radio, row, 2, alignment=QtCore.Qt.AlignCenter)
-        self.where_group = qwgt.QButtonGroup(self)
+        self.where_group = QtGui.QButtonGroup(self)
         self.where_group.addButton(self.inside_radio)
         self.where_group.addButton(self.outside_radio)
         self.where_group.addButton(self.everywhere_radio)
         row += 1
-        label = qwgt.QLabel('Additional filters:')
-        label.setFont(bold)
-        self.layout.addWidget(label, row, 1)
-        row += 1
-        self.layout.addWidget(qwgt.QLabel('Apply only above upper threshold'), row, 1)
-        self.above_upper_checkbox = qwgt.QCheckBox()
+        label = QtGui.QLabel('Additional filters:')
+        label.setFont(bold)
+        self.layout.addWidget(label, row, 1)
+        row += 1
+        self.layout.addWidget(QtGui.QLabel('Apply only above upper threshold'), row, 1)
+        self.above_upper_checkbox = QtGui.QCheckBox()
         self.layout.addWidget(self.above_upper_checkbox, row, 2, alignment=QtCore.Qt.AlignCenter)
         row += 1
-        self.layout.addWidget(qwgt.QLabel('Apply only below upper threshold'), row, 1)
-        self.below_upper_checkbox = qwgt.QCheckBox()
+        self.layout.addWidget(QtGui.QLabel('Apply only below upper threshold'), row, 1)
+        self.below_upper_checkbox = QtGui.QCheckBox()
         self.layout.addWidget(self.below_upper_checkbox, row, 2, alignment=QtCore.Qt.AlignCenter)
         row += 1
-        self.layout.addWidget(qwgt.QLabel('Apply only above lower threshold'), row, 1)
-        self.above_lower_checkbox = qwgt.QCheckBox()
+        self.layout.addWidget(QtGui.QLabel('Apply only above lower threshold'), row, 1)
+        self.above_lower_checkbox = QtGui.QCheckBox()
         self.layout.addWidget(self.above_lower_checkbox, row, 2, alignment=QtCore.Qt.AlignCenter)
         row += 1
-        self.layout.addWidget(qwgt.QLabel('Apply only below lower threshold'), row, 1)
-        self.below_lower_checkbox = qwgt.QCheckBox()
+        self.layout.addWidget(QtGui.QLabel('Apply only below lower threshold'), row, 1)
+        self.below_lower_checkbox = QtGui.QCheckBox()
         self.layout.addWidget(self.below_lower_checkbox, row, 2, alignment=QtCore.Qt.AlignCenter)
         row += 1
-        self.layout.addWidget(qwgt.QLabel('Apply only to PAD under mouse cursor'), row, 1)
-        self.pad_under_mouse_checkbox = qwgt.QCheckBox()
+        self.layout.addWidget(QtGui.QLabel('Apply only to PAD under mouse cursor'), row, 1)
+        self.pad_under_mouse_checkbox = QtGui.QCheckBox()
         self.layout.addWidget(self.pad_under_mouse_checkbox, row, 2, alignment=QtCore.Qt.AlignCenter)
         row += 1
-        self.save_button = qwgt.QPushButton("Save masks...")
+        self.save_button = QtGui.QPushButton("Save masks...")
         self.save_button.clicked.connect(padview.save_masks)
         self.layout.addWidget(self.save_button, row, 1, 1, 2)
         row += 1
-        self.load_button = qwgt.QPushButton("Load masks...")
+        self.load_button = QtGui.QPushButton("Load masks...")
         self.load_button.clicked.connect(padview.load_masks)
         self.layout.addWidget(self.load_button, row, 1, 1, 2)
         self.setLayout(self.layout)
@@ -213,8 +210,8 @@
     def mask_panel_edges(self, n_pixels=None):
         padview = self.padview
         if n_pixels is None or n_pixels is False:
-            text, ok = qwgt.QInputDialog.getText(padview.main_window, "Edge mask", "Specify number of edge pixels to mask",
-                                                  qwgt.QLineEdit.Normal, "1")
+            text, ok = QtGui.QInputDialog.getText(padview.main_window, "Edge mask", "Specify number of edge pixels to mask",
+                                                  QtGui.QLineEdit.Normal, "1")
             if ok:
                 if text == '':
                     return
@@ -231,8 +228,8 @@
         if padview.pad_labels is None:
             padview.show_pad_labels()
             clear_labels = True
-        text, ok = qwgt.QInputDialog.getText(padview.main_window, "Enter PAD names (comma separated)", "PAD names",
-                                              qwgt.QLineEdit.Normal, "")
+        text, ok = QtGui.QInputDialog.getText(padview.main_window, "Enter PAD names (comma separated)", "PAD names",
+                                              QtGui.QLineEdit.Normal, "")
         print('ok', ok)
         if clear_labels:
             padview.hide_pad_labels()
