# -*- coding: utf-8 -*-
import os
import glob
import importlib
import pickle
import numpy as np
import pkg_resources
import functools
import reborn
from reborn import source, detector, utils
from reborn.dataframe import DataFrame
from reborn.fileio.getters import FrameGetter
from reborn.external.pyqtgraph import MultiHistogramLUTWidget #, ImageItem
# We are using pyqtgraph's wrapper for pyqt because it helps deal with the different APIs in pyqt5 and pyqt4...
import pyqtgraph as pg
from pyqtgraph.Qt import QtGui, QtCore
from pyqtgraph import ImageItem
from reborn.utils import get_caller

# Add some pre-defined colormaps (called "gradients" in pyqtgraph)
g = pg.graphicsItems.GradientEditorItem.Gradients
g['bipolar2'] = {'ticks': [(0.0, (255, 0, 0, 255)), (0.5, (0, 0, 0, 255)), (1.0, (0, 255, 255, 255))], 'mode': 'rgb'}
pg.graphicsItems.GradientEditorItem.Gradients = g

plugin_path = pkg_resources.resource_filename('reborn.viewers.qtviews', 'plugins')


def write(msg):
    """
    Write a message to the terminal.

    Arguments:
        msg: The text message to write

    Returns: None
    """
    print(msg)


class PADViewMainWindow(QtGui.QMainWindow):
    r""" A QMainWindow that closes all windows when it is closed.  Be careful... """
    def __init__(self):
        super().__init__()
    def closeEvent(self, *args, **kwargs):
        QtGui.QApplication.instance().closeAllWindows()


def ensure_dataframe(data, parent):
    r""" Convert dictionaries from FrameGetter class to DataFrame instances. """
    if not isinstance(parent, DataFrame):
        raise ValueError('parent must be a DataFrame')
    if isinstance(data, DataFrame):
        return data
    if isinstance(data, dict):
        dataframe = parent
        dataframe.set_raw_data(data['pad_data'])
        return dataframe


class DummyFrameGetter(FrameGetter):
    def __init__(self, dataframe):
        super().__init__()
        self.dataframe = dataframe
        dataframe.validate()
    def get_frame(self, frame_number=None):
        return self.dataframe


class PADView2(QtCore.QObject):

    r"""
    This is supposed to be an easy way to view PAD data, particularly if you have multiple
    detector panels.  You can set it up by providing a list of :class:`PADGeometry` instances
    along with a list of data arrays.

    It is a work in progress...
    """

    # Note that most of the interface was created using the QT Designer tool.  There are many attributes that are
    # not visible here.
    frame_getter = FrameGetter()
    dataframe = None
    debug_level = None  # Levels are 0: no messages, 1: basic messages, 2: more verbose, 3: extremely verbose
    pad_labels = None
    mask_image_items = None
    mask_color = [128, 0, 0]
    _mask_rois = None
    pad_image_items = None
    scatter_plots = None
    plot_items = None
    rings = []
    grid = None
    coord_axes = None
    scan_arrows = None
    _px_mode = False
    _shortcuts = []
    _status_string_mouse = ""
    _status_string_getter = " Frame 1 of 1 | "
    evt = None
    show_true_fast_scans = False
    peak_finders = None
    do_peak_finding = False
    peaks_visible = True
    apply_filters = True
    plugins = None
    _auto_percentiles = None

    status_bar_style = "background-color:rgb(30, 30, 30);color:rgb(255,0,255);font-weight:bold;font-family:monospace;"
    peak_style = {'pen': pg.mkPen('g'), 'brush': None, 'width': 5, 'size': 10, 'pxMode': True}

    sig_geometry_changed = QtCore.pyqtSignal()

    def __init__(self, pad_geometry=None, mask_data=None, frame_getter=None, raw_data=None,
                 beam=None, percentiles=None, debug_level=0):
        """
        Arguments:
            pad_geometry (|PADGeometry| list): PAD geometry information.
            mask_data (|ndarray| list): Data masks.
            raw_data (|ndarray| list or dict): The data arrays, or a dictionary with at least a 'pad_data' key.
            beam (|Beam|): X-ray beam parameters.
            frame_getter (|FrameGetter| subclass): Optionally, a frame getter.
        """
        super().__init__()
        self.debug_level = debug_level
        self.debug(get_caller(), 1)
        self._auto_percentiles = percentiles

        if frame_getter is not None:
            self.frame_getter = frame_getter
            # If so, does it have geometry, beam, and or mask information?
            if hasattr(frame_getter, 'pad_geometry'):
                pad_geometry = frame_getter.pad_geometry
                self.debug('Found PAD geometry in frame_getter.')
            if hasattr(frame_getter, 'beam'):
                beam = frame_getter.beam
                self.debug('Found beam info in frame_getter.')
            if hasattr(frame_getter, 'mask_data'):
                mask_data = frame_getter.mask_data
                self.debug('Found mask in frame_getter.')
            raw_data = self.frame_getter.get_frame(0)
            if isinstance(raw_data, DataFrame):
                self.dataframe = raw_data

        if self.dataframe is None:  # In case frame_getter does not return a DataFrame
            # Handling of geometry info:
            if pad_geometry is None:
                self.debug('WARNING: Making up some *GARBAGE* PAD geometry because you provided no specification.')
                pad_geometry = []
                shft = 0
                for dat in raw_data['pad_data']:
                    pad = detector.PADGeometry(distance=1.0, pixel_size=1.0, shape=dat.shape)
                    pad.t_vec[0] += shft
                    shft += pad.shape()[0]
                    pad_geometry.append(pad)
            pad_geometry = detector.PADGeometryList(pad_geometry)
            # Handling of raw diffraction intensities:
            if raw_data is not None:
                if isinstance(raw_data, dict):
                    pass
                else:
                    raw_data = {'pad_data': pad_geometry.split_data(raw_data)}
            # Handling of beam info:
            if beam is None:
                self.debug('WARNING: Making up some *GARBAGE* beam information because you provided no specification.')
                beam = source.Beam(photon_energy=9000*1.602e-19)
            # Handling of mask info:
            if mask_data is None:
                mask_data = [p.ones() for p in pad_geometry]
            self.dataframe = reborn.dataframe.DataFrame(raw_data=raw_data['pad_data'], pad_geometry=pad_geometry, beam=beam,
                                                        mask=mask_data)
            self.frame_getter = DummyFrameGetter(self.dataframe)

        if not self.dataframe.validate():
            print('DataFrame is not valid!')
        self.app = pg.mkQApp()
        self.setup_ui()
        self.setup_mouse_interactions()
        self.setup_shortcuts()
        self.setup_menubar()
        self.statusbar.setStyleSheet(self.status_bar_style)
        self.setup_image_items()
        self.show_frame()
        self.main_window.show()
        self.debug('__init__ complete', 1)

    def debug(self, msg, val=1):
        r"""
        Print debug messages according to the self.debug variable.

        Arguments:
            msg: The text message to print.
            val: How verbose to be.
                0: don't print anything
                1: basic messages
                2: more verbose messages
                3: extremely verbose
        Returns: None
        """
        if self.debug_level >= val:
            print(msg)

    def setup_ui(self):
        r""" Creates the main interface: QMainWindow, menubar, statusbar, viewbox, etc."""
        self.main_window = PADViewMainWindow() #QtGui.QMainWindow()
        self.menubar = self.main_window.menuBar()
        self.statusbar = self.main_window.statusBar()
        self.hbox = QtGui.QHBoxLayout()
        self.splitter = QtGui.QSplitter(QtCore.Qt.Horizontal)
        # self.side_panel = QtGui.QWidget()
        # self.side_panel_layout = QtGui.QVBoxLayout()
        # self.side_panel_layout.setAlignment(QtCore.Qt.AlignTop)
        # box = misc.CollapsibleBox('Display') ###########################
        # lay = QtGui.QGridLayout()
        # lay.addWidget(QtGui.QLabel('CMap min:'), 1, 1)
        # maxspin = QtGui.QSpinBox()
        # lay.addWidget(maxspin, 1, 2)
        # box.setContentLayout(lay)
        # self.side_panel_layout.addWidget(box)
        # box = misc.CollapsibleBox('Peaks') ##############################
        # lay = QtGui.QGridLayout()
        # lay.addWidget(self.widget_peakfinder_config, 1, 1)
        # box.setContentLayout(lay)
        # self.side_panel_layout.addWidget(box)
        # box = misc.CollapsibleBox('Analysis') ###########################
        # lay = QtGui.QGridLayout()
        # row = 0
        # row += 1
        # lay.addWidget(QtGui.QLabel('Polarization Correction'), row, 1)
        # polarization_button = QtGui.QCheckBox()
        # # polarization_button.toggled.connect()
        # lay.addWidget(polarization_button, row, 2, alignment=QtCore.Qt.AlignCenter)
        # row += 1
        # lay.addWidget(self.widget_plugin, row, 1)
        # box.setContentLayout(lay)
        # self.side_panel_layout.addWidget(box)
        # self.side_panel.setLayout(self.side_panel_layout)
        # self.splitter.addWidget(self.side_panel)
        self.graphics_view = pg.GraphicsView()
        self.viewbox = pg.ViewBox()
        self.viewbox.invertX()
        self.viewbox.setAspectLocked()
        self.graphics_view.setCentralItem(self.viewbox)
        self.splitter.addWidget(self.graphics_view)
        self.histogram = MultiHistogramLUTWidget()
        self.splitter.addWidget(self.histogram)
        self.hbox.addWidget(self.splitter)
        self.main_widget = QtGui.QWidget()
        self.main_widget.setLayout(self.hbox)
        self.main_window.setCentralWidget(self.main_widget)

    def set_title(self, title):
        r""" Set the title of the main window. """
        self.debug(get_caller(), 1)
        self.main_window.setWindowTitle(title)

    def setup_mouse_interactions(self):
        r""" I don't know what this does... obviously something about mouse interactions... """
        # FIXME: What does this do?
        self.debug(get_caller(), 1)
        self.proxy = pg.SignalProxy(self.viewbox.scene().sigMouseMoved, rateLimit=30, slot=self.mouse_moved)

    def setup_menubar(self):
        r""" Connect menu items (e.g. "File") so that they actually do something when clicked. """
        self.debug(get_caller(), 1)
        def add_menu(append_to, name, short=None, tip=None, connect=None):
            action = QtGui.QAction(name, self.main_window)
            if short: action.setShortcut(short)
            if tip: action.setStatusTip(tip)
            if connect: action.triggered.connect(connect)
            append_to.addAction(action)
            return action
        file_menu = self.menubar.addMenu('File')
        add_menu(file_menu, 'Open file...', connect=self.open_data_file_dialog)
        add_menu(file_menu, 'Save File...', connect=self.save_data_file_dialog)
        add_menu(file_menu, 'Exit', short='Ctrl+Q', connect=self.app.quit)
        data_menu = self.menubar.addMenu('Data')
        add_menu(data_menu, 'Clear processed data', connect=self.clear_processed_data)
        geom_menu = self.menubar.addMenu('Geometry')
        add_menu(geom_menu, 'Show coordinates', connect=self.toggle_coordinate_axes)
        add_menu(geom_menu, 'Show grid', connect=self.toggle_grid)
        add_menu(geom_menu, 'Show PAD labels', connect=self.toggle_pad_labels)
        add_menu(geom_menu, 'Show scan directions', connect=self.toggle_fast_scan_directions)
        add_menu(geom_menu, 'Edit ring radii...', connect=self.edit_ring_radii)
        add_menu(geom_menu, 'Save PAD geometry...', connect=self.save_pad_geometry)
        add_menu(geom_menu, 'Load PAD geometry...', connect=self.load_pad_geometry)
        mask_menu = self.menubar.addMenu('Mask')
        add_menu(mask_menu, 'Clear masks', connect=self.clear_masks)
        add_menu(mask_menu, 'Toggle masks visible', connect=self.toggle_masks)
        add_menu(mask_menu, 'Choose mask color', connect=self.choose_mask_color)
        # add_menu(mask_menu, 'Mask PADs by name', connect=self.mask_pads_by_names)
        # add_menu(mask_menu, 'Mask panel edges...', connect=self.mask_panel_edges)
        # add_menu(mask_menu, 'Mask above upper limit', connect=self.mask_upper_level)
        # add_menu(mask_menu, 'Mask below lower limit', connect=self.mask_lower_level)
        # add_menu(mask_menu, 'Mask outside limits', connect=self.mask_levels)
        add_menu(mask_menu, 'Add rectangle ROI', connect=self.add_rectangle_roi)
        add_menu(mask_menu, 'Add circle ROI', connect=self.add_circle_roi)
        add_menu(mask_menu, 'Toggle ROIs visible', connect=self.toggle_rois)
        add_menu(mask_menu, 'Save mask...', connect=self.save_masks)
        add_menu(mask_menu, 'Load mask...', connect=self.load_masks)
        plugin_menu = self.menubar.addMenu('Plugins')
        for plg in glob.glob(os.path.join(plugin_path, '*.py')):
            self.debug('\tSetup plugin ' + os.path.basename(plg).replace('.py', ''), 2)
            add_menu(plugin_menu, os.path.basename(plg).replace('.py', '').replace('_', ' '),
                     connect=functools.partial(self.run_plugin, os.path.basename(plg).replace('.py', '')))

    def set_shortcut(self, shortcut, func):
        r""" Setup one keyboard shortcut so it connects to some function, assuming no arguments are needed. """
        self._shortcuts.append(QtGui.QShortcut(QtGui.QKeySequence(shortcut), self.main_window).activated.connect(func))

    def setup_shortcuts(self):
        r""" Connect all standard keyboard shortcuts to functions. """
        # FIXME: Many of these shortcuts were randomly assigned in a hurry.  Need to re-think the keystrokes.
        self.debug(get_caller(), 1)
        self.set_shortcut(QtCore.Qt.Key_Right, self.show_next_frame)
        self.set_shortcut(QtCore.Qt.Key_Left, self.show_previous_frame)
        self.set_shortcut("a", self.call_method_by_name)
        self.set_shortcut("f", self.show_next_frame)
        self.set_shortcut("b", self.show_previous_frame)
        self.set_shortcut("r", self.show_random_frame)
        self.set_shortcut("n", self.show_history_next)
        self.set_shortcut("p", self.show_history_previous)
        self.set_shortcut("Ctrl+g", self.toggle_all_geom_info)
        self.set_shortcut("Ctrl+r", self.edit_ring_radii)
        self.set_shortcut("Ctrl+a", self.toggle_coordinate_axes)
        self.set_shortcut("Ctrl+l", self.toggle_pad_labels)
        self.set_shortcut("Ctrl+s", self.increase_skip)
        self.set_shortcut("Shift+s", self.decrease_skip)
        self.set_shortcut("m", self.toggle_masks)
        # self.set_shortcut("t", self.mask_hovering_roi)
        # self.set_shortcut("h", self.mask_hovering_roi_inverse)
        # self.set_shortcut("d", self.mask_hovering_roi_toggle)

    def update_status_string(self, frame_number=None, n_frames=None):
        r""" Update status string at the bottom of the main window. """
        self.debug(get_caller(), 3)
        if frame_number is not None and n_frames is not None:
            n = np.int(np.ceil(np.log10(n_frames)))
            strn = ' Frame %%%dd of %%%dd | ' % (n, n)
            self._status_string_getter = strn % (frame_number, n_frames)
        self.statusbar.showMessage(self._status_string_getter + self._status_string_mouse)

    # FIXME: For some reason, the histogram is only updated on the first frame.  Need to track down this issue.
    # FIXME: Also, we need to allow for the histogram to be disabled since it takes time to compute.
    def setup_histogram_tool(self):
        r""" Set up the histogram/colorbar/colormap tool that is located to the right of the PAD display. """
        self.debug(get_caller(), 1)
        self.set_preset_colormap('flame')
        self.histogram.setImageItems(self.pad_image_items)

    def set_preset_colormap(self, preset='flame'):
        r""" Change the colormap to one of the presets configured in pyqtgraph.  Right-click on the colorbar to find
        out what values are allowed.
        """
        self.debug(get_caller(), 1)
        self.histogram.gradient.loadPreset(preset)
        self.histogram.setImageItems(self.pad_image_items)
        pg.QtGui.QApplication.processEvents()

    def get_levels(self):
        r""" Get the minimum and maximum levels of the current image display. """
        return self.histogram.item.getLevels()

    def set_levels(self, min_value=None, max_value=None, levels=None, percentiles=None, colormap=None):
        r""" Set the minimum and maximum levels, same as sliding the yellow sliders on the histogram tool. """
        self.debug(get_caller(), 1)
        if levels is not None:
            min_value = levels[0]
            max_value = levels[1]
        if (min_value is None) or (max_value is None):
            self.set_levels_by_percentiles(percents=percentiles)
        else:
            self.histogram.item.setLevels(min_value, max_value)
        if colormap is not None:
            self.set_preset_colormap(colormap)

    def set_levels_by_percentiles(self, percents=(1, 99), colormap=None):
        r""" Set upper and lower levels according to percentiles.  This is based on :func:`numpy.percentile`. """
        self.debug(get_caller(), 1)
        d = detector.concat_pad_data(self.get_pad_display_data())
        lower = np.percentile(d, percents[0])
        upper = np.percentile(d, percents[1])
        self.set_levels(lower, upper, colormap=colormap)

    def add_rectangle_roi(self, pos=(0, 0), size=None):
        r""" Adds a |pyqtgraph| RectROI """
        self.debug(get_caller(), 1)
        if type(pos) != tuple:
            pos = (0, 0)
        if size is None:
            br = self.get_view_bounding_rect()
            s = min(br[2], br[3])
            size = (s/4, s/4)
        self.debug((size, pos).__str__(), 1)
        pos = (pos[0] - size[0]/2, pos[1] - size[0]/2)
        roi = pg.RectROI(pos=pos, size=size, centered=True, sideScalers=True)
        roi.name = 'rectangle'
        roi.addRotateHandle(pos=(0, 1), center=(0.5, 0.5))
        if self._mask_rois is None:
            self._mask_rois = []
        # FIXME: We need better handling of these ROIs: better manipulations of sizes/shapes, more features (e.g. the
        # FIXME: ability to show a histogram of pixels within the ROI)
        self._mask_rois.append(roi)
        self.viewbox.addItem(roi)

    # FIXME: Circle ROI should have an option to fix the center on the beam center.
    def add_circle_roi(self, pos=(0, 0), radius=None):
        self.debug(get_caller(), 1)
        if radius is None:
            br = self.get_view_bounding_rect()
            radius = min(br[2], br[3]) / 2
        pos = np.array(pos) - radius / 2
        roi = pg.CircleROI(pos=pos, size=radius)
        roi.name = 'circle'
        if self._mask_rois is None:
            self._mask_rois = []
        self._mask_rois.append(roi)
        self.viewbox.addItem(roi)

    def show_rois(self):
        self.debug(get_caller(), 1)
        if self._mask_rois is not None:
            for roi in self._mask_rois:
                roi.setVisible(True)

    def hide_rois(self):
        self.debug(get_caller(), 1)
        if self._mask_rois is not None:
            for roi in self._mask_rois:
                roi.setVisible(False)

    def toggle_rois(self):
        self.debug(get_caller(), 1)
        if self._mask_rois is None:
            return
        for roi in self._mask_rois:
            if roi.isVisible():
                self.hide_rois()
                return
        self.show_rois()

    # FIXME: This frame skip stuff should be in the frame navigator.
    def increase_skip(self):
        self.debug(get_caller(), 1)
        self.frame_getter.skip = 10**np.floor(np.log10(self.frame_getter.skip)+1)

    # FIXME: Move into frame navigator.
    def decrease_skip(self):
        self.debug(get_caller(), 1)
        self.frame_getter.skip = np.max([10**(np.floor(np.log10(self.frame_getter.skip))-1), 1])

    def show_coordinate_axes(self):
        self.debug(get_caller(), 1)
        if self.coord_axes is None:
            geom = self.dataframe.get_pad_geometry()
            corners = self.vector_to_view_coords(np.vstack([p.corner_position_vectors() for p in geom]))
            length = np.max(np.abs(corners[:, 0:2]))/10
            xl = pg.PlotDataItem([0, length], [0, 0], pen='r')
            self.viewbox.addItem(xl)
            yl = pg.PlotDataItem([0, 0], [0, length], pen='g')
            self.viewbox.addItem(yl)
            x = pg.ArrowItem(pos=(length, 0), brush=pg.mkBrush('r'), angle=0, pen=None) #, pxMode=self._px_mode)
            self.viewbox.addItem(x)
            y = pg.ArrowItem(pos=(0, length), brush=pg.mkBrush('g'), angle=90, pen=None) #, pxMode=self._px_mode)
            self.viewbox.addItem(y)
            z1 = pg.ScatterPlotItem([0], [0], pen=None, brush=pg.mkBrush('b'), size=15, symbol='x') #, pxMode=self._px_mode)
            self.viewbox.addItem(z1)
            z2 = pg.ScatterPlotItem([0], [0], pen='b', brush=None, size=15, symbol='o')  # , pxMode=self._px_mode)
            self.viewbox.addItem(z2)
            xt = pg.TextItem(text="x", color='r', anchor=(0.5, 0.5))
            xt.setPos(length*0.6, -length/3)
            self.viewbox.addItem(xt)
            yt = pg.TextItem(text="y", color='g', anchor=(0.5, 0.5))
            yt.setPos(-length/3, length*0.6)
            self.viewbox.addItem(yt)
            zt = pg.TextItem(text="z", color='b', anchor=(0.5, 0.5))
            zt.setPos(-length/3, -length/3)
            self.viewbox.addItem(zt)
            self.coord_axes = [xl, yl, x, y, z1, z2, xt, yt, zt]

    def hide_coordinate_axes(self):
        self.debug(get_caller(), 1)
        if self.coord_axes is not None:
            for c in self.coord_axes:
                self.viewbox.removeItem(c)
            self.coord_axes = None

    def toggle_coordinate_axes(self):
        self.debug(get_caller(), 1)
        if self.coord_axes is None:
            self.show_coordinate_axes()
        else:
            self.hide_coordinate_axes()

    def show_fast_scan_directions(self):
        self.debug(get_caller(), 1)
        if self.scan_arrows is None:
            self.scan_arrows = []
            for p in self.pad_geometry:
                t = p.t_vec
                f = p.fs_vec
                n = p.n_fs
                x = self.vector_to_view_coords(np.array([t, t + f*n/3]))
                plot = pg.PlotDataItem(x[:, 0], x[:, 1], pen='r')
                self.scan_arrows.append(plot)
                self.viewbox.addItem(plot)
                ang = np.arctan2(f[1], f[0])*180/np.pi
                a = pg.ArrowItem(pos=(x[1, 0], x[1, 1]), angle=ang, brush=pg.mkBrush('r'), pen=None)#, pxMode=False)
                self.scan_arrows.append(a)
                self.viewbox.addItem(a)

    def hide_fast_scan_directions(self):
        self.debug(get_caller(), 1)
        if self.scan_arrows is not None:
            for a in self.scan_arrows:
                self.viewbox.removeItem(a)
            self.scan_arrows = None

    def toggle_fast_scan_directions(self):
        self.debug(get_caller(), 1)
        if self.scan_arrows is None:
            self.show_fast_scan_directions()
        else:
            self.hide_fast_scan_directions()

    def show_all_geom_info(self):
        self.debug(get_caller(), 1)
        self.show_pad_borders()
        self.show_grid()
        self.show_pad_labels()
        self.show_fast_scan_directions()
        self.show_coordinate_axes()

    def hide_all_geom_info(self):
        self.debug(get_caller(), 1)
        self.hide_pad_borders()
        self.hide_grid()
        self.hide_pad_labels()
        self.hide_fast_scan_directions()
        self.hide_coordinate_axes()

    def toggle_all_geom_info(self):
        self.debug(get_caller(), 1)
        if self.scan_arrows is None:
            self.show_all_geom_info()
        else:
            self.hide_all_geom_info()

    def show_pad_labels(self):
        self.debug(get_caller(), 1)
        if self.pad_labels is None:
            self.pad_labels = []
            pad_geometry = self.dataframe.get_pad_geometry()
            for i in range(0, self.dataframe.n_pads):
                g = pad_geometry[i]
                if (not hasattr(g, 'name')) or (g.name is None) or (g.name == ''):
                    g.name = "%d" % i
                lab = pg.TextItem(text=g.name, fill=pg.mkBrush(20, 20, 20, 128), color='w', anchor=(0.5, 0.5),
                                  border=pg.mkPen('w'))
                vec = pad_geometry[i].center_pos_vec()
                vec = self.vector_to_view_coords(vec)
                lab.setPos(vec[0], vec[1])
                self.pad_labels.append(lab)
                self.viewbox.addItem(lab)

    def hide_pad_labels(self):
        self.debug(get_caller(), 1)
        if self.pad_labels is not None:
            for lab in self.pad_labels:
                self.viewbox.removeItem(lab)
            self.pad_labels = None

    def toggle_pad_labels(self):
        self.debug(get_caller(), 1)
        if self.pad_labels is None:
            self.show_pad_labels()
        else:
            self.hide_pad_labels()

    def apply_pad_transform(self, im, p):
        self.debug(get_caller(), 2)
        f = p.fs_vec.copy()
        s = p.ss_vec.copy()
        t = p.t_vec.copy() - (f + s)/2.0
        trans = QtGui.QTransform()
        trans.setMatrix(s[0], s[1], s[2], f[0], f[1], f[2], t[0], t[1], t[2])
        im.setTransform(trans)

    def make_mask_rgba(self, mask):
        d = mask
        mask_rgba = np.zeros((d.shape[0], d.shape[1], 4))
        r = np.zeros_like(d)
        r[d == 0] = self.mask_color[0]
        g = np.zeros_like(d)
        g[d == 0] = self.mask_color[1]
        b = np.zeros_like(d)
        b[d == 0] = self.mask_color[2]
        t = np.zeros_like(d)
        t[d == 0] = 255
        mask_rgba[:, :, 0] = r
        mask_rgba[:, :, 1] = g
        mask_rgba[:, :, 2] = b
        mask_rgba[:, :, 3] = t
        return mask_rgba

    def choose_mask_color(self):
        self.debug(get_caller(), 1)
        color = QtGui.QColorDialog.getColor()
        if color is None:
            self.debug('Color is None', 1)
            return
        if not color.isValid():
            self.debug('Color is invalid', 1)
            return
        self.mask_color[0] = color.red()
        self.mask_color[1] = color.green()
        self.mask_color[2] = color.blue()
        self.update_masks()

    def update_masks(self, masks=None):
        r""" Update the data shown in mask image items. """
        self.debug(get_caller(), 1)
        if masks is None:
            masks = self.dataframe.get_mask_list()
        else:
            self.dataframe.set_mask(masks)
        for i in range(self.dataframe.n_pads):
            self.mask_image_items[i].setImage(self.make_mask_rgba(masks[i]))

    def hide_masks(self):
        self.debug(get_caller(), 1)
        if self.mask_image_items is not None:
            for im in self.mask_image_items:
                im.setVisible(False)

    def show_masks(self):
        self.debug(get_caller(), 1)
        if self.mask_image_items is not None:
            for im in self.mask_image_items:
                im.setVisible(True)

    def toggle_masks(self):
        self.debug(get_caller(), 1)
        if self.mask_image_items is not None:
            for im in self.mask_image_items:
                im.setVisible(not im.isVisible())

    def save_masks(self):
        r""" Save list of masks in pickle or reborn mask format. """
        self.debug(get_caller(), 1)
        options = QtGui.QFileDialog.Options()
        file_name, file_type = QtGui.QFileDialog.getSaveFileName(self.main_window, "Save Masks", "mask",
                                                          "reborn Mask File (*.mask);;Python Pickle (*.pkl)",
                                                                 options=options)
        if file_name == "":
            return
        if file_type == 'Python Pickle (*.pkl)':
            write('Saving masks: ' + file_name)
            with open(file_name, "wb") as f:
                pickle.dump(self.dataframe.get_mask_list(), f)
        if file_type == 'reborn Mask File (*.mask)':
            if file_name.split('.')[-1] != 'mask':
                file_name += '.mask'
            write('Saving masks: ' + file_name)
            detector.save_pad_masks(file_name, self.dataframe.get_mask_list())

    def load_masks(self):
        r""" Load list of masks that have been saved in pickle or reborn mask format. """
        self.debug(get_caller(), 1)
        options = QtGui.QFileDialog.Options()
        file_name, file_type = QtGui.QFileDialog.getOpenFileName(self.main_window, "Load Masks", "mask",
                                                          "reborn Mask File (*.mask);;Python Pickle (*.pkl)",
                                                                 options=options)
        if file_name == "":
            return
        if file_type == 'Python Pickle (*.pkl)':
            with open(file_name, "rb") as f:
                mask = pickle.load(f)
        if file_type == 'reborn Mask File (*.mask)':
            mask = detector.load_pad_masks(file_name)
        self.dataframe.set_mask(mask)
        self.update_masks()
        write('Loaded mask: ' + file_name)

    def get_hovering_roi_indices(self, flat=True):
        r"""Get the indices within the ROI that the mouse is presently hovering over.  flat=True indicates that you wish
        to have the flattened indices, where are pads are concatenated.  If no ROI is selected, return None, None.
        Otherwise, return indices, roi.name (str).
        """
        if flat is False:
            raise ValueError('flat=False is not implemented in get_hovering_roi_indices (yet)')
        if self._mask_rois is None:
            return None, None
        roi = [r for r in self._mask_rois if r.mouseHovering]
        if len(roi) == 0:
            return None, None
        roi = roi[0]
        pad_geometry = self.dataframe.get_pad_geometry()
        p_vecs = np.vstack([p.position_vecs() for p in pad_geometry])
        v_vecs = self.vector_to_view_coords(p_vecs)[:, 0:2]
        if roi.name == 'rectangle':  # Find all pixels within the rectangle
            self.debug('\tGetting rectangle ROI indices', 1)
            sides = [roi.size()[1], roi.size()[0]]
            corner = np.array([roi.pos()[0], roi.pos()[1]])
            angle = roi.angle() * np.pi / 180
            v1 = np.array([-np.sin(angle), np.cos(angle)])
            v2 = np.array([np.cos(angle), np.sin(angle)])
            d = v_vecs - corner
            ind1 = np.dot(d, v1)
            ind2 = np.dot(d, v2)
            inds = (ind1 >= 0) * (ind1 <= sides[0]) * (ind2 >= 0) * (ind2 <= sides[1])
        elif roi.name == 'circle':
            self.debug('\tGetting circle ROI indices', 1)
            radius = roi.size()[0]/2.
            center = np.array([roi.pos()[0], roi.pos()[1]]) + radius
            inds = np.sqrt(np.sum((v_vecs - center)**2, axis=1)) < radius
        return inds, roi.name

    # def mask_hovering_roi(self, setval=0, toggle=False, mask_outside=False):
    #     r""" Mask the ROI region that the mouse cursor is hovering over. """
    #     self.debug(get_caller(), 1)
    #     inds, typ = self.get_hovering_roi_indices()
    #     if inds is None:
    #         return
    #     mask = self.dataframe.get_mask_flat()
    #     if mask_outside:
    #         inds = -(inds - 1)
    #     if toggle:
    #         mask[inds] = -(mask[inds] - 1)
    #     else:
    #         mask[inds] = setval
    #     self.dataframe.set_mask(mask)
    #     self.update_masks()

    # def mask_hovering_roi_inverse(self):
    #     self.mask_hovering_roi(setval=1)
    #
    # def mask_hovering_roi_toggle(self):
    #     self.mask_hovering_roi(toggle=True)

    def clear_masks(self):
        self._mask = None
        self.update_masks()

    def get_pad_display_data(self):
        self.debug(get_caller(), 3)
        return self.dataframe.get_processed_data_list()

    def set_pad_display_data(self, data, auto_levels=False, update_display=True, levels=None, percentiles=None,
                             colormap=None):
        if isinstance(data, dict):
            data = data['pad_data']
        self.dataframe.set_processed_data(data)
        if update_display:
            self.update_pads()
        if auto_levels:
            self.set_levels_by_percentiles(percents=(2, 98))
        if (levels is not None) or (percentiles is not None):
            self.set_levels(levels=levels, percentiles=percentiles, colormap=colormap)

    def clear_processed_data(self):
        r""" Clear processed data and (show raw data). """
        self.dataframe._processed_data = None
        self.update_display_data()

    def setup_image_items(self):
        r""" Creates the PAD and mask ImageItems. Applies geometry transforms.  Sets data and colormap levels. """
        self.debug(get_caller(), 1)
        if self.pad_image_items:
            for item in self.pad_image_items:
                self.viewbox.removeItem(item)
        if self.mask_image_items:
            for item in self.mask_image_items:
                self.viewbox.removeItem(item)
        self.pad_image_items = []
        self.mask_image_items = []
        for i in range(self.dataframe.n_pads):
            im = ImageItem() #, autoDownsample='mean')
            self.pad_image_items.append(im)
            self.viewbox.addItem(im)
            im = ImageItem() #, autoDownsample='mean')
            self.mask_image_items.append(im)
            self.viewbox.addItem(im)
        self.update_pad_geometry()
        self.update_pads()
        self.update_masks()
        self.setup_histogram_tool()
        self.set_levels_by_percentiles()

    def update_pads(self):
        r""" Update the data shown in the PAD image items. """
        self.debug(get_caller(), 1)
        data = self.get_pad_display_data()
        for i in range(self.dataframe.n_pads): self.pad_image_items[i].setImage(data[i])
        if self._auto_percentiles is not None: self.set_levels_by_percentiles(percents=self._auto_percentiles)
        self.histogram.regionChanged()

    # FIXME: We also need an update_beam method.
    def update_pad_geometry(self, pad_geometry=None):
        if pad_geometry is None:
            pad_geometry = self.dataframe.get_pad_geometry()
        else:
            self.dataframe.set_pad_geometry(pad_geometry)
        for i in range(self.dataframe.n_pads):
            if self.pad_image_items is not None:
                self.apply_pad_transform(self.pad_image_items[i], pad_geometry[i])
            if self.mask_image_items is not None:
                self.apply_pad_transform(self.mask_image_items[i], pad_geometry[i])
        if self.pad_labels is not None:
            self.toggle_pad_labels()
            self.toggle_pad_labels()
        self.sig_geometry_changed.emit()

    def set_auto_level_percentiles(self, percents=(1, 99)):
        r""" Set to None if auto scaling is not desired """
        self._auto_percentiles = percents
        self.update_display_data()

    def save_pad_geometry(self):
        r""" Save list of pad geometry specifications in json format. """
        self.debug(get_caller(), 1)
        options = QtGui.QFileDialog.Options()
        file_name, file_type = QtGui.QFileDialog.getSaveFileName(self.main_window, "Save PAD Geometry", "geometry",
                                                          "reborn PAD Geometry File (*.json);;",
                                                                 options=options)
        if file_name == "":
            return
        self.debug('Saving PAD geometry to file: %s' % file_name)
        detector.save_pad_geometry_list(file_name, self.dataframe.get_pad_geometry())

    def load_pad_geometry(self):
        r""" Load list of pad geometry specifications in json format. """
        self.debug(get_caller(), 1)
        options = QtGui.QFileDialog.Options()
        file_name, file_type = QtGui.QFileDialog.getOpenFileName(self.main_window, "Load PAD Geometry", "geometry",
                                                          "reborn PAD Geometry File (*.json);;",
                                                                 options=options)
        if file_name == "":
            return
        self.debug('Loading PAD geometry to file: %s' % file_name)
        pads = detector.load_pad_geometry_list(file_name)
        self.update_pad_geometry(pads)

    def vector_to_view_coords(self, vec):
        r""" If you have a vector (or vectors) pointing in some direction in space, this function will tell you the 2D
        point at which it intercepts with the view plane (the plane 1 meter away from the origin)."""
        vec = np.atleast_2d(vec)
        vec = (vec.T / np.squeeze(vec[:, 2])).T.copy()
        vec[:, 2] = 1
        return np.squeeze(vec)

    # FIXME: Needs good documentation.
    def get_pad_coords_from_view_coords(self, view_coords):
        self.debug(get_caller(), 3)
        x = view_coords[0]
        y = view_coords[1]
        pad_idx = None
        geom = self.dataframe.get_pad_geometry()
        for n in range(self.dataframe.n_pads):
            vec = np.array([x, y, 1])  # This vector points from origin to the plane of the scene
            ss_idx, fs_idx = geom[n].vectors_to_indices(vec, insist_in_pad=True)
            if np.isfinite(ss_idx[0]) and np.isfinite(fs_idx[0]):
                pad_idx = n
                break
        return ss_idx, fs_idx, pad_idx

    # FIXME: Needs good documentation.
    def get_pad_coords_from_mouse_pos(self):
        self.debug(get_caller(), 3)
        view_coords = self.get_view_coords_from_mouse_pos()
        ss_idx, fs_idx, pad_idx = self.get_pad_coords_from_view_coords(view_coords)
        self.debug('\tpad coords: '+(ss_idx, fs_idx, pad_idx).__str__(), 3)
        return ss_idx[0], fs_idx[0], pad_idx

    def get_view_coords_from_mouse_pos(self):
        r""" These are the real-space coordinates in the plane situated 1 meter from the interaction point. """
        self.debug(get_caller(), 3)
        if self.evt is None:  # Note: self.evt is updated by _mouse_moved
            return 0, 0
        sc = self.viewbox.mapSceneToView(self.evt[0])
        self.debug('\tview coords: '+sc.__str__(), 3)
        return sc.x(), sc.y()

    def get_view_bounding_rect(self):
        r""" Bounding rectangle of everything presently visible, in view (i.e real-space, 1-meter plane) coordinates."""
        vb = self.viewbox
        return vb.mapSceneToView(vb.mapToScene(vb.rect()).boundingRect()).boundingRect().getRect()

    def mouse_moved(self, evt):
        self.debug(get_caller(), 3)
        self.debug('\tmouse position: ' + evt.__str__(), 3)
        if evt is None:
            return
        self.evt = evt
        ss, fs, pid = self.get_pad_coords_from_mouse_pos()
        if pid is None:
            self._status_string_mouse = ''
        else:
            fs = int(np.round(fs))
            ss = int(np.round(ss))
            intensity = self.get_pad_display_data()[pid][ss, fs]
            self._status_string_mouse = '| PAD %2d  |  Pix %4d,%4d  |  Val=%8g  |' % (pid, ss, fs, intensity)
            q = self.dataframe.get_q_mags_list()[pid][ss, fs]/1e10
            self._status_string_mouse += ' q=%8g/A |'  % (q,)
            self._status_string_mouse += ' d=%8g A |'  % (2*np.pi/q,)
        self.update_status_string()

    def edit_ring_radii(self):
        self.debug(get_caller(), 1)
        text, ok = QtGui.QInputDialog.getText(self.main_window, "Enter ring radii (comma separated)", "Ring radii",
                                              QtGui.QLineEdit.Normal, "100,200")
        if ok:
            if text == '':
                self.remove_rings()
                return
            r = text.split(',')
            rad = []
            for i in range(0, len(r)):
                try:
                    rad.append(float(r[i].strip()))
                except:
                    pass
            self.remove_rings()
            self.add_rings(rad)

    # FIXME: Rings are dependent on beam and geometry.  They need to be updated as needed.
    # FIXME: Add option to put labels on rings that indicate resolution or q magnitudes.
    def add_rings(self, radii=[], pens=None, radius_handle=False):
        r""" Plot rings.  Note that these are in a plane located 1 meter from the sample position; calculate the radius
        Needed for an equivalent detector at that distance.  If you know the scattering angle, the radius is tan(theta)"""
        self.debug(get_caller(), 1)
        if not isinstance(radii, (list,)):
            radii = [radii]
        n = len(radii)
        if pens is None:
            pens = [pg.mkPen([255, 255, 255], width=2)]*n
        for i in range(0, n):
            r = 2*radii[i]
            s = -r/2 
            circ = pg.CircleROI(pos=[s, s], size=r, pen=pens[i])
            circ.translatable = False
            circ.removable = True
            self.rings.append(circ)
            self.viewbox.addItem(circ)
        if not radius_handle:
            self.hide_ring_radius_handles()

    def hide_ring_radius_handles(self):
        self.debug(get_caller(), 1)
        for circ in self.rings:
            for handle in circ.handles:
                circ.removeHandle(handle['item'])

    def remove_rings(self):
        self.debug(get_caller(), 1)
        if self.rings is None:
            return
        for i in range(0, len(self.rings)):
            self.viewbox.removeItem(self.rings[i])

    def show_grid(self):
        self.debug(get_caller(), 1)
        if self.grid is None:
            self.grid = pg.GridItem()
        self.viewbox.addItem(self.grid)

    def hide_grid(self):
        self.debug(get_caller(), 1)
        if self.grid is not None:
            self.viewbox.removeItem(self.grid)
            self.grid = None

    def toggle_grid(self):
        self.debug(get_caller(), 1)
        if self.grid is None:
            self.show_grid()
        else:
            self.hide_grid()

    def show_pad_border(self, n, pen=None):
        self.debug(get_caller(), 1)
        if self.pad_image_items is None:
            return
        if pen is None:
            pen = pg.mkPen([0, 255, 0], width=2)
        self.pad_image_items[n].setBorder(pen)

    def hide_pad_border(self, n):
        self.debug(get_caller(), 1)
        if self.pad_image_items is None:
            return
        self.pad_image_items[n].setBorder(None)

    def show_pad_borders(self, pen=None):
        self.debug(get_caller(), 1)
        if self.pad_image_items is None:
            return
        if pen is None:
            pen = pg.mkPen([0, 255, 0], width=1)
        for image in self.pad_image_items:
            image.setBorder(pen)

    def hide_pad_borders(self):
        self.debug(get_caller(), 1)
        if self.pad_image_items is None:
            return
        for image in self.pad_image_items:
            image.setBorder(None)

    # FIXME: This should be handled by the frame navigator
    def show_history_next(self):
        self.debug(get_caller(), 1)
        self.dataframe = ensure_dataframe(self.frame_getter.get_history_next(), self.dataframe)
        self.update_display_data()

    # FIXME: This should be handled by the frame navigator
    def show_history_previous(self):
        self.debug(get_caller(), 1)
        self.dataframe = ensure_dataframe(self.frame_getter.get_history_previous(), self.dataframe)
        self.update_display_data()

    # FIXME: This should be handled by the frame navigator
    def show_next_frame(self):
        self.debug(get_caller(), 1)
        self.dataframe = ensure_dataframe(self.frame_getter.get_next_frame(), self.dataframe)
        self.update_display_data()

    # FIXME: This should be handled by the frame navigator
    def show_previous_frame(self):
        self.debug(get_caller(), 1)
        self.dataframe = ensure_dataframe(self.frame_getter.get_previous_frame(), self.dataframe)
        self.update_display_data()

    # FIXME: This should be handled by the frame navigator
    def show_random_frame(self):
        self.debug(get_caller(), 1)
        self.dataframe = ensure_dataframe(self.frame_getter.get_random_frame(), self.dataframe)
        self.update_display_data()

    # FIXME: This should be handled by the frame navigator
    def show_frame(self, frame_number=0):
        self.debug(get_caller(), 1)
        self.dataframe = ensure_dataframe(self.frame_getter.get_frame(frame_number=frame_number), self.dataframe)
        self.update_display_data()

    def update_display_data(self):
        r"""
        Update display with new data, e.g. when moving to next frame.

        Arguments:
            dat: input dictionary with keys 'pad_data', 'peaks'

        Returns:
        """
        self.debug(get_caller(), 1)
        self.update_pads()
        self.remove_scatter_plots()
        if self.do_peak_finding is True:
            self.find_peaks()
        self.display_peaks()
        self.update_status_string(frame_number=self.frame_getter.current_frame, n_frames=self.frame_getter.n_frames)
        self.mouse_moved(self.evt)

    def add_plot_item(self, *args, **kargs):
        r"""
        Example: self.add_plot_item(x, y, pen=pg.mkPen(width=3, color='g'))
        """
        self.debug(get_caller(), 1)
        if self.plot_items is None:
            self.plot_items = []
        plot_item = pg.PlotDataItem(*args, **kargs)
        self.plot_items.append(plot_item)
        self.viewbox.addItem(plot_item)
        return plot_item

    def add_scatter_plot(self, *args, **kargs):
        self.debug(get_caller(), 1)
        if self.scatter_plots is None:
            self.scatter_plots = []
        scat = pg.ScatterPlotItem(*args, **kargs)
        self.scatter_plots.append(scat)
        self.viewbox.addItem(scat)

    def remove_scatter_plots(self):
        self.debug(get_caller(), 1)
        if self.scatter_plots is not None:
            for scat in self.scatter_plots:
                self.viewbox.removeItem(scat)
        self.scatter_plots = None

    def load_geometry_file(self):
        self.debug(get_caller(), 1)
        options = QtGui.QFileDialog.Options()
        file_name, file_type = QtGui.QFileDialog.getOpenFileName(self.main_window, "Load geometry file", "",
                                                          "CrystFEL geom (*.geom)", options=options)
        if file_name == "":
            return
        if file_type == "CrystFEL geom (*.geom)":
            print('CrystFEL geom not implemented.')
            pass

    def load_pickled_dataframe(self, file_name):
        r""" Load data in pickle format.  Should be a dictionary with keys:

        mask_data, pad_display_data, beam, pad_geometry
        """
        dataframe = reborn.fileio.misc.load_pickle(file_name)
        write('Loaded pickled dictionary:' + list(dataframe.keys()).__str__())
        self.update_masks(dataframe['mask_data'])
        self.set_pad_display_data(dataframe['pad_display_data'])
        self.beam = dataframe['beam']
        self.update_pad_geometry(dataframe['pad_geometry'])

    def save_pickled_dataframe(self, file_name):
        r""" Save dataframe in pickle format.  It is a dictionary with the keys:

        mask_data, pad_display_data, beam, pad_geometry
        """
        dataframe = {}
        dataframe['pad_display_data'] = [p.astype(np.float32) for p in self.get_pad_display_data()]
        dataframe['mask_data'] = [m.astype(np.uint8) for m in self.mask_data]
        dataframe['pad_geometry'] = self.pad_geometry
        dataframe['beam'] = self.beam
        write('Saving pickled dictionary:' + list(dataframe.keys()).__str__())
        if file_name.split('.')[-1] != 'pkl':
            file_name = file_name + '.pkl'
        with open(file_name, "wb") as f:
            pickle.dump(dataframe, f)

    def open_data_file_dialog(self):
        self.debug(get_caller(), 1)
        options = QtGui.QFileDialog.Options()
        file_name, file_type = QtGui.QFileDialog.getOpenFileName(self.main_window, "Load data file", "",
                                                          "Python Pickle (*.pkl)", options=options)
        if file_name == "":
            return
        if file_type == 'Python Pickle (*.pkl)':
            self.load_pickled_dataframe(file_name)

    def save_data_file_dialog(self):
        r""" Save list of masks in pickle or reborn mask format. """
        self.debug(get_caller(), 1)
        options = QtGui.QFileDialog.Options()
        file_name, file_type = QtGui.QFileDialog.getSaveFileName(self.main_window, "Save Data Frame", "data",
                                                                 "Python Pickle (*.pkl)", options=options)
        if file_name == "":
            return
        if file_type == 'Python Pickle (*.pkl)':
            self.save_pickled_dataframe(file_name)

    def vector_coords_to_2d_display_coords(self, vecs):
        r""" Convert 3D vector coords to the equivalent coords in the 2D display plane.  This corresponds to ignoring
        the "z" coordinate, and scaling the "x,y" coordinates to that of an equivalent detector located at a distance
        of 1 meter from the origin.  Simply put: remove the z component, divide the x,y components by the z component"""
        return (vecs[:, 0:2].T/vecs[:, 2]).T.copy()

    def panel_scatter_plot(self, panel_number, ss_coords, fs_coords, style=None):
        r""" Scatter plot points given coordinates (i.e. indices) corresponding to a particular panel.  This will
        take care of the re-mapping to the display coordinates."""
        if style is None: style = self.peak_style
        vecs = self.pad_geometry[panel_number].indices_to_vectors(ss_coords, fs_coords)
        vecs = self.vector_coords_to_2d_display_coords(vecs)
        self.add_scatter_plot(vecs[:, 0], vecs[:, 1], **style)

    # FIXME: This goes into peak finding widget
    def display_peaks(self):
        r""" Scatter plot the peaks that are cached in the class instance. """
        self.debug(get_caller(), 1)
        peaks = self.get_peak_data()
        if peaks is None:
            return
        centroids = peaks['centroids']
        for i in range(self.n_pads):
            c = centroids[i]
            if c is not None:
                self.panel_scatter_plot(i, c[:, 1], c[:, 0])

    # FIXME: This goes into peak finding widget
    def show_peaks(self):
        r""" Make peak scatter plots visible. """
        self.debug(get_caller(), 1)
        self.display_peaks()
        self.peaks_visible = True
        # self.update_pads()

    # FIXME: This goes into peak finding widget
    def hide_peaks(self):
        r""" Make peak scatter plots invisible. """
        self.debug(get_caller(), 1)
        self.remove_scatter_plots()
        self.peaks_visible = False
        # self.update_pads()

    # FIXME: This goes into peak finding widget
    def toggle_peaks_visible(self):
        r""" Toggle peak scatter plots visible/invisible. """
        self.debug(get_caller(), 1)
        if self.peaks_visible == False:
            self.display_peaks()
            self.peaks_visible = True
        else:
            self.hide_peaks()
            self.peaks_visible = False

    # FIXME: This goes into peak finding widget
    def get_peak_data(self):
        r""" Fetch peak data, which might be stored in various places.
        FIXME: Need to simplify the data structure so that it is not a hassle to find peaks."""
        self.debug(get_caller(), 1)
        # if self.processed_data is not None:
        #     self.debug('Getting processed peak data')
        #     if 'peaks' in self.processed_data.keys():
        #         return self.processed_data['peaks']
        # if self.raw_data is not None:
        #     self.debug('Getting raw peak data')
        #     if 'peaks' in self.raw_data.keys():
        #         return self.raw_data['peaks']
        return None

    # FIXME: Peakfinding stuff should be handled by a separate widget.
    # def update_peakfinder_params(self):
    #     r""" Reset the peak finders with new parameters.  This also launges a peakfinding job.
    #     FIXME: Need to make this more intelligent so that unnecessary jobs are not launched."""
    #     self.peakfinder_params = self.widget_peakfinder_config.get_values()
    #     self.setup_peak_finders()
    #     self.find_peaks()
    #     self.hide_peaks()
    #     if self.peakfinder_params['activate']:
    #         self.show_peaks()
    #     else:
    #         self.hide_peaks()
    #
    # def find_peaks(self):
    #     r""" Launch a peak-finding job, and cache the results.  This will not display anything. """
    #     self.debug(get_caller(), 1)
    #     if self.peak_finders is None:
    #         self.setup_peak_finders()
    #     centroids = [None]*self.n_pads
    #     n_peaks = 0
    #     for i in range(self.n_pads):
    #         pfind = self.peak_finders[i]
    #         pfind.find_peaks(data=self.raw_data['pad_data'][i], mask=self.mask_data[i])
    #         n_peaks += pfind.n_labels
    #         centroids[i] = pfind.centroids
    #     self.debug('Found %d peaks' % (n_peaks))
    #     self.raw_data['peaks'] = {'centroids': centroids, 'n_peaks': n_peaks}
    #
    # def toggle_peak_finding(self):
    #     r""" Toggle peakfinding on/off.  Set this to true if you want to automatically do peakfinding when a new
    #     image data is displayed. """
    #     self.debug(get_caller(), 1)
    #     if self.do_peak_finding is False:
    #         self.do_peak_finding = True
    #     else:
    #         self.do_peak_finding = False
    #     self.update_display_data()
    #
    # def setup_peak_finders(self):
    #     r""" Create peakfinder class instances.  We use peakfinder classes rather than functions in order to tidy up
    #     the data structure. """
    #     self.debug(get_caller(), 1)
    #     self.peak_finders = []
    #     a = self.peakfinder_params['inner']
    #     b = self.peakfinder_params['center']
    #     c = self.peakfinder_params['outer']
    #     t = self.peakfinder_params['snr_threshold']
    #     for i in range(self.n_pads):
    #         self.peak_finders.append(PeakFinder(mask=self.mask_data[i], radii=(a, b, c), snr_threshold=t))

    # FIXME: The entire plugin model needs to be considered more carefully.
    def import_plugin_module(self, module_name):
        self.debug(get_caller(), 1)
        if module_name in self.plugins:
            return self.plugins[module_name]  # Check if module already imported and cached
        module_path = __package__+'.plugins.'+module_name
        if module_path[-3:] == '.py':
            module_path = module_path[:-3]
        self.debug('\tImporting plugin: %s' % module_path)
        module = importlib.import_module(module_path)  # Attempt to import
        if self.plugins is None: self.plugins = {}
        self.plugins[module_name] = module  # Cache the module
        return module

    def run_plugin(self, module_name):
        self.debug(get_caller()+' '+module_name, 1)
        if self.plugins is None:
            self.plugins = {}
        if not module_name in self.plugins.keys():
            module = self.import_plugin_module(module_name)  # Get the module (import or retrieve from cache)
        else:
            module = self.plugins[module_name]
        if hasattr(module, 'plugin'):  # If the module has a simple plugin function, run the function and return
            module.plugin(self)
            return
        # If the plugin has a widget already, show it:
        if module_name+'.widget' in self.plugins.keys():
            self.plugins[module_name+'.widget'].show()  # Check if a widget is already cached.  If so, show it.
            return
        # If the plugin is a class with an action method, run it:
        if module_name+'.action' in self.plugins.keys():
            self.plugins[module_name+'.action']()
            return
        if hasattr(module, 'Plugin'):
            plugin_instance = module.Plugin(self)  # Check if the plugin defines a class.  If so, create an instance.
            self.plugins[module_name+'.class_instance'] = plugin_instance  # Cache the instance
            self.debug('\tCreated plugin class instance.')
            if hasattr(plugin_instance, 'widget'):
                self.plugins[module_name + '.widget'] = plugin_instance.widget  # Get the widget and cache it.
                plugin_instance.widget.show()  # Show the widget.
                self.debug('\tShowing widget.')
            if hasattr(plugin_instance, 'action'):
                self.plugins[module_name + '.action'] = plugin_instance.action  # Get the widget and cache it.
                self.debug('\tConfigureing action method.')
            return
        self.debug('\tPlugin module has no functions or classes defined.')
        return

    def run_plugins(self, module_names=[]):
        self.debug(get_caller(), 1)
        self.debug('\tplugin module names: '+module_names.__str__(), 1)
        if len(module_names) <= 0:
            return
        for module_name in module_names:
            self.run_plugin(module_name)

    def get_text(self, title="Title", label="Label", text="Text"):
        r""" Simple popup widget that allows the capture of a text string."""
        text, ok = QtGui.QInputDialog.getText(self.main_window, title, label, QtGui.QLineEdit.Normal, text)
        return text

    def get_float(self, title="Title", label="Label", text="Text"):
        r""" Simple popup widget that allows the capture of a float number."""
        return float(self.get_text(title=title, label=label, text=text))

    # FIXME: Figure out how to make start work without blocking the ipython terminal.
    def start(self):
        self.debug(get_caller(), 1)
        self.app.aboutToQuit.connect(self.stop)
        self.app.exec_()

    def stop(self):
        self.debug(get_caller(), 1)
        # FIXME: Figure out how to make the main window close all other windows.
        # # self.app.closeAllWindows()  Why doesn't this work?
        # if self.plugins is not None:
        #     for key in self.plugins.keys():
        #         plugin = self.plugins[key]
        #         if hasattr(plugin, 'widget'):
        #             self.debug('Closing widget %s' % key, 1)
        #             self.plugins[key] = None
        #             # plugin.widget.close()
        # self.app.quit()
        # del self.app

    def show(self):
        self.debug(get_caller(), 1)
        self.main_window.show()
        # self.main_window.callback_pb_load()

    # FIXME: This should be eliminated, if we can figure out how to start PADView without blocking the terminal.  It's
    # FIXME: purpose is for debugging.
    def call_method_by_name(self, method_name=None, *args, **kwargs):
        r""" Call a method via it's name in string format. Try not to do this... """
        self.debug(get_caller(), 1)
        if method_name is None:
            method_name = self.get_text('Call method', 'Method name', '')
        self.debug('method_name: ' + method_name)
        method = getattr(self, method_name, None)
        if method is not None:
            method(*args, **kwargs)


<<<<<<< HEAD
def view_pad_data(pad_data=None, pad_geometry=None, show=True, **kwargs):
    pv = PADView(raw_data=pad_data, pad_geometry=pad_geometry, **kwargs)
=======
def view_pad_data(pad_data=None, pad_geometry=None, show=True, title=None, **kwargs):
    pv = PADView(raw_data=pad_data, pad_geometry=pad_geometry, **kwargs)
    if title is not None:
        pv.set_title(title)
>>>>>>> d759cc1e
    if show:
        pv.start()


PADView = PADView2<|MERGE_RESOLUTION|>--- conflicted
+++ resolved
@@ -1369,15 +1369,11 @@
             method(*args, **kwargs)
 
 
-<<<<<<< HEAD
-def view_pad_data(pad_data=None, pad_geometry=None, show=True, **kwargs):
-    pv = PADView(raw_data=pad_data, pad_geometry=pad_geometry, **kwargs)
-=======
 def view_pad_data(pad_data=None, pad_geometry=None, show=True, title=None, **kwargs):
+    r""" Convenience function that creates a PADView2 instance and starts it. """
     pv = PADView(raw_data=pad_data, pad_geometry=pad_geometry, **kwargs)
     if title is not None:
         pv.set_title(title)
->>>>>>> d759cc1e
     if show:
         pv.start()
 
