--- conflicted
+++ resolved
@@ -1654,13 +1654,9 @@
         else:
             self.hide_pad_labels()
 
-<<<<<<< HEAD
-    def scale_factor(self, pad_geometry):
+    def _scale_factor(self, pad_geometry):
         if type(pad_geometry) == int:
             pad_geometry = self.pad_geometry[pad_geometry]
-=======
-    def _scale_factor(self, pad_geometry):
->>>>>>> 3ead379f
         return 1/pad_geometry.t_vec[2]
 
     def _apply_pad_transform(self, im, p):
@@ -1879,17 +1875,13 @@
                         self.mask_data[ind][inds] = setval
                     self.mask_images[ind].setImage(self._make_mask_rgba(self.mask_data[ind]))
 
-<<<<<<< HEAD
     def mask_hovering_roi_inverse(self):
         self.mask_hovering_roi(inverse=True)
 
     def mask_hovering_roi_toggle(self):
         self.mask_hovering_roi(toggle=True)
 
-    def stupid_pyqtgraph_fix(self, dat):
-=======
     def _pyqtgraph_fix(self, dat):
->>>>>>> 3ead379f
         # Deal with this stupid problem: https://github.com/pyqtgraph/pyqtgraph/issues/769
         return [np.double(d) for d in dat]
 
