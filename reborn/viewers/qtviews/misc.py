# This file is part of reborn <https://kirianlab.gitlab.io/reborn/>.
#
# reborn is free software: you can redistribute it and/or modify
# it under the terms of the GNU General Public License as published by
# the Free Software Foundation, either version 3 of the License, or
# (at your option) any later version.
#
# reborn is distributed in the hope that it will be useful,
# but WITHOUT ANY WARRANTY; without even the implied warranty of
# MERCHANTABILITY or FITNESS FOR A PARTICULAR PURPOSE.  See the
# GNU General Public License for more details.
#
# You should have received a copy of the GNU General Public License
# along with reborn.  If not, see <https://www.gnu.org/licenses/>.

import pyqtgraph as pg
<<<<<<< HEAD
from pyqtgraph import QtCore
=======
from pyqtgraph import QtCore, QtGui
>>>>>>> 659b612f
import pyqtgraph.Qt.QtWidgets as qwgt


class CollapsibleBox(pg.Qt.QtWidgets.QWidget):
    def __init__(self, title="", parent=None):
        super(CollapsibleBox, self).__init__(parent)
        self.toggle_button = qwgt.QToolButton(text=title, checkable=True, checked=False)
        self.toggle_button.setStyleSheet("QToolButton { border: none; }")
        self.toggle_button.setToolButtonStyle(QtCore.Qt.ToolButtonTextBesideIcon)
        self.toggle_button.setArrowType(QtCore.Qt.RightArrow)
        self.toggle_button.pressed.connect(self.on_pressed)
        self.toggle_animation = QtCore.QParallelAnimationGroup(self)
        self.content_area = qwgt.QScrollArea(maximumHeight=0, minimumHeight=0)
        self.content_area.setSizePolicy(qwgt.QSizePolicy.Expanding, qwgt.QSizePolicy.Fixed)
        self.content_area.setFrameShape(qwgt.QFrame.NoFrame)
        lay = qwgt.QVBoxLayout(self)
        lay.setSpacing(0)
        lay.setContentsMargins(0, 0, 0, 0)
        lay.addWidget(self.toggle_button)
        lay.addWidget(self.content_area)
        self.toggle_animation.addAnimation(QtCore.QPropertyAnimation(self, b"minimumHeight"))
        self.toggle_animation.addAnimation(QtCore.QPropertyAnimation(self, b"maximumHeight"))
        self.toggle_animation.addAnimation(QtCore.QPropertyAnimation(self.content_area, b"maximumHeight"))

    @QtCore.pyqtSlot()
    def on_pressed(self):
        checked = self.toggle_button.isChecked()
        self.toggle_button.setArrowType(QtCore.Qt.DownArrow if not checked else QtCore.Qt.RightArrow)
        self.toggle_animation.setDirection(
            QtCore.QAbstractAnimation.Forward
            if not checked
            else QtCore.QAbstractAnimation.Backward
        )
        self.toggle_animation.start()

    def setContentLayout(self, layout):
        lay = self.content_area.layout()
        del lay
        self.content_area.setLayout(layout)
        collapsed_height = (self.sizeHint().height() - self.content_area.maximumHeight())
        content_height = layout.sizeHint().height()
        for i in range(self.toggle_animation.animationCount()):
            animation = self.toggle_animation.animationAt(i)
            animation.setDuration(100)
            animation.setStartValue(collapsed_height)
            animation.setEndValue(collapsed_height + content_height)
        content_animation = self.toggle_animation.animationAt(self.toggle_animation.animationCount() - 1)
        content_animation.setDuration(100)
        content_animation.setStartValue(0)
        content_animation.setEndValue(content_height)


if __name__ == "__main__":
    import sys
    import random
    qt_app = qwgt.QApplication(sys.argv)
    w = pg.Qt.QtWidgets.QMainWindow()
    w.setCentralWidget(qwgt.QWidget())
    dock = qwgt.QDockWidget("Collapsible Demo")
    w.addDockWidget(QtCore.Qt.LeftDockWidgetArea, dock)
    scroll = qwgt.QScrollArea()
    dock.setWidget(scroll)
    content = qwgt.QWidget()
    scroll.setWidget(content)
    scroll.setWidgetResizable(True)
    vlay = qwgt.QVBoxLayout(content)
    for i in range(10):
        box = CollapsibleBox("Collapsible Box Header-{}".format(i))
        vlay.addWidget(box)
        lay = qwgt.QVBoxLayout()
        for j in range(8):
            label = qwgt.QLabel("{}".format(j))
<<<<<<< HEAD
            color = pg.QtGui.QColor(*[random.randint(0, 255) for _ in range(3)])
=======
            color = QtGui.QColor(*[random.randint(0, 255) for _ in range(3)])
>>>>>>> 659b612f
            label.setStyleSheet("background-color: {}; color : white;".format(color.name()))
            label.setAlignment(QtCore.Qt.AlignCenter)
            lay.addWidget(label)
        box.setContentLayout(lay)
    vlay.addStretch()
    w.resize(640, 480)
    w.show()
    sys.exit(qt_app.exec_())<|MERGE_RESOLUTION|>--- conflicted
+++ resolved
@@ -14,27 +14,23 @@
 # along with reborn.  If not, see <https://www.gnu.org/licenses/>.
 
 import pyqtgraph as pg
-<<<<<<< HEAD
 from pyqtgraph import QtCore
-=======
-from pyqtgraph import QtCore, QtGui
->>>>>>> 659b612f
 import pyqtgraph.Qt.QtWidgets as qwgt
 
 
 class CollapsibleBox(pg.Qt.QtWidgets.QWidget):
     def __init__(self, title="", parent=None):
         super(CollapsibleBox, self).__init__(parent)
-        self.toggle_button = qwgt.QToolButton(text=title, checkable=True, checked=False)
+        self.toggle_button = QtGui.QToolButton(text=title, checkable=True, checked=False)
         self.toggle_button.setStyleSheet("QToolButton { border: none; }")
         self.toggle_button.setToolButtonStyle(QtCore.Qt.ToolButtonTextBesideIcon)
         self.toggle_button.setArrowType(QtCore.Qt.RightArrow)
         self.toggle_button.pressed.connect(self.on_pressed)
         self.toggle_animation = QtCore.QParallelAnimationGroup(self)
-        self.content_area = qwgt.QScrollArea(maximumHeight=0, minimumHeight=0)
-        self.content_area.setSizePolicy(qwgt.QSizePolicy.Expanding, qwgt.QSizePolicy.Fixed)
-        self.content_area.setFrameShape(qwgt.QFrame.NoFrame)
-        lay = qwgt.QVBoxLayout(self)
+        self.content_area = QtGui.QScrollArea(maximumHeight=0, minimumHeight=0)
+        self.content_area.setSizePolicy(QtGui.QSizePolicy.Expanding, QtGui.QSizePolicy.Fixed)
+        self.content_area.setFrameShape(QtGui.QFrame.NoFrame)
+        lay = QtGui.QVBoxLayout(self)
         lay.setSpacing(0)
         lay.setContentsMargins(0, 0, 0, 0)
         lay.addWidget(self.toggle_button)
@@ -74,28 +70,24 @@
 if __name__ == "__main__":
     import sys
     import random
-    qt_app = qwgt.QApplication(sys.argv)
+    qt_app = QtGui.QApplication(sys.argv)
     w = pg.Qt.QtWidgets.QMainWindow()
-    w.setCentralWidget(qwgt.QWidget())
-    dock = qwgt.QDockWidget("Collapsible Demo")
+    w.setCentralWidget(QtGui.QWidget())
+    dock = QtGui.QDockWidget("Collapsible Demo")
     w.addDockWidget(QtCore.Qt.LeftDockWidgetArea, dock)
-    scroll = qwgt.QScrollArea()
+    scroll = QtGui.QScrollArea()
     dock.setWidget(scroll)
-    content = qwgt.QWidget()
+    content = QtGui.QWidget()
     scroll.setWidget(content)
     scroll.setWidgetResizable(True)
-    vlay = qwgt.QVBoxLayout(content)
+    vlay = QtGui.QVBoxLayout(content)
     for i in range(10):
         box = CollapsibleBox("Collapsible Box Header-{}".format(i))
         vlay.addWidget(box)
-        lay = qwgt.QVBoxLayout()
+        lay = QtGui.QVBoxLayout()
         for j in range(8):
             label = qwgt.QLabel("{}".format(j))
-<<<<<<< HEAD
             color = pg.QtGui.QColor(*[random.randint(0, 255) for _ in range(3)])
-=======
-            color = QtGui.QColor(*[random.randint(0, 255) for _ in range(3)])
->>>>>>> 659b612f
             label.setStyleSheet("background-color: {}; color : white;".format(color.name()))
             label.setAlignment(QtCore.Qt.AlignCenter)
             lay.addWidget(label)
