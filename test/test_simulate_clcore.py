"""
Test the clcore simulation engine in bornagain.simulate.  This requires pytest.  You can also run from main
like this: 
> python test_simulate_clcore.py
If you want to view results just add the keyword "view" 
> python test_simulate_clcore.py view
"""


import sys

import numpy as np
import pytest

sys.path.append('..')
try:
    from bornagain.simulate import clcore
    import pyopencl
    import bornagain as ba
    havecl = True
    # Check for double precision:
    core = clcore.ClCore(context=None, queue=None, group_size=1,
                         double_precision=True)
    if core.double_precision:
        have_double = True
    else:
        have_double = False
except ImportError:
    havecl = False

view = False

if len(sys.argv) > 1:
    view = True
    import matplotlib.pyplot as plt


clskip = pytest.mark.skipif(havecl is False, reason="Requires pyopencl module")



# @clskip
# def test_two_atoms(main=False):
#
#     """
#     Test if the simulated diffraction between two points is sensible.
#     """
#
#     r = np.zeros([2,3])
#     r[1,0] = 1e-10
#
#     f = np.ones([2])
#
#     R = np.eye(3)
#
#     q = np.zeros([2,3])
#
#     A = clcore.phase_factor_qrf(q, r, f, R)
#
#     I = np.abs(A)**2
#
#     assert(np.max(I) == 4.0)

# @clskip
# def test_equivalence_pad_qrf(main=False):
#
#     """
#     Test if we get the same results using phase_factor_qrf and phase_factor_pad
#     """
#
#     nF = np.int(50)
#     nS = np.int(101)
#     pix = np.float32(100e-6)
#     w = np.float32(1.5e-10)
#     F = np.array([1,0,0],dtype=np.float32)*pix
#     S = np.array([0,1,0],dtype=np.float32)*pix
#     B = np.array([0,0,1],dtype=np.float32)
#     T = np.array([0,0,0.1],dtype=np.float32)
#     R = np.eye(3,dtype=np.float32)
#
#     p = ba.detector.Panel()
#     p.nF = nF
#     p.nS = nS
#     p.F = F
#     p.S = S
#     p.beam.B = B
#     p.beam.wavelength = w
#     p.T = T
#
#     # Scattering vectors generated from panel object
#     q = np.float32(p.Q)
#
#     # Atomic coordinates
#     N = 5
#     r = np.zeros([N,3],dtype=np.float32)
#     r[1,0] = 1000e-10
#     r[2,1] = 1000e-10
#
#     # Scattering factors
#     f = np.ones([N],dtype=np.float32)
#
#     # Compute diffraction amplitudes
#     A1 = clcore.phase_factor_qrf(q,r,f)
#     A2 = clcore.phase_factor_pad(r,f,T,F,S,B,nF,nS,w,R)
#     A1 = A1.astype(np.complex64)
#     A2 = A2.astype(np.complex64)
#     dif = np.max(np.abs(A1-A2))
#
#     if main:
#         print('test_equivalence_pad_qrf max error: %g' % (dif))
#         if view:
#             print('Showing qrf and pad')
#             A1 = np.reshape(np.abs(A1)**2,[nS,nF])
#             A2 = np.reshape(np.abs(A2)**2,[nS,nF])
#             plt.imshow(A1,cmap='gray',interpolation='nearest')
#             plt.show()
#             plt.imshow(A2,cmap='gray',interpolation='nearest')
#             plt.show()
#             plt.imshow(A1-A2,cmap='gray',interpolation='nearest')
#             plt.show()
#
#     # This is a pretty weak tolerance... something is probably wrong
#     assert(dif <= 1e-4)

# @clskip
# def test_rotations(main=False):
#
#     """
#     Test that rotations go in the correct direction.
#     """
#
#     R = ba.utils.random_rotation_matrix()
#
#     pl = ba.detector.PanelList()
#     pl.simple_setup(100,101,100e-6,0.1,1.5e-9)
#     q = pl[0].Q
#
#     r = np.random.random([5,3])*1e-10
#     f = np.random.random([5])
#
#     q = q.astype(np.float32)
#     R = R.astype(np.float32)
#     qR = q.dot(R.T)
#
#     A1 = clcore.phase_factor_qrf(q,r,f,R)
#     A2 = clcore.phase_factor_qrf(qR,r,f)
#
#     dif = np.max(np.abs(A1-A2))
#
#     if main:
#         print("test_rotations: max error is %g" % (dif))
#
#     assert(dif < 1e-5)

<<<<<<< HEAD

@clskip
def test_ClCore_float(main=False):
    _ClCore()
=======
def run_test_ClCore(main=False,double_precision=False):
>>>>>>> 507b9ce1

@clskip
def test_ClCore_double(main=False):
    _ClCore(double_precision=True)


def _ClCore(double_precision=False):

    ###########################################################################
    # Setup the simulation core
    ###########################################################################

    core = clcore.ClCore(context=None, queue=None, group_size=1,
                         double_precision=double_precision)

    assert(core.get_group_size() == core.group_size)
    ###########################################################################
    # Check that there are no errors in phase_factor_qrf_inplace
    # TODO: actually check that the amplitudes are correct
    ###########################################################################

    pl = ba.detector.PanelList()
    pl.simple_setup(nF=3, nS=4, pixel_size=1, distance=1, wavelength=1)
    N = 10
    R = np.eye(3, dtype=core.real_t)
    q = pl[0].Q
    
    r = np.random.random([N,3])
    f = np.random.random([N])*1j
    
    core.init_amps(Npix=pl.n_pixels)
    
    core.phase_factor_qrf_inplace(q,r,f,R)
    assert(type(core.a_dev) is pyopencl.array.Array)
    A = core.release_amps(reset=True)
    print(A)
    print("===============")
    assert(type(A) is np.ndarray)
    
#   make device arrays first
    q = core.to_device(q) 
    r = core.to_device(r)
<<<<<<< HEAD
    f = core.to_device(r)
    R = None
=======
    f = core.to_device(f)
    
>>>>>>> 507b9ce1
    core.phase_factor_qrf_inplace(q,r,f,R)
    A1 = core.release_amps(reset=False)
   
    print(A1)
    core.phase_factor_qrf_inplace(q,r,f,R)
    A2 = core.release_amps(reset=False)
    print(A2)
    assert( np.allclose(2*A1,A2))

    core.init_amps(pl.n_pixels)
    for _ in xrange(10):
        core.phase_factor_qrf_inplace(q,r,f,R)
    
    A10 = core.release_amps()
    
    assert( np.allclose(10*A1,A10))

    del q, r, f, R, N, pl
    
    ###########################################################################
    # Check for errors in phase_factor_pad
    # TODO: check that amplitudes are correct
    ###########################################################################

    N = 10
    R = np.eye(3, dtype=core.real_t)
    r = np.random.random([N, 3]).astype(dtype=core.real_t)
    f = np.random.random([N]).astype(dtype=core.complex_t)
    T = np.array([0, 0, 0], dtype=core.real_t)
    F = np.array([1, 0, 0], dtype=core.real_t)
    S = np.array([0, 1, 0], dtype=core.real_t)
    B = np.array([0, 0, 1], dtype=core.real_t)
    nF = 3
    nS = 4
    w = 1
    R = np.eye(3, dtype=core.real_t)

    A = core.phase_factor_pad(r, f, T, F, S, B, nF, nS, w, R, a=None)
    assert(type(A) is np.ndarray)

    r = core.to_device(r)
    f = core.to_device(f)
    a = core.to_device(shape=(nF * nS), dtype=core.complex_t)

    A = core.phase_factor_pad(r, f, T, F, S, B, nF, nS, w, R, a)

    del N, r, f, T, F, S, B, nF, nS, w, R, a, A

    ###########################################################################
    # Check for errors in phase_factor_mesh
    # TODO: check that amplitudes are correct
    ###########################################################################

    n_atoms = 10
    n_mesh = np.array([2, 3, 4])
    q_min = np.array([-1] * 3)
    q_max = np.array([+1] * 3)
    r = np.random.random([n_atoms, 3])
    f = np.random.random([n_atoms]) * 1j

    A = core.phase_factor_mesh(r, f, n_mesh, q_min, q_max)
    assert(type(A) is np.ndarray)

    r = core.to_device(r)
    f = core.to_device(f)
    a = core.to_device(shape=(np.prod(n_mesh)), dtype=core.complex_t)

    A = core.phase_factor_mesh(r, f, n_mesh, q_min, q_max, a)
    assert(type(A) is pyopencl.array.Array)

    del n_atoms, n_mesh, q_min, q_max, r, f, A, a

    ###########################################################################
    # Check for errors in buffer_mesh_lookup
    # TODO: check that amplitudes are correct
    ###########################################################################

    n_atoms = 10
    n_mesh = np.array([2, 3, 4])
    q_min = np.array([-1] * 3)
    q_max = np.array([+1] * 3)
    r = np.random.random([n_atoms, 3])
    f = np.random.random([n_atoms]) * 1j
    
    pl = ba.detector.PanelList()
    pl.simple_setup(nF=3, nS=4, pixel_size=1, distance=1, wavelength=1)
    R = np.eye(3, dtype=core.real_t)
    q = pl[0].Q

    A = core.phase_factor_mesh(r, f, n_mesh, q_min, q_max)
    A2 = core.buffer_mesh_lookup(A, n_mesh, q_min, q_max, q)
    assert(type(A) is np.ndarray)
    assert(type(A2) is np.ndarray)


    r = core.to_device(r)
    f = core.to_device(f)
    q = core.to_device(q)
    a = core.to_device(shape=(np.prod(n_mesh)), dtype=core.complex_t)
    a_out = core.to_device(shape=(pl.n_pixels), dtype=core.complex_t)

    A = core.phase_factor_mesh(r, f, n_mesh, q_min, q_max, a)
    A2 = core.buffer_mesh_lookup(a, n_mesh, q_min, q_max, q, R, a_out)
    assert(type(A) is pyopencl.array.Array)
    assert(type(A2) is pyopencl.array.Array)

    del n_atoms, n_mesh, q_min, q_max, r, f, A, A2, a, q, a_out


    ###########################################################################
    # Check for errors in run_cromermann
    ###########################################################################

    # simulate 1000 random numbers into 1000x1000 pixels
    natom = n_pixels_edge = 1000
    atom_pos = np.random.random( (natom,3) )
    atomic_nums = np.ones(natom)
   
#   make a simple detector 
    #D = ba.detector.SimpleDetector(n_pixels=1000) 
    
    def dumb_detector(n_pixels_edge):
        img_sh = (n_pixels_edge,n_pixels_edge)
        py,px = np.indices(img_sh) # pixel integers
        pr = np.sqrt( (py-n_pixels_edge/2. )**2 + (px-n_pixels_edge/2.)**2 ) # radial pixel value
        
        theta = np.arctan( (  pr * 0.00005/0.05 ) )/2. # 50 micron pixels, 50 mm detector distance
        phi = np.arctan2( py-500., px-500. ) # pixel azimuthal
        q = np.sin(theta) * 4*np.pi / 1. # 1 angstrom wavelen

        qx = np.cos(theta) * q * np.cos(phi)
        qy = np.cos(theta) * q * np.sin(phi)
        qz = np.sin(theta) * q
        q_vecs = np.vstack((qx.ravel(), qy.ravel(), qz.ravel())).T
   
        return img_sh, q_vecs

    img_sh, q_vecs = dumb_detector(n_pixels_edge)

    #core.prime_cromermann_simulator(D.Q, atomic_nums)
    core.prime_cromermann_simulator(q_vecs, atomic_nums)
    q = core.get_q_cromermann()
    r = core.get_r_cromermann(atom_pos, sub_com=False) 
    core.run_cromermann(q, r, rand_rot=True)
    A = core.release_amplitudes()


@clskip
def test_ClCore(main=False):
    
    # Frist test single precision
    run_test_ClCore(main,double_precision=False)
    
    # Now test double precision if available
    if have_double:
        run_test_ClCore(main,double_precision=True)


if __name__ == '__main__':

    print('Running as main')
    main = True
#     test_two_atoms(main)
#     test_equivalence_pad_qrf(main)
#     test_rotations(main)
    test_ClCore(main)
<|MERGE_RESOLUTION|>--- conflicted
+++ resolved
@@ -152,14 +152,10 @@
 #
 #     assert(dif < 1e-5)
 
-<<<<<<< HEAD
 
 @clskip
 def test_ClCore_float(main=False):
     _ClCore()
-=======
-def run_test_ClCore(main=False,double_precision=False):
->>>>>>> 507b9ce1
 
 @clskip
 def test_ClCore_double(main=False):
@@ -202,13 +198,9 @@
 #   make device arrays first
     q = core.to_device(q) 
     r = core.to_device(r)
-<<<<<<< HEAD
     f = core.to_device(r)
     R = None
-=======
-    f = core.to_device(f)
-    
->>>>>>> 507b9ce1
+    
     core.phase_factor_qrf_inplace(q,r,f,R)
     A1 = core.release_amps(reset=False)
    
@@ -356,17 +348,6 @@
     A = core.release_amplitudes()
 
 
-@clskip
-def test_ClCore(main=False):
-    
-    # Frist test single precision
-    run_test_ClCore(main,double_precision=False)
-    
-    # Now test double precision if available
-    if have_double:
-        run_test_ClCore(main,double_precision=True)
-
-
 if __name__ == '__main__':
 
     print('Running as main')
