--- conflicted
+++ resolved
@@ -121,7 +121,6 @@
 a('--num_patterns', type=int, nargs=1, default=1,
   help='Number of patterns to simulate')
 
-<<<<<<< HEAD
 a('--crystal_size', type=float, nargs=1, default=0.0,
   help='Size of crystal in meters (default is beam diameter)')
 
@@ -145,8 +144,10 @@
 
 a('--compression', type=str, nargs=1, default=None,
   help='h5py compression, default None, can be lzf or gzip')
+
 a('--ideal_only', action='store_true', default=False,
   help='only store the ideal scattering in output (not the noisy scattering)')
+
 a('--expand_symmetry', action='store_true', default=False,
   help='expand the PDB coordinates according to crystal symmetry operators')
 
@@ -405,15 +406,12 @@
 
 for i in np.arange(1, (num_patterns + 1)):
     R = ba.utils.rotation_about_axis(rotation_angle, rotation_axis)
-<<<<<<< HEAD
     if random_rotation: R = ba.utils.random_rotation()
 
-=======
     if random_rotation: 
         if fix_rot_seq:
             np.random.seed(i)
         R = ba.utils.random_rotation()
->>>>>>> 7d65f159
     if not cromer_mann:
         write('Simulating molecular transform from Henke tables... ')
         t = time.time()
